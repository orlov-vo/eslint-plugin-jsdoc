export default {
  invalid: [
    {
      code: `
          /**
           *
           */
          function quux (foo) {

            return foo;
          }
      `,
      errors: [
        {
          line: 2,
          message: 'Missing JSDoc @returns declaration.'
        }
      ]
    },
    {
      code: `
          /**
           *
           */
          const foo = () => ({
            bar: 'baz'
          })
      `,
      errors: [
        {
          line: 2,
          message: 'Missing JSDoc @returns declaration.'
        }
      ]
    },
    {
      code: `
          /**
           *
           */
          const foo = bar=>({ bar })
      `,
      errors: [
        {
          line: 2,
          message: 'Missing JSDoc @returns declaration.'
        }
      ]
    },
    {
      code: `
          /**
           *
           */
          const foo = bar => bar.baz()
      `,
      errors: [
        {
          line: 2,
          message: 'Missing JSDoc @returns declaration.'
        }
      ]
    },
    {
      code: `
          /**
           *
           */
          function quux (foo) {

            return foo;
          }
      `,
      errors: [
        {
          line: 2,
          message: 'Missing JSDoc @return declaration.'
        }
      ],
      settings: {
        jsdoc: {
          tagNamePreference: {
            returns: 'return'
          }
        }
      }
    },
    {
      code: `
          /**
           *
           */
<<<<<<< HEAD
          function quux () {
=======
          async function quux() {
>>>>>>> 7e4369b3
          }
      `,
      errors: [
        {
          line: 2,
          message: 'Missing JSDoc @returns declaration.'
        }
      ],
<<<<<<< HEAD
      settings: {
        jsdoc: {
          forceRequireReturn: true
        }
=======
      parserOptions: {
        ecmaVersion: 8
      },
      settings: {
        jsdoc: {
          forceRequireReturn: true
        }
      }
    },
    {
      code: `
          /**
           *
           */
          const quux = async function () {}
      `,
      errors: [
        {
          line: 2,
          message: 'Missing JSDoc @returns declaration.'
        }
      ],
      parserOptions: {
        ecmaVersion: 8
      },
      settings: {
        jsdoc: {
          forceRequireReturn: true
        }
>>>>>>> 7e4369b3
      }
    },
    {
      code: `
          /**
           *
           */
          async function quux () {
          }
      `,
      errors: [
        {
          line: 2,
          message: 'Missing JSDoc @returns declaration.'
        }
      ],
      parserOptions: {
        ecmaVersion: 8
      },
<<<<<<< HEAD
=======
      settings: {
        jsdoc: {
          forceRequireReturn: true
        }
      }
    },
    {
      code: `
          /**
           *
           */
          function quux () {
          }
      `,
      errors: [
        {
          line: 2,
          message: 'Missing JSDoc @returns declaration.'
        }
      ],
>>>>>>> 7e4369b3
      settings: {
        jsdoc: {
          forceReturnsWithAsync: true
        }
      }
    },
    {
      code: `
      const language = {
        /**
         * @param {string} name
         */
        get name() {
          return this._name;
        }
      }
      `,
      errors: [
        {
          line: 3,
          message: 'Missing JSDoc @returns declaration.'
        }
      ]
    },
    {
      code: `
          /**
           *
           */
          async function quux () {
          }
      `,
      errors: [
        {
          line: 2,
          message: 'Missing JSDoc @returns declaration.'
        }
      ],
      parserOptions: {
        ecmaVersion: 8
      },
      settings: {
        jsdoc: {
          forceReturnsWithAsync: true
        }
      }
    }
  ],
  valid: [
    {
      code: `
          /**
           * @returns Foo.
           */
          function quux () {

            return foo;
          }
      `
    },
    {
      code: `
          /**
           *
           */
          function quux () {
          }
      `
    },
    {
      code: `
          /**
           *
           */
          function quux (bar) {
            bar.filter(baz => {
              return baz.corge();
            })
          }
      `
    },
    {
      code: `
          /**
           * @returns Array
           */
          function quux (bar) {
            return bar.filter(baz => {
              return baz.corge();
            })
          }
      `
    },
    {
      code: `
          /**
           * @returns Array
           */
          const quux = (bar) => bar.filter(({ corge }) => corge())
      `
    },
    {
      code: `
          /**
           * @inheritdoc
           */
          function quux (foo) {
          }
      `
    },
    {
      code: `
          /**
           * @override
           */
          function quux (foo) {
          }
      `
    },
    {
      code: `
          /**
           * @constructor
           */
          function quux (foo) {
          }
      `
    },
    {
      code: `
          /**
           * @implements
           */
          function quux (foo) {
          }
      `
    },
    {
      code: `
          /**
           * @override
           */
          function quux (foo) {

            return foo;
          }
      `
    },
    {
      code: `
          /**
           * @class
           */
          function quux (foo) {

          }
      `
    },
    {
      code: `
          /**
           * @constructor
           */
          function quux (foo) {

          }
      `
    },
    {
      code: `
          /**
           * @returns {Object}
           */
          function quux () {

            return {a: foo};
          }
      `
    },
    {
      code: `
          /**
           * @returns {Object}
           */
          const quux = () => ({a: foo});
      `
    },
    {
      code: `
          /**
           * @returns {Object}
           */
          const quux = () => {
            return {a: foo}
          };
      `
    },
    {
      code: `
          /**
           * @returns {void}
           */
          function quux () {
          }
      `
    },
    {
      code: `
          /**
           * @returns {void}
           */
          const quux = () => {

          }
      `
    },
    {
      code: `
          /**
           * @returns {undefined}
           */
          function quux () {
          }
      `
    },
    {
      code: `
          /**
           * @returns {undefined}
           */
          const quux = () => {

          }
      `
    },
    {
      code: `
          /**
           *
           */
          function quux () {
          }
      `
    },
    {
      code: `
          /**
           *
           */
          const quux = () => {

          }
      `
    },
    {
      code: `
      class Foo {
        /**
         *
         */
        constructor () {
        }
      }
      `,
      settings: {
        jsdoc: {
          forceRequireReturn: true
        }
      }
    },
    {
      code: `
      const language = {
        /**
         * @param {string} name
         */
        set name(name) {
          this._name = name;
        }
      }
      `
    },
    {
      code: `
          /**
           * @returns {void}
           */
          function quux () {
          }
      `,
      settings: {
        jsdoc: {
          forceRequireReturn: true
        }
      }
    },
    {
      code: `
          /**
           * @returns {void}
           */
          function quux () {
            return undefined;
          }
      `
    },
    {
      code: `
          /**
           * @returns {void}
           */
          function quux () {
            return undefined;
          }
      `,
      settings: {
        jsdoc: {
          forceRequireReturn: true
        }
      }
    },
    {
      code: `
          /**
           * @returns {void}
           */
          function quux () {
            return;
          }
      `
    },
    {
      code: `
          /**
           * @returns {void}
           */
          function quux () {
          }
      `,
      settings: {
        jsdoc: {
          forceRequireReturn: true
        }
      }
    },
    {
      code: `
          /**
           * @returns {void}
           */
          function quux () {
            return;
          }
      `,
      settings: {
        jsdoc: {
          forceRequireReturn: true
        }
      }
    },
    {
      code: `
          /**
           * @returns {Promise}
           */
          async function quux () {
          }
      `,
      parserOptions: {
        ecmaVersion: 8
      },
      settings: {
        jsdoc: {
          forceRequireReturn: true
        }
      }
    },
    {
      code: `
          /**
           * @returns {Promise}
           */
          async function quux () {
          }
      `,
      parserOptions: {
        ecmaVersion: 8
      },
      settings: {
        jsdoc: {
          forceReturnsWithAsync: true
        }
      }
    },
    {
      code: `
          /**
           *
           */
          async function quux () {}
      `,
      parserOptions: {
        ecmaVersion: 8
      }
    },
    {
      code: `
          /**
           *
           */
          const quux = async function () {}
      `,
      parserOptions: {
        ecmaVersion: 8
      }
    },
    {
      code: `
          /**
           *
           */
          const quux = async () => {}
      `,
      parserOptions: {
        ecmaVersion: 8
      }
    },
    {
      code: `
      /** foo class */
      class foo {
        /** foo constructor */
        constructor () {
          // =>
          this.bar = true;
        }
      }

      export default foo;
      `,
      parserOptions: {
        sourceType: 'module'
      }
    }
  ]
};<|MERGE_RESOLUTION|>--- conflicted
+++ resolved
@@ -90,11 +90,7 @@
           /**
            *
            */
-<<<<<<< HEAD
-          function quux () {
-=======
           async function quux() {
->>>>>>> 7e4369b3
           }
       `,
       errors: [
@@ -103,12 +99,6 @@
           message: 'Missing JSDoc @returns declaration.'
         }
       ],
-<<<<<<< HEAD
-      settings: {
-        jsdoc: {
-          forceRequireReturn: true
-        }
-=======
       parserOptions: {
         ecmaVersion: 8
       },
@@ -138,7 +128,6 @@
         jsdoc: {
           forceRequireReturn: true
         }
->>>>>>> 7e4369b3
       }
     },
     {
@@ -158,8 +147,6 @@
       parserOptions: {
         ecmaVersion: 8
       },
-<<<<<<< HEAD
-=======
       settings: {
         jsdoc: {
           forceRequireReturn: true
@@ -180,7 +167,6 @@
           message: 'Missing JSDoc @returns declaration.'
         }
       ],
->>>>>>> 7e4369b3
       settings: {
         jsdoc: {
           forceReturnsWithAsync: true
