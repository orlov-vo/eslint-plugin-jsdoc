--- conflicted
+++ resolved
@@ -863,20 +863,11 @@
         },
       ],
       output: `
-<<<<<<< HEAD
         /**
          * A test function.
-         *
          * @param id
          */
         let TestFunction: (id) => void;
-=======
-      /**
-       * A test function.
-       * @param id
-       */
-      let TestFunction: (id) => void;
->>>>>>> fdf129bb
       `,
       parser: require.resolve('@typescript-eslint/parser'),
     },
@@ -903,10 +894,8 @@
         },
       ],
       output: `
-<<<<<<< HEAD
         /**
          * A test function.
-         *
          * @param id
          */
         function test(
@@ -914,17 +903,6 @@
         ) {
         return processor(10);
         }
-=======
-      /**
-       * A test function.
-       * @param id
-       */
-       function test(
-         processor: (id: number) => string
-       ) {
-         return processor(10);
-       }
->>>>>>> fdf129bb
       `,
       parser: require.resolve('@typescript-eslint/parser'),
     },
@@ -950,10 +928,8 @@
         },
       ],
       output: `
-<<<<<<< HEAD
         /**
          * A test function.
-         *
          * @param id
          */
         let test = (processor: (id: number) => string) =>
@@ -961,17 +937,6 @@
         return processor(10);
         }
       `,
-=======
-      /**
-       * A test function.
-       * @param id
-       */
-       let test = (processor: (id: number) => string) =>
-       {
-         return processor(10);
-       }
-       `,
->>>>>>> fdf129bb
       parser: require.resolve('@typescript-eslint/parser'),
     },
     {
@@ -995,20 +960,11 @@
         },
       ],
       output: `
-<<<<<<< HEAD
         class TestClass {
         /**
          * A class property.
-         *
          * @param id
          */
-=======
-      class TestClass {
-      /**
-       * A class property.
-       * @param id
-       */
->>>>>>> fdf129bb
         public Test: (id: number) => string;
         }
       `,
@@ -1037,11 +993,9 @@
         },
       ],
       output: `
-<<<<<<< HEAD
         class TestClass {
         /**
          * A class method.
-         *
          * @param id
          */
         public TestMethod(): (id: number) => string
@@ -1049,18 +1003,6 @@
         }
         }
       `,
-=======
-      class TestClass {
-      /**
-       * A class method.
-       * @param id
-       */
-       public TestMethod(): (id: number) => string
-       {
-       }
-      }
-       `,
->>>>>>> fdf129bb
       parser: require.resolve('@typescript-eslint/parser'),
     },
     {
@@ -1084,20 +1026,11 @@
         },
       ],
       output: `
-<<<<<<< HEAD
         interface TestInterface {
         /**
          * An interface property.
-         *
          * @param id
          */
-=======
-      interface TestInterface {
-      /**
-       * An interface property.
-       * @param id
-       */
->>>>>>> fdf129bb
         public Test: (id: number) => string;
         }
       `,
@@ -1124,26 +1057,14 @@
         },
       ],
       output: `
-<<<<<<< HEAD
         interface TestInterface {
         /**
          * An interface method.
-         *
          * @param id
          */
         public TestMethod(): (id: number) => string;
         }
       `,
-=======
-      interface TestInterface {
-      /**
-       * An interface method.
-       * @param id
-       */
-       public TestMethod(): (id: number) => string;
-      }
-       `,
->>>>>>> fdf129bb
       parser: require.resolve('@typescript-eslint/parser'),
     },
     {
@@ -1165,22 +1086,12 @@
         },
       ],
       output: `
-<<<<<<< HEAD
         /**
          * A function with return type
-         *
          * @param id
          */
         function test(): (id: number) => string;
       `,
-=======
-      /**
-       * A function with return type
-       * @param id
-       */
-       function test(): (id: number) => string;
-       `,
->>>>>>> fdf129bb
       parser: require.resolve('@typescript-eslint/parser'),
     },
     {
@@ -1205,20 +1116,11 @@
         },
       ],
       output: `
-<<<<<<< HEAD
         /**
          * A function with return type
-         *
          * @param id
          */
         let test = (): (id: number) => string =>
-=======
-      /**
-       * A function with return type
-       * @param id
-       */
-       let test = (): (id: number) => string =>
->>>>>>> fdf129bb
         {
           return (id) => \`\${id}\`;
         }
@@ -1278,7 +1180,6 @@
       class Client {
         /**
        * Set collection data.
-       *
        * @param {Object} data                    The collection data object.
        * @param {number} data.last_modified
        * @param {Object} options            The options object.
