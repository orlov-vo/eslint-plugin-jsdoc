// After `importMeta` no longer experimental, we can use this ESM
//   approach over `__dirname`?
// import {fileURLToPath} from 'url';
// import {join, dirname} from 'path';
// join(dirname(fileURLToPath(import.meta.url)), 'babel-eslint')

export default {
  invalid: [
    {
      code: `
          /**
           *
           */
          function quux (foo) {

          }
      `,
      errors: [
        {
          message: 'Missing JSDoc @param "foo" declaration.',
        },
      ],
      output: `
          /**
           * @param foo
           */
          function quux (foo) {

          }
      `,
    },
    {
      code: `
          /**
           *
           */
           function quux (foo) {

           }
       `,
      errors: [
        {
          message: 'Missing JSDoc @param "foo" declaration.',
        },
      ],
      options: [
        {
          contexts: ['FunctionDeclaration'],
        },
      ],
      output: `
          /**
           * @param foo
           */
           function quux (foo) {

           }
       `,
    },
    {
      code: `
          /**
           *
           */
          function quux ({foo}) {

          }
      `,
      errors: [
        {
          message: 'Missing JSDoc @param "root0" declaration.',
        },
        {
          message: 'Missing JSDoc @param "root0.foo" declaration.',
        },
      ],
      output: `
          /**
           * @param root0
           * @param root0.foo
           */
          function quux ({foo}) {

          }
      `,
    },
    {
      code: `
          /**
           *
           */
          function quux ({foo: bar = 5} = {}) {

          }
      `,
      errors: [
        {
          message: 'Missing JSDoc @param "root0" declaration.',
        },
        {
          message: 'Missing JSDoc @param "root0.foo" declaration.',
        },
      ],
      output: `
          /**
           * @param root0
           * @param root0.foo
           */
          function quux ({foo: bar = 5} = {}) {

          }
      `,
    },
    {
      code: `
          /**
           * @param
           */
          function quux ({foo}) {

          }
      `,
      errors: [
        {
          message: 'Missing JSDoc @param "root0" declaration.',
        },
        {
          message: 'Missing JSDoc @param "root0.foo" declaration.',
        },
      ],
      output: `
          /**
           * @param root0
           * @param root0.foo
           */
          function quux ({foo}) {

          }
      `,
    },
    {
      code: `
          /**
           * @param
           */
          function quux ({foo}) {

          }
      `,
      errors: [
        {
          message: 'Missing JSDoc @param "root1" declaration.',
        },
        {
          message: 'Missing JSDoc @param "root1.foo" declaration.',
        },
      ],
      options: [
        {
          autoIncrementBase: 1,
        },
      ],
      output: `
          /**
           * @param root1
           * @param root1.foo
           */
          function quux ({foo}) {

          }
      `,
    },
    {
      code: `
          /**
           * @param options
           */
          function quux ({foo}) {

          }
      `,
      errors: [
        {
          message: 'Missing JSDoc @param "options.foo" declaration.',
        },
      ],
      output: `
          /**
           * @param options
           * @param options.foo
           */
          function quux ({foo}) {

          }
      `,
    },
    {
      code: `
          /**
           * @param
           */
          function quux ({ foo, bar: { baz }}) {

          }
      `,
      errors: [
        {
          message: 'Missing JSDoc @param "root0" declaration.',
        },
        {
          message: 'Missing JSDoc @param "root0.foo" declaration.',
        },
        {
          message: 'Missing JSDoc @param "root0.bar" declaration.',
        },
        {
          message: 'Missing JSDoc @param "root0.bar.baz" declaration.',
        },
      ],
      output: `
          /**
           * @param root0
           * @param root0.foo
           * @param root0.bar
           * @param root0.bar.baz
           */
          function quux ({ foo, bar: { baz }}) {

          }
      `,
    },
    {
      code: `
          /**
           *
           */
          function quux ({foo}, {bar}) {

          }
      `,
      errors: [
        {
          message: 'Missing JSDoc @param "arg0" declaration.',
        },
        {
          message: 'Missing JSDoc @param "arg0.foo" declaration.',
        },
        {
          message: 'Missing JSDoc @param "arg1" declaration.',
        },
        {
          message: 'Missing JSDoc @param "arg1.bar" declaration.',
        },
      ],
      options: [
        {
          unnamedRootBase: ['arg'],
        },
      ],
      output: `
          /**
           * @param arg0
           * @param arg0.foo
           * @param arg1
           * @param arg1.bar
           */
          function quux ({foo}, {bar}) {

          }
      `,
    },
    {
      code: `
          /**
           *
           */
          function quux ({foo}, {bar}) {

          }
      `,
      errors: [
        {
          message: 'Missing JSDoc @param "arg0" declaration.',
        },
        {
          message: 'Missing JSDoc @param "arg0.foo" declaration.',
        },
        {
          message: 'Missing JSDoc @param "config0" declaration.',
        },
        {
          message: 'Missing JSDoc @param "config0.bar" declaration.',
        },
      ],
      options: [
        {
          unnamedRootBase: ['arg', 'config'],
        },
      ],
      output: `
          /**
           * @param arg0
           * @param arg0.foo
           * @param config0
           * @param config0.bar
           */
          function quux ({foo}, {bar}) {

          }
      `,
    },
    {
      code: `
          /**
           *
           */
          function quux (foo, bar) {

          }
      `,
      errors: [
        {
          message: 'Missing JSDoc @param "foo" declaration.',
        },
        {
          message: 'Missing JSDoc @param "bar" declaration.',
        },
      ],
      output: `
          /**
           * @param foo
           * @param bar
           */
          function quux (foo, bar) {

          }
      `,
    },
    {
      code: `
          /**
           * @param foo
           */
          function quux (foo, bar) {

          }
      `,
      errors: [
        {
          message: 'Missing JSDoc @param "bar" declaration.',
        },
      ],
      output: `
          /**
           * @param foo
           * @param bar
           */
          function quux (foo, bar) {

          }
      `,
    },
    {
      code: `
          /**
           * @param bar
           */
          function quux (foo, bar, baz) {

          }
      `,
      errors: [
        {
          message: 'Missing JSDoc @param "foo" declaration.',
        },
        {
          message: 'Missing JSDoc @param "baz" declaration.',
        },
      ],
      output: `
          /**
           * @param foo
           * @param bar
           * @param baz
           */
          function quux (foo, bar, baz) {

          }
      `,
    },
    {
      code: `
          /**
           * @param foo
           * @param bar
           */
          function quux (foo, bar, baz) {

          }
      `,
      errors: [
        {
          message: 'Missing JSDoc @param "baz" declaration.',
        },
      ],
      output: `
          /**
           * @param foo
           * @param bar
           * @param baz
           */
          function quux (foo, bar, baz) {

          }
      `,
    },
    {
      code: `
          /**
           * @param baz
           */
          function quux (foo, bar, baz) {

          }
      `,
      errors: [
        {
          message: 'Missing JSDoc @param "foo" declaration.',
        },
        {
          message: 'Missing JSDoc @param "bar" declaration.',
        },
      ],
      output: `
          /**
           * @param foo
           * @param bar
           * @param baz
           */
          function quux (foo, bar, baz) {

          }
      `,
    },
    {
      code: `
          /**
           * @param
           */
          function quux (foo) {

          }
      `,
      errors: [
        {
          message: 'Missing JSDoc @arg "foo" declaration.',
        },
      ],
      output: `
          /**
           * @param foo
           */
          function quux (foo) {

          }
      `,
      settings: {
        jsdoc: {
          tagNamePreference: {
            param: 'arg',
          },
        },
      },
    },
    {
      code: `
          /**
           * @param foo
           */
          function quux (foo, bar) {

          }
      `,
      errors: [
        {
          message: 'Missing JSDoc @param "bar" declaration.',
        },
      ],
      output: `
          /**
           * @param foo
           * @param bar
           */
          function quux (foo, bar) {

          }
      `,
    },
    {
      code: `
          /**
           * @override
           */
          function quux (foo) {

          }
      `,
      errors: [
        {
          message: 'Missing JSDoc @param "foo" declaration.',
        },
      ],
      output: `
          /**
           * @override
           * @param foo
           */
          function quux (foo) {

          }
      `,
      settings: {
        jsdoc: {
          overrideReplacesDocs: false,
        },
      },
    },
    {
      code: `
          /**
           * @implements
           */
          function quux (foo) {

          }
      `,
      errors: [
        {
          message: 'Missing JSDoc @param "foo" declaration.',
        },
      ],
      output: `
          /**
           * @param foo
           * @implements
           */
          function quux (foo) {

          }
      `,
      settings: {
        jsdoc: {
          implementsReplacesDocs: false,
        },
      },
    },
    {
      code: `
          /**
           * @augments
           */
          function quux (foo) {

          }
      `,
      errors: [
        {
          message: 'Missing JSDoc @param "foo" declaration.',
        },
      ],
      output: `
          /**
           * @param foo
           * @augments
           */
          function quux (foo) {

          }
      `,
    },
    {
      code: `
          /**
           * @extends
           */
          function quux (foo) {

          }
      `,
      errors: [
        {
          message: 'Missing JSDoc @param "foo" declaration.',
        },
      ],
      output: `
          /**
           * @param foo
           * @extends
           */
          function quux (foo) {

          }
      `,
    },
    {
      code: `
          /**
           * @override
           */
          class A {
            /**
              *
              */
            quux (foo) {

            }
          }
      `,
      errors: [
        {
          message: 'Missing JSDoc @param "foo" declaration.',
        },
      ],
      output: `
          /**
           * @override
           */
          class A {
            /**
              * @param foo
              */
            quux (foo) {

            }
          }
      `,
      settings: {
        jsdoc: {
          overrideReplacesDocs: false,
        },
      },
    },
    {
      code: `
          /**
           * @implements
           */
          class A {
            /**
             *
             */
            quux (foo) {

            }
          }
      `,
      errors: [
        {
          message: 'Missing JSDoc @param "foo" declaration.',
        },
      ],
      output: `
          /**
           * @implements
           */
          class A {
            /**
             * @param foo
             */
            quux (foo) {

            }
          }
      `,
      settings: {
        jsdoc: {
          implementsReplacesDocs: false,
        },
      },
    },
    {
      code: `
          /**
           * @augments
           */
          class A {
            /**
             *
             */
            quux (foo) {

            }
          }
      `,
      errors: [
        {
          message: 'Missing JSDoc @param "foo" declaration.',
        },
      ],
      output: `
          /**
           * @augments
           */
          class A {
            /**
             * @param foo
             */
            quux (foo) {

            }
          }
      `,
    },
    {
      code: `
          /**
           * @extends
           */
          class A {
            /**
             *
             */
            quux (foo) {

            }
          }
      `,
      errors: [
        {
          message: 'Missing JSDoc @param "foo" declaration.',
        },
      ],
      output: `
          /**
           * @extends
           */
          class A {
            /**
             * @param foo
             */
            quux (foo) {

            }
          }
      `,
    },
    {
      code: `
        export class SomeClass {
          /**
           * @param property
           */
          constructor(private property: string, private foo: number) {}
        }
      `,
      errors: [
        {
          message: 'Missing JSDoc @param "foo" declaration.',
        },
      ],
      output: `
        export class SomeClass {
          /**
           * @param property
           * @param foo
           */
          constructor(private property: string, private foo: number) {}
        }
      `,
      parser: require.resolve('@typescript-eslint/parser'),
      parserOptions: {
        sourceType: 'module',
      },
    },
    {
      code: `
          /**
           * @param
           */
          function quux (foo) {

          }
      `,
      errors: [
        {
          message: 'Unexpected tag `@param`',
        },
      ],
      settings: {
        jsdoc: {
          tagNamePreference: {
            param: false,
          },
        },
      },
    },
    {
      code: `
      /**
       *
       */
      function quux ({bar, baz}, foo) {
      }
      `,
      errors: [
        {
          message: 'Missing JSDoc @param "root0" declaration.',
        },
        {
          message: 'Missing JSDoc @param "root0.bar" declaration.',
        },
        {
          message: 'Missing JSDoc @param "root0.baz" declaration.',
        },
        {
          message: 'Missing JSDoc @param "foo" declaration.',
        },
      ],
      output: `
      /**
       * @param root0
       * @param root0.bar
       * @param root0.baz
       * @param foo
       */
      function quux ({bar, baz}, foo) {
      }
      `,
    },
    {
      code: `
      /**
       *
       */
      function quux (foo, {bar, baz}) {
      }
      `,
      errors: [
        {
          message: 'Missing JSDoc @param "foo" declaration.',
        },
        {
          message: 'Missing JSDoc @param "root0" declaration.',
        },
        {
          message: 'Missing JSDoc @param "root0.bar" declaration.',
        },
        {
          message: 'Missing JSDoc @param "root0.baz" declaration.',
        },
      ],
      output: `
      /**
       * @param foo
       * @param root0
       * @param root0.bar
       * @param root0.baz
       */
      function quux (foo, {bar, baz}) {
      }
      `,
    },
    {
      code: `
      /**
       *
       */
      function quux ([bar, baz], foo) {
      }
      `,
      errors: [
        {
          message: 'Missing JSDoc @param "foo" declaration.',
        },
      ],
      output: `
      /**
       * @param root0
       * @param root0.0
       * @param root0.1
       * @param foo
       */
      function quux ([bar, baz], foo) {
      }
      `,
    },
    {
      code: `
          /**
           *
           */
          function quux (foo) {
          }
      `,
      errors: [
        {
          line: 2,
          message: 'Missing JSDoc @param "foo" declaration.',
        },
      ],
      options: [
        {
          exemptedBy: ['notPresent'],
        },
      ],
      output: `
          /**
           * @param foo
           */
          function quux (foo) {
          }
      `,
    },
    {
      code: `
          /**
           * @inheritdoc
           */
          function quux (foo) {

          }
      `,
      errors: [
        {
          line: 2,
          message: 'Missing JSDoc @param "foo" declaration.',
        },
      ],
      options: [
        {
          exemptedBy: [],
        },
      ],
      output: `
          /**
           * @param foo
           * @inheritdoc
           */
          function quux (foo) {

          }
      `,
    },
    {
      code: `
          /**
           * @inheritdoc
           */
          function quux (foo) {

          }
      `,
      errors: [
        {
          line: 2,
          message: 'Missing JSDoc @param "foo" declaration.',
        },
      ],
      output: `
          /**
           * @param foo
           * @inheritdoc
           */
          function quux (foo) {

          }
      `,
      settings: {
        jsdoc: {
          mode: 'closure',
        },
      },
    },
    {
      code: `
          /**
           * Assign the project to a list of employees.
           * @param {object[]} employees - The employees who are responsible for the project.
           * @param {string} employees[].name - The name of an employee.
           * @param {string} employees[].department - The employee's department.
           */
          function assign (employees, name) {

          };
      `,
      errors: [
        {
          line: 2,
          message: 'Missing JSDoc @param "name" declaration.',
        },
      ],
      output: `
          /**
           * Assign the project to a list of employees.
           * @param {object[]} employees - The employees who are responsible for the project.
           * @param {string} employees[].name - The name of an employee.
           * @param {string} employees[].department - The employee's department.
           * @param name
           */
          function assign (employees, name) {

          };
      `,
    },
    {
      code: `
      interface ITest {
      /**
       * Test description.
       */
      TestMethod(id: number): void;
      }
      `,
      errors: [
        {
          line: 3,
          message: 'Missing JSDoc @param "id" declaration.',
        },
      ],
      options: [
        {
          contexts: ['TSMethodSignature'],
        },
      ],
      output: `
      interface ITest {
      /**
       * Test description.
       * @param id
       */
      TestMethod(id: number): void;
      }
      `,
      parser: require.resolve('@typescript-eslint/parser'),
    },
    {
      code: `
      /**
       * A test class.
       */
      abstract class TestClass
      {
      /**
       * A test method.
       */
      abstract TestFunction(id);
      }
      `,
      errors: [
        {
          line: 7,
          message: 'Missing JSDoc @param "id" declaration.',
        },
      ],
      options: [
        {
          contexts: ['TSEmptyBodyFunctionExpression'],
        },
      ],
      output: `
      /**
       * A test class.
       */
      abstract class TestClass
      {
      /**
       * A test method.
       * @param id
       */
      abstract TestFunction(id);
      }
      `,
      parser: require.resolve('@typescript-eslint/parser'),
    },
    {
      code: `
      /**
       * A test class.
       */
      declare class TestClass
      {
      /**
       *
       */
      TestMethod(id);
      }
      `,
      errors: [
        {
          line: 7,
          message: 'Missing JSDoc @param "id" declaration.',
        },
      ],
      options: [
        {
          contexts: ['TSEmptyBodyFunctionExpression'],
        },
      ],
      output: `
      /**
       * A test class.
       */
      declare class TestClass
      {
      /**
       * @param id
       */
      TestMethod(id);
      }
      `,
      parser: require.resolve('@typescript-eslint/parser'),
    },
    {
      code: `
      /**
       * A test function.
       */
      declare let TestFunction: (id) => void;
      `,
      errors: [
        {
          line: 2,
          message: 'Missing JSDoc @param "id" declaration.',
        },
      ],
      options: [
        {
          contexts: ['TSFunctionType'],
        },
      ],
      output: `
      /**
       * A test function.
       * @param id
       */
      declare let TestFunction: (id) => void;
      `,
      parser: require.resolve('@typescript-eslint/parser'),
    },
    {
      code: `
        /**
         * A test function.
         */
        let TestFunction: (id) => void;
      `,
      errors: [
        {
          line: 2,
          message: 'Missing JSDoc @param "id" declaration.',
        },
      ],
      options: [
        {
          contexts: ['TSFunctionType'],
        },
      ],
      output: `
        /**
         * A test function.
         * @param id
         */
        let TestFunction: (id) => void;
      `,
      parser: require.resolve('@typescript-eslint/parser'),
    },
    {
      code: `
        /**
        * A test function.
        */
        function test(
        processor: (id: number) => string
        ) {
        return processor(10);
        }
      `,
      errors: [
        {
          line: 2,
          message: 'Missing JSDoc @param "id" declaration.',
        },
      ],
      options: [
        {
          contexts: ['TSFunctionType'],
        },
      ],
      output: `
        /**
         * A test function.
         * @param id
         */
        function test(
        processor: (id: number) => string
        ) {
        return processor(10);
        }
      `,
      parser: require.resolve('@typescript-eslint/parser'),
    },
    {
      code: `
        /**
        * A test function.
        */
        let test = (processor: (id: number) => string) =>
        {
        return processor(10);
        }
      `,
      errors: [
        {
          line: 2,
          message: 'Missing JSDoc @param "id" declaration.',
        },
      ],
      options: [
        {
          contexts: ['TSFunctionType'],
        },
      ],
      output: `
        /**
         * A test function.
         * @param id
         */
        let test = (processor: (id: number) => string) =>
        {
        return processor(10);
        }
      `,
      parser: require.resolve('@typescript-eslint/parser'),
    },
    {
      code: `
        class TestClass {
        /**
        * A class property.
        */
        public Test: (id: number) => string;
        }
      `,
      errors: [
        {
          line: 3,
          message: 'Missing JSDoc @param "id" declaration.',
        },
      ],
      options: [
        {
          contexts: ['TSFunctionType'],
        },
      ],
      output: `
        class TestClass {
        /**
         * A class property.
         * @param id
         */
        public Test: (id: number) => string;
        }
      `,
      parser: require.resolve('@typescript-eslint/parser'),
    },
    {
      code: `
        class TestClass {
        /**
        * A class method.
        */
        public TestMethod(): (id: number) => string
        {
        }
        }
      `,
      errors: [
        {
          line: 3,
          message: 'Missing JSDoc @param "id" declaration.',
        },
      ],
      options: [
        {
          contexts: ['TSFunctionType'],
        },
      ],
      output: `
        class TestClass {
        /**
         * A class method.
         * @param id
         */
        public TestMethod(): (id: number) => string
        {
        }
        }
      `,
      parser: require.resolve('@typescript-eslint/parser'),
    },
    {
      code: `
        interface TestInterface {
        /**
        * An interface property.
        */
        public Test: (id: number) => string;
        }
      `,
      errors: [
        {
          line: 3,
          message: 'Missing JSDoc @param "id" declaration.',
        },
      ],
      options: [
        {
          contexts: ['TSFunctionType'],
        },
      ],
      output: `
        interface TestInterface {
        /**
         * An interface property.
         * @param id
         */
        public Test: (id: number) => string;
        }
      `,
      parser: require.resolve('@typescript-eslint/parser'),
    },
    {
      code: `
        interface TestInterface {
        /**
        * An interface method.
        */
        public TestMethod(): (id: number) => string;
        }
      `,
      errors: [
        {
          line: 3,
          message: 'Missing JSDoc @param "id" declaration.',
        },
      ],
      options: [
        {
          contexts: ['TSFunctionType'],
        },
      ],
      output: `
        interface TestInterface {
        /**
         * An interface method.
         * @param id
         */
        public TestMethod(): (id: number) => string;
        }
      `,
      parser: require.resolve('@typescript-eslint/parser'),
    },
    {
      code: `
        /**
        * A function with return type
        */
        function test(): (id: number) => string;
      `,
      errors: [
        {
          line: 2,
          message: 'Missing JSDoc @param "id" declaration.',
        },
      ],
      options: [
        {
          contexts: ['TSFunctionType'],
        },
      ],
      output: `
        /**
         * A function with return type
         * @param id
         */
        function test(): (id: number) => string;
      `,
      parser: require.resolve('@typescript-eslint/parser'),
    },
    {
      code: `
        /**
        * A function with return type
        */
        let test = (): (id: number) => string =>
        {
          return (id) => \`\${id}\`;
        }
      `,
      errors: [
        {
          line: 2,
          message: 'Missing JSDoc @param "id" declaration.',
        },
      ],
      options: [
        {
          contexts: ['TSFunctionType'],
        },
      ],
      output: `
        /**
         * A function with return type
         * @param id
         */
        let test = (): (id: number) => string =>
        {
          return (id) => \`\${id}\`;
        }
      `,
      parser: require.resolve('@typescript-eslint/parser'),
    },
    {
      code: `
          /**
           * @param baz
           * @param options
           */
          function quux (baz, {foo: bar}) {

          }
      `,
      errors: [
        {
          message: 'Missing JSDoc @param "options.foo" declaration.',
        },
      ],
      output: `
          /**
           * @param baz
           * @param options
           * @param options.foo
           */
          function quux (baz, {foo: bar}) {

          }
      `,
    },
    {
      code: `
      class Client {
        /**
         * Set collection data.
         * @param  {Object}   data                    The collection data object.
         * @param  {number}   data.last_modified
         * @param  {Object}   options            The options object.
         * @param  {Object}   [options.headers]       The headers object option.
         * @param  {Number}   [options.retry=0]       Number of retries to make
         *     when faced with transient errors.
         * @param  {Boolean}  [options.safe]          The safe option.
         * @param  {Boolean}  [options.patch]         The patch option.
         * @param  {Number}   [options.last_modified] The last_modified option.
         * @return {Promise<Object, Error>}
         */
        async setData(
          data: { last_modified?: number },
          options: {
            headers?: Record<string, string>;
            safe?: boolean;
            retry?: number;
            patch?: boolean;
            last_modified?: number;
            permissions?: [];
          } = {}
        ) {}
      }
      `,
      errors: [
        {
          message: 'Missing JSDoc @param "options.permissions" declaration.',
        },
      ],
      output: `
      class Client {
        /**
       * Set collection data.
       * @param {Object} data                    The collection data object.
       * @param {number} data.last_modified
       * @param {Object} options            The options object.
       * @param {Object} [options.headers]       The headers object option.
       * @param {Number} [options.retry=0]       Number of retries to make
       * when faced with transient errors.
       * @param {Boolean} [options.safe]          The safe option.
       * @param {Boolean} [options.patch]         The patch option.
       * @param {Number} [options.last_modified] The last_modified option.
       * @param options.permissions
       * @return {Promise<Object, Error>}
       */
        async setData(
          data: { last_modified?: number },
          options: {
            headers?: Record<string, string>;
            safe?: boolean;
            retry?: number;
            patch?: boolean;
            last_modified?: number;
            permissions?: [];
          } = {}
        ) {}
      }
      `,
      parser: require.resolve('@typescript-eslint/parser'),
    },
    {
      code: `
          /**
           *
           */
          function quux (foo) {

          }
      `,
      errors: [
        {
          message: 'Missing JSDoc @param "foo" declaration.',
        },
      ],
      options: [
        {
          enableFixer: false,
        },
      ],
      output: `
          /**
           *
           */
          function quux (foo) {

          }
      `,
    },
  ],
  valid: [
    {
      code: `
          /**
           * @param foo
           */
          function quux (foo) {

          }
      `,
    },
    {
      code: `
          /**
           * @param root0
           * @param root0.foo
           */
          function quux ({foo}) {

          }
      `,
    },
    {
      code: `
          /**
           * @param root0
           * @param root0.foo
           * @param root1
           * @param root1.bar
           */
          function quux ({foo}, {bar}) {

          }
      `,
    },
    {
      code: `
          /**
           * @param arg0
           * @param arg0.foo
           * @param arg1
           * @param arg1.bar
           */
          function quux ({foo}, {bar}) {

          }
      `,
      options: [
        {
          unnamedRootBase: ['arg'],
        },
      ],
    },
    {
      code: `
          /**
           * @param arg0
           * @param arg0.foo
           * @param config0
           * @param config0.bar
           * @param arg1
           * @param arg1.baz
           */
          function quux ({foo}, {bar}, {baz}) {

          }
      `,
      options: [
        {
          unnamedRootBase: ['arg', 'config'],
        },
      ],
    },
    {
      code: `
          /**
           * @inheritdoc
           */
          function quux (foo) {

          }
      `,
    },
    {
      code: `
          /**
           * @inheritDoc
           */
          function quux (foo) {

          }
      `,
    },
    {
      code: `
          /**
           * @arg foo
           */
          function quux (foo) {

          }
      `,
      settings: {
        jsdoc: {
          tagNamePreference: {
            param: 'arg',
          },
        },
      },
    },
    {
      code: `
          /**
           * @override
           * @param foo
           */
          function quux (foo) {

          }
      `,
    },
    {
      code: `
          /**
           * @override
           */
          function quux (foo) {

          }
      `,
    },
    {
      code: `
          /**
           * @override
           */
          class A {
            /**
              *
              */
            quux (foo) {

            }
          }
      `,
    },
    {
      code: `
          /**
           * @override
           */
          function quux (foo) {

          }
      `,
      settings: {
        jsdoc: {
          overrideReplacesDocs: true,
        },
      },
    },
    {
      code: `
          /**
           * @implements
           */
          class A {
            /**
             *
             */
            quux (foo) {

            }
          }
      `,
    },
    {
      code: `
          /**
           * @implements
           */
          function quux (foo) {

          }
      `,
    },
    {
      code: `
          /**
           * @implements
           */
          function quux (foo) {

          }
      `,
      settings: {
        jsdoc: {
          implementsReplacesDocs: true,
        },
      },
    },
    {
      code: `
          /**
           * @implements
           * @param foo
           */
          function quux (foo) {

          }
      `,
    },
    {
      code: `
          /**
           * @augments
           */
          function quux (foo) {

          }
      `,
      settings: {
        jsdoc: {
          augmentsExtendsReplacesDocs: true,
        },
      },
    },
    {
      code: `
          /**
           * @augments
           * @param foo
           */
          function quux (foo) {

          }
      `,
    },
    {
      code: `
          /**
           * @extends
           */
          function quux (foo) {

          }
      `,
      settings: {
        jsdoc: {
          augmentsExtendsReplacesDocs: true,
        },
      },
    },
    {
      code: `
          /**
           * @extends
           * @param foo
           */
          function quux (foo) {

          }
      `,
    },
    {
      code: `
          /**
           * @augments
           */
          function quux (foo) {

          }
      `,
      settings: {
        jsdoc: {
          augmentsExtendsReplacesDocs: true,
        },
      },
    },
    {
      code: `
          /**
           * @extends
           */
          function quux (foo) {

          }
      `,
      settings: {
        jsdoc: {
          augmentsExtendsReplacesDocs: true,
        },
      },
    },
    {
      code: `
          /**
           * @override
           */
          class A {
            /**
            * @param foo
            */
            quux (foo) {

            }
          }
      `,
    },
    {
      code: `
          /**
           * @override
           */
          class A {
            /**
             *
             */
            quux (foo) {

            }
          }
      `,
      settings: {
        jsdoc: {
          overrideReplacesDocs: true,
        },
      },
    },
    {
      code: `
          /**
           * @implements
           */
          class A {
            /**
             *
             */
            quux (foo) {

            }
          }
      `,
      settings: {
        jsdoc: {
          implementsReplacesDocs: true,
        },
      },
    },
    {
      code: `
        /**
         * @implements
         */
        class A {
          /**
           * @param foo
           */
          quux (foo) {

          }
        }
      `,
    },
    {
      code: `
          /**
           * @augments
           */
          class A {
            /**
             *
             */
            quux (foo) {

            }
          }
      `,
      settings: {
        jsdoc: {
          augmentsExtendsReplacesDocs: true,
        },
      },
    },
    {
      code: `
        /**
         * @augments
         */
        class A {
          /**
           * @param foo
           */
          quux (foo) {

          }
        }
      `,
    },
    {
      code: `
          /**
           * @extends
           */
          class A {
            /**
             *
             */
            quux (foo) {

            }
          }
      `,
      settings: {
        jsdoc: {
          augmentsExtendsReplacesDocs: true,
        },
      },
    },
    {
      code: `
          /**
           * @extends
           */
          class A {
            /**
             * @param foo
             */
            quux (foo) {

            }
          }
      `,
    },
    {
      code: `
          /**
           * @augments
           */
          class A {
            /**
             *
             */
            quux (foo) {

            }
          }
      `,
      settings: {
        jsdoc: {
          augmentsExtendsReplacesDocs: true,
        },
      },
    },
    {
      code: `
          /**
           * @extends
           */
          class A {
            /**
             *
             */
            quux (foo) {

            }
          }
      `,
      settings: {
        jsdoc: {
          augmentsExtendsReplacesDocs: true,
        },
      },
    },
    {
      code: `
          /**
           * @private
           */
          function quux (foo) {

          }
      `,
      settings: {
        jsdoc: {
          ignorePrivate: true,
        },
      },
    },
    {
      code: `
          /**
           * @access private
           */
          function quux (foo) {

          }
      `,
      settings: {
        jsdoc: {
          ignorePrivate: true,
        },
      },
    },
    {
      code: `
          // issue 182: optional chaining
          /** @const {boolean} test */
          const test = something?.find(_ => _)
      `,
      parser: require.resolve('babel-eslint'),
    },
    {
      code: `
          /** @type {RequestHandler} */
          function foo(req, res, next) {}
      `,
    },
    {
      code: `
          /**
           * @type {MyCallback}
           */
          function quux () {

          }
      `,
      options: [
        {
          exemptedBy: ['type'],
        },
      ],
    },
    {
      code: `
          /**
           * @override
           */
          var A = class {
            /**
              *
              */
            quux (foo) {

            }
          }
      `,
    },
    {
      code: `
        export class SomeClass {
          /**
           * @param property
           */
          constructor(private property: string) {}
        }
      `,
      parser: require.resolve('@typescript-eslint/parser'),
      parserOptions: {
        sourceType: 'module',
      },
    },
    {
      code: `
      /**
       * Assign the project to an employee.
       *
       * @param {object} employee - The employee who is responsible for the project.
       * @param {string} employee.name - The name of the employee.
       * @param {string} employee.department - The employee's department.
       */
      function assign({name, department}) {
        // ...
      }
      `,
    },
    {
      code: `
    export abstract class StephanPlugin<O, D> {

        /**
         * Called right after Stephan loads the plugin file.
         *
         * @example
         *\`\`\`typescript
         * type Options = {
         *      verbose?: boolean;
         *      token?: string;
         * }
         * \`\`\`
         *
         * Note that your Options type should only have optional properties...
         *
         * @param args Arguments compiled and provided by StephanClient.
         * @param args.options The options as provided by the user, or an empty object if not provided.
         * @param args.client The options as provided by the user, or an empty object if not provided.
         * @param defaultOptions The default options as provided by the plugin, or an empty object.
         */
        public constructor({options, client}: {
            options: O;
            client: unknown;
        }, defaultOptions: D) {

        }
    }
      `,
      parser: require.resolve('@typescript-eslint/parser'),
    },
    {
      code: `
        /**
         *
         */
        function quux (foo) {

        }
      `,
      options: [
        {
          contexts: ['ArrowFunctionExpression'],
        },
      ],
    },
    {
      code: `
      /**
      * A function with return type
      *
      * @param id
      */
      let test = (): (id: number) => string =>
      {
        return (id) => \`\${id}\`;
      }
      `,
      options: [
        {
          contexts: ['TSFunctionType'],
        },
      ],
      parser: require.resolve('@typescript-eslint/parser'),
    },
    {
      code: `
        /** @abstract */
        class base {
        /** @param {boolean} arg0 */
        constructor(arg0) {}
        }

        class foo extends base {
        /** @inheritDoc */
        constructor(arg0) {
        super(arg0);
        this.arg0 = arg0;
        }
        }
      `,
      settings: {
        jsdoc: {
          mode: 'closure',
        },
      },
    },
    {
      code: `
<<<<<<< HEAD
        export abstract class StephanPlugin<O, D> {

        /**
         * Called right after Stephan loads the plugin file.
         *
         * @example
         *\`\`\`typescript
         * type Options = {
         *      verbose?: boolean;
         *      token?: string;
         * }
         * \`\`\`
         *
         * Note that your Options type should only have optional properties...
         *
         * @param args Arguments compiled and provided by StephanClient.
         * @param args.options The options as provided by the user, or an empty object if not provided.
         * @param args.client The options as provided by the user, or an empty object if not provided.
         * @param args.client.name The name of the client.
         * @param defaultOptions The default options as provided by the plugin, or an empty object.
         */
        public constructor({ options, client: { name } }: {
            options: O;
            client: { name: string };
        }, defaultOptions: D) {

        }
    }
      `,
      parser: require.resolve('@typescript-eslint/parser'),
=======
      /**
      * @param {string} cb
      */
      function createGetter (cb) {
        return function (...args) {
          cb();
        };
      }
      `,
>>>>>>> e7720eca
    },
  ],
};<|MERGE_RESOLUTION|>--- conflicted
+++ resolved
@@ -2206,7 +2206,6 @@
     },
     {
       code: `
-<<<<<<< HEAD
         export abstract class StephanPlugin<O, D> {
 
         /**
@@ -2237,7 +2236,9 @@
     }
       `,
       parser: require.resolve('@typescript-eslint/parser'),
-=======
+    },
+    {
+      code: `
       /**
       * @param {string} cb
       */
@@ -2247,7 +2248,6 @@
         };
       }
       `,
->>>>>>> e7720eca
     },
   ],
 };