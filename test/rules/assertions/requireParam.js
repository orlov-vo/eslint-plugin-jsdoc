// After `importMeta` no longer experimental, we can use this ESM
//   approach over `__dirname`?
// import {fileURLToPath} from 'url';
// import {join, dirname} from 'path';
// join(dirname(fileURLToPath(import.meta.url)), 'babel-eslint')

export default {
  invalid: [
    {
      code: `
          /**
           *
           */
          function quux (foo) {

          }
      `,
      errors: [
        {
          message: 'Missing JSDoc @param "foo" declaration.',
        },
      ],
      output: `
          /**
           * @param foo
           */
          function quux (foo) {

          }
      `,
    },
    {
      code: `
          /**
           *
           */
<<<<<<< HEAD
          function quux ({foo}) {
=======
          function quux (foo) {
>>>>>>> 49f106c1

          }
      `,
      errors: [
        {
<<<<<<< HEAD
          message: 'Missing JSDoc @param "root0.foo" declaration.',
        },
      ],
    },
    {
      code: `
          /**
           * @param
           */
          function quux ({foo}) {

          }
      `,
      errors: [
        {
          message: 'Missing JSDoc @param "root0.foo" declaration.',
        },
      ],
    },
    {
      code: `
          /**
           * @param options
           */
          function quux ({foo}) {

          }
      `,
      errors: [
        {
          message: 'Missing JSDoc @param "options.foo" declaration.',
        },
      ],
    },
    {
      code: `
          /**
           * @param
           */
          function quux ({ foo, bar: { baz }}) {

          }
      `,
      errors: [
        {
          message: 'Missing JSDoc @param "root0.foo" declaration.',
        },
        {
          message: 'Missing JSDoc @param "root0.bar" declaration.',
        },
        {
          message: 'Missing JSDoc @param "root0.bar.baz" declaration.',
        },
      ],
    },
    {
      code: `
          /**
           * 
           */
          function quux ({foo}, {bar}) {

          }
      `,
      errors: [
        {
          message: 'Missing JSDoc @param "arg0.foo" declaration.',
        },
        {
          message: 'Missing JSDoc @param "arg1.bar" declaration.',
=======
          message: 'Missing JSDoc @param "foo" declaration.',
>>>>>>> 49f106c1
        },
      ],
      options: [
        {
<<<<<<< HEAD
          unnamedRootBase: ['arg'],
        },
      ],
    },
    {
      code: `
          /**
           * 
           */
          function quux ({foo}, {bar}) {

          }
      `,
      errors: [
        {
          message: 'Missing JSDoc @param "arg0.foo" declaration.',
        },
        {
          message: 'Missing JSDoc @param "config0.bar" declaration.',
        },
      ],
      options: [
        {
          unnamedRootBase: ['arg', 'config'],
        },
      ],
=======
          contexts: ['FunctionDeclaration'],
        },
      ],
      output: `
          /**
           * @param foo
           */
          function quux (foo) {

          }
      `,
>>>>>>> 49f106c1
    },
    {
      code: `
          /**
           *
           */
          function quux (foo, bar) {

          }
      `,
      errors: [
        {
          message: 'Missing JSDoc @param "foo" declaration.',
        },
        {
          message: 'Missing JSDoc @param "bar" declaration.',
        },
      ],
      output: `
          /**
           * @param foo
           * @param bar
           */
          function quux (foo, bar) {

          }
      `,
    },
    {
      code: `
          /**
           * @param foo
           */
          function quux (foo, bar) {

          }
      `,
      errors: [
        {
          message: 'Missing JSDoc @param "bar" declaration.',
        },
      ],
      output: `
          /**
           * @param foo
           * @param bar
           */
          function quux (foo, bar) {

          }
      `,
    },
    {
      code: `
          /**
           * @param bar
           */
          function quux (foo, bar, baz) {

          }
      `,
      errors: [
        {
          message: 'Missing JSDoc @param "foo" declaration.',
        },
        {
          message: 'Missing JSDoc @param "baz" declaration.',
        },
      ],
      output: `
          /**
           * @param foo
           * @param bar
           * @param baz
           */
          function quux (foo, bar, baz) {

          }
      `,
    },
    {
      code: `
          /**
           * @param foo
           * @param bar
           */
          function quux (foo, bar, baz) {

          }
      `,
      errors: [
        {
          message: 'Missing JSDoc @param "baz" declaration.',
        },
      ],
      output: `
          /**
           * @param foo
           * @param bar
           * @param baz
           */
          function quux (foo, bar, baz) {

          }
      `,
    },
    {
      code: `
          /**
           * @param baz
           */
          function quux (foo, bar, baz) {

          }
      `,
      errors: [
        {
          message: 'Missing JSDoc @param "foo" declaration.',
        },
        {
          message: 'Missing JSDoc @param "bar" declaration.',
        },
      ],
      output: `
          /**
           * @param foo
           * @param bar
           * @param baz
           */
          function quux (foo, bar, baz) {

          }
      `,
    },
    {
      code: `
          /**
           * @param
           */
          function quux (foo) {

          }
      `,
      errors: [
        {
          message: 'Missing JSDoc @arg "foo" declaration.',
        },
      ],
      settings: {
        jsdoc: {
          tagNamePreference: {
            param: 'arg',
          },
        },
      },
    },
    {
      code: `
          /**
           * @param foo
           */
          function quux (foo, bar) {

          }
      `,
      errors: [
        {
          message: 'Missing JSDoc @param "bar" declaration.',
        },
      ],
    },
    {
      code: `
          /**
           * @override
           */
          function quux (foo) {

          }
      `,
      errors: [
        {
          message: 'Missing JSDoc @param "foo" declaration.',
        },
      ],
      output: `
          /**
           * @override
           * @param foo
           */
          function quux (foo) {

          }
      `,
      settings: {
        jsdoc: {
          overrideReplacesDocs: false,
        },
      },
    },
    {
      code: `
          /**
           * @implements
           */
          function quux (foo) {

          }
      `,
      errors: [
        {
          message: 'Missing JSDoc @param "foo" declaration.',
        },
      ],
      settings: {
        jsdoc: {
          implementsReplacesDocs: false,
        },
      },
    },
    {
      code: `
          /**
           * @augments
           */
          function quux (foo) {

          }
      `,
      errors: [
        {
          message: 'Missing JSDoc @param "foo" declaration.',
        },
      ],
    },
    {
      code: `
          /**
           * @extends
           */
          function quux (foo) {

          }
      `,
      errors: [
        {
          message: 'Missing JSDoc @param "foo" declaration.',
        },
      ],
    },
    {
      code: `
          /**
           * @override
           */
          class A {
            /**
              *
              */
            quux (foo) {

            }
          }
      `,
      errors: [
        {
          message: 'Missing JSDoc @param "foo" declaration.',
        },
      ],
      settings: {
        jsdoc: {
          overrideReplacesDocs: false,
        },
      },
    },
    {
      code: `
          /**
           * @implements
           */
          class A {
            /**
             *
             */
            quux (foo) {

            }
          }
      `,
      errors: [
        {
          message: 'Missing JSDoc @param "foo" declaration.',
        },
      ],
      settings: {
        jsdoc: {
          implementsReplacesDocs: false,
        },
      },
    },
    {
      code: `
          /**
           * @augments
           */
          class A {
            /**
             *
             */
            quux (foo) {

            }
          }
      `,
      errors: [
        {
          message: 'Missing JSDoc @param "foo" declaration.',
        },
      ],
    },
    {
      code: `
          /**
           * @extends
           */
          class A {
            /**
             *
             */
            quux (foo) {

            }
          }
      `,
      errors: [
        {
          message: 'Missing JSDoc @param "foo" declaration.',
        },
      ],
    },
    {
      code: `
        export class SomeClass {
          /**
           * @param property
           */
          constructor(private property: string, private foo: number) {}
        }
      `,
      errors: [
        {
          message: 'Missing JSDoc @param "foo" declaration.',
        },
      ],
      parser: require.resolve('@typescript-eslint/parser'),
      parserOptions: {
        sourceType: 'module',
      },
    },
    {
      code: `
          /**
           * @param
           */
          function quux (foo) {

          }
      `,
      errors: [
        {
          message: 'Unexpected tag `@param`',
        },
      ],
      settings: {
        jsdoc: {
          tagNamePreference: {
            param: false,
          },
        },
      },
    },
    {
      code: `
      /**
       *
       */
      function quux ({bar, baz}, foo) {
      }
      `,
      errors: [
        {
          message: 'Missing JSDoc @param "root0.bar" declaration.',
        },
        {
          message: 'Missing JSDoc @param "root0.baz" declaration.',
        },
        {
          message: 'Missing JSDoc @param "foo" declaration.',
        },
      ],
      output: `
      /**
       * @param root0.bar
       * @param root0.baz
       * @param foo
       */
      function quux ({bar, baz}, foo) {
      }
      `,
    },
    {
      code: `
      /**
       *
       */
      function quux (foo, {bar, baz}) {
      }
      `,
      errors: [
        {
          message: 'Missing JSDoc @param "foo" declaration.',
        },
        {
          message: 'Missing JSDoc @param "root0.bar" declaration.',
        },
        {
          message: 'Missing JSDoc @param "root0.baz" declaration.',
        },
      ],
      output: `
      /**
       * @param foo
       * @param root0.bar
       * @param root0.baz
       */
      function quux (foo, {bar, baz}) {
      }
      `,
    },
    {
      code: `
      /**
       *
       */
      function quux ([bar, baz], foo) {
      }
      `,
      errors: [
        {
          message: 'Missing JSDoc @param "foo" declaration.',
        },
      ],
      output: `
      /**
       * @param foo
       */
      function quux ([bar, baz], foo) {
      }
      `,
    },
    {
      code: `
          /**
           *
           */
          function quux (foo) {
          }
      `,
      errors: [
        {
          line: 2,
          message: 'Missing JSDoc @param "foo" declaration.',
        },
      ],
      options: [
        {
          exemptedBy: ['notPresent'],
        },
      ],
    },
    {
      code: `
          /**
           * @inheritdoc
           */
          function quux (foo) {

          }
      `,
      errors: [
        {
          line: 2,
          message: 'Missing JSDoc @param "foo" declaration.',
        },
      ],
      options: [
        {
          exemptedBy: [],
        },
      ],
    },
    {
      code: `
          /**
           * @inheritdoc
           */
          function quux (foo) {

          }
      `,
      errors: [
        {
          line: 2,
          message: 'Missing JSDoc @param "foo" declaration.',
        },
      ],
      settings: {
        jsdoc: {
          mode: 'closure',
        },
      },
    },
    {
      code: `
          /**
           * Assign the project to a list of employees.
           * @param {object[]} employees - The employees who are responsible for the project.
           * @param {string} employees[].name - The name of an employee.
           * @param {string} employees[].department - The employee's department.
           */
          function assign (employees, name) {

          };
      `,
      errors: [
        {
          line: 2,
          message: 'Missing JSDoc @param "name" declaration.',
        },
      ],
    },
    {
      code: `
<<<<<<< HEAD
          /**
           * @param options
           */
          function quux ({foo: bar}) {

          }
      `,
      errors: [
        {
          message: 'Missing JSDoc @param "options.foo" declaration.',
        },
      ],
    },
    {
      code: `
      class Client {
        /**
         * Set collection data.
         * @param  {Object}   data                    The collection data object.
         * @param  {number}   data.last_modified
         * @param  {Object}   options            The options object.
         * @param  {Object}   [options.headers]       The headers object option.
         * @param  {Number}   [options.retry=0]       Number of retries to make
         *     when faced with transient errors.
         * @param  {Boolean}  [options.safe]          The safe option.
         * @param  {Boolean}  [options.patch]         The patch option.
         * @param  {Number}   [options.last_modified] The last_modified option.
         * @return {Promise<Object, Error>}
         */
        async setData(
          data: { last_modified?: number },
          options: {
            headers?: Record<string, string>;
            safe?: boolean;
            retry?: number;
            patch?: boolean;
            last_modified?: number;
            permissions?: [];
          } = {}
        ) {}
=======
      interface ITest {
      /**
       * Test description.
       */
      TestMethod(id: number): void;
      }
      `,
      errors: [
        {
          line: 3,
          message: 'Missing JSDoc @param "id" declaration.',
        },
      ],
      options: [
        {
          contexts: ['TSMethodSignature'],
        },
      ],
      output: `
      interface ITest {
      /**
       * Test description.
       *
       * @param id
       */
      TestMethod(id: number): void;
      }
      `,
      parser: require.resolve('@typescript-eslint/parser'),
    },
    {
      code: `
      /**
       * A test class.
       */
      abstract class TestClass
      {
      /**
       * A test method.
       */
      abstract TestFunction(id);
>>>>>>> 49f106c1
      }
      `,
      errors: [
        {
<<<<<<< HEAD
          message: 'Missing JSDoc @param "options.permissions" declaration.',
        },
      ],
      output: `
      class Client {
        /**
       * Set collection data.
       *
       * @param {Object} data                    The collection data object.
       * @param {number} data.last_modified
       * @param {Object} options            The options object.
       * @param {Object} [options.headers]       The headers object option.
       * @param {Number} [options.retry=0]       Number of retries to make
       * when faced with transient errors.
       * @param {Boolean} [options.safe]          The safe option.
       * @param {Boolean} [options.patch]         The patch option.
       * @param {Number} [options.last_modified] The last_modified option.
       * @param options.permissions
       * @return {Promise<Object, Error>}
       */
        async setData(
          data: { last_modified?: number },
          options: {
            headers?: Record<string, string>;
            safe?: boolean;
            retry?: number;
            patch?: boolean;
            last_modified?: number;
            permissions?: [];
          } = {}
        ) {}
=======
          line: 7,
          message: 'Missing JSDoc @param "id" declaration.',
        },
      ],
      options: [
        {
          contexts: ['TSEmptyBodyFunctionExpression'],
        },
      ],
      output: `
      /**
       * A test class.
       */
      abstract class TestClass
      {
      /**
       * A test method.
       *
       * @param id
       */
      abstract TestFunction(id);
>>>>>>> 49f106c1
      }
      `,
      parser: require.resolve('@typescript-eslint/parser'),
    },
    {
      code: `
<<<<<<< HEAD
          /**
           *
           */
          function quux (foo) {

          }
      `,
      errors: [
        {
          message: 'Missing JSDoc @param "foo" declaration.',
=======
      /**
       * A test class.
       */
      declare class TestClass
      {
      /**
       *
       */
      TestMethod(id);
      }
      `,
      errors: [
        {
          line: 7,
          message: 'Missing JSDoc @param "id" declaration.',
        },
      ],
      options: [
        {
          contexts: ['TSEmptyBodyFunctionExpression'],
        },
      ],
      output: `
      /**
       * A test class.
       */
      declare class TestClass
      {
      /**
       * @param id
       */
      TestMethod(id);
      }
      `,
      parser: require.resolve('@typescript-eslint/parser'),
    },
    {
      code: `
      /**
       * A test function.
       */
      declare let TestFunction: (id) => void;
      `,
      errors: [
        {
          line: 2,
          message: 'Missing JSDoc @param "id" declaration.',
        },
      ],
      options: [
        {
          contexts: ['TSFunctionType'],
        },
      ],
      output: `
      /**
       * A test function.
       *
       * @param id
       */
      declare let TestFunction: (id) => void;
      `,
      parser: require.resolve('@typescript-eslint/parser'),
    },
    {
      code: `
      /**
       * A test function.
       */
      let TestFunction: (id) => void;
      `,
      errors: [
        {
          line: 2,
          message: 'Missing JSDoc @param "id" declaration.',
>>>>>>> 49f106c1
        },
      ],
      options: [
        {
<<<<<<< HEAD
          enableFixer: false,
        },
      ],
      output: `
          /**
           *
           */
          function quux (foo) {

          }
      `,
=======
          contexts: ['TSFunctionType'],
        },
      ],
      output: `
      /**
       * A test function.
       *
       * @param id
       */
      let TestFunction: (id) => void;
      `,
      parser: require.resolve('@typescript-eslint/parser'),
    },
    {
      code: `
      /**
       * A test function.
       */
       function test(
         processor: (id: number) => string
       ) {
         return processor(10);
       }
      `,
      errors: [
        {
          line: 2,
          message: 'Missing JSDoc @param "id" declaration.',
        },
      ],
      options: [
        {
          contexts: ['TSFunctionType'],
        },
      ],
      output: `
      /**
       * A test function.
       *
       * @param id
       */
       function test(
         processor: (id: number) => string
       ) {
         return processor(10);
       }
      `,
      parser: require.resolve('@typescript-eslint/parser'),
    },
    {
      code: `
      /**
       * A test function.
       */
       let test = (processor: (id: number) => string) =>
       {
         return processor(10);
       }
       `,
      errors: [
        {
          line: 2,
          message: 'Missing JSDoc @param "id" declaration.',
        },
      ],
      options: [
        {
          contexts: ['TSFunctionType'],
        },
      ],
      output: `
      /**
       * A test function.
       *
       * @param id
       */
       let test = (processor: (id: number) => string) =>
       {
         return processor(10);
       }
       `,
      parser: require.resolve('@typescript-eslint/parser'),
    },
    {
      code: `
      class TestClass {
      /**
       * A class property.
       */
        public Test: (id: number) => string;
      }
       `,
      errors: [
        {
          line: 3,
          message: 'Missing JSDoc @param "id" declaration.',
        },
      ],
      options: [
        {
          contexts: ['TSFunctionType'],
        },
      ],
      output: `
      class TestClass {
      /**
       * A class property.
       *
       * @param id
       */
        public Test: (id: number) => string;
      }
       `,
      parser: require.resolve('@typescript-eslint/parser'),
    },
    {
      code: `
      class TestClass {
      /**
       * A class method.
       */
       public TestMethod(): (id: number) => string
       {
       }
      }
       `,
      errors: [
        {
          line: 3,
          message: 'Missing JSDoc @param "id" declaration.',
        },
      ],
      options: [
        {
          contexts: ['TSFunctionType'],
        },
      ],
      output: `
      class TestClass {
      /**
       * A class method.
       *
       * @param id
       */
       public TestMethod(): (id: number) => string
       {
       }
      }
       `,
      parser: require.resolve('@typescript-eslint/parser'),
    },
    {
      code: `
      interface TestInterface {
      /**
       * An interface property.
       */
        public Test: (id: number) => string;
      }
       `,
      errors: [
        {
          line: 3,
          message: 'Missing JSDoc @param "id" declaration.',
        },
      ],
      options: [
        {
          contexts: ['TSFunctionType'],
        },
      ],
      output: `
      interface TestInterface {
      /**
       * An interface property.
       *
       * @param id
       */
        public Test: (id: number) => string;
      }
       `,
      parser: require.resolve('@typescript-eslint/parser'),
    },
    {
      code: `
      interface TestInterface {
      /**
       * An interface method.
       */
       public TestMethod(): (id: number) => string;
      }
       `,
      errors: [
        {
          line: 3,
          message: 'Missing JSDoc @param "id" declaration.',
        },
      ],
      options: [
        {
          contexts: ['TSFunctionType'],
        },
      ],
      output: `
      interface TestInterface {
      /**
       * An interface method.
       *
       * @param id
       */
       public TestMethod(): (id: number) => string;
      }
       `,
      parser: require.resolve('@typescript-eslint/parser'),
    },
    {
      code: `
      /**
       * A function with return type
       */
       function test(): (id: number) => string;
       `,
      errors: [
        {
          line: 2,
          message: 'Missing JSDoc @param "id" declaration.',
        },
      ],
      options: [
        {
          contexts: ['TSFunctionType'],
        },
      ],
      output: `
      /**
       * A function with return type
       *
       * @param id
       */
       function test(): (id: number) => string;
       `,
      parser: require.resolve('@typescript-eslint/parser'),
    },
    {
      code: `
      /**
       * A function with return type
       */
       let test = (): (id: number) => string =>
        {
            return (id) => \`\${id}\`;
        }
       `,
      errors: [
        {
          line: 2,
          message: 'Missing JSDoc @param "id" declaration.',
        },
      ],
      options: [
        {
          contexts: ['TSFunctionType'],
        },
      ],
      output: `
      /**
       * A function with return type
       *
       * @param id
       */
       let test = (): (id: number) => string =>
        {
            return (id) => \`\${id}\`;
        }
       `,
      parser: require.resolve('@typescript-eslint/parser'),
>>>>>>> 49f106c1
    },
  ],
  valid: [
    {
      code: `
          /**
           * @param foo
           */
          function quux (foo) {

          }
      `,
    },
    {
      code: `
          /**
           * @param root0
           * @param root0.foo
           */
          function quux ({foo}) {

          }
      `,
    },
    {
      code: `
          /**
           * @param root0
           * @param root0.foo
           * @param root1
           * @param root1.bar
           */
          function quux ({foo}, {bar}) {

          }
      `,
    },
    {
      code: `
          /**
           * @param arg0
           * @param arg0.foo
           * @param arg1
           * @param arg1.bar
           */
          function quux ({foo}, {bar}) {

          }
      `,
      options: [
        {
          unnamedRootBase: ['arg'],
        },
      ],
    },
    {
      code: `
          /**
           * @param arg0
           * @param arg0.foo
           * @param config0
           * @param config0.bar
           * @param arg1
           * @param arg1.baz
           */
          function quux ({foo}, {bar}, {baz}) {

          }
      `,
      options: [
        {
          unnamedRootBase: ['arg', 'config'],
        },
      ],
    },
    {
      code: `
          /**
           * @inheritdoc
           */
          function quux (foo) {

          }
      `,
    },
    {
      code: `
          /**
           * @inheritDoc
           */
          function quux (foo) {

          }
      `,
    },
    {
      code: `
          /**
           * @arg foo
           */
          function quux (foo) {

          }
      `,
      settings: {
        jsdoc: {
          tagNamePreference: {
            param: 'arg',
          },
        },
      },
    },
    {
      code: `
          /**
           * @override
           * @param foo
           */
          function quux (foo) {

          }
      `,
    },
    {
      code: `
          /**
           * @override
           */
          function quux (foo) {

          }
      `,
    },
    {
      code: `
          /**
           * @override
           */
          class A {
            /**
              *
              */
            quux (foo) {

            }
          }
      `,
    },
    {
      code: `
          /**
           * @override
           */
          function quux (foo) {

          }
      `,
      settings: {
        jsdoc: {
          overrideReplacesDocs: true,
        },
      },
    },
    {
      code: `
          /**
           * @implements
           */
          class A {
            /**
             *
             */
            quux (foo) {

            }
          }
      `,
    },
    {
      code: `
          /**
           * @implements
           */
          function quux (foo) {

          }
      `,
    },
    {
      code: `
          /**
           * @implements
           */
          function quux (foo) {

          }
      `,
      settings: {
        jsdoc: {
          implementsReplacesDocs: true,
        },
      },
    },
    {
      code: `
          /**
           * @implements
           * @param foo
           */
          function quux (foo) {

          }
      `,
    },
    {
      code: `
          /**
           * @augments
           */
          function quux (foo) {

          }
      `,
      settings: {
        jsdoc: {
          augmentsExtendsReplacesDocs: true,
        },
      },
    },
    {
      code: `
          /**
           * @augments
           * @param foo
           */
          function quux (foo) {

          }
      `,
    },
    {
      code: `
          /**
           * @extends
           */
          function quux (foo) {

          }
      `,
      settings: {
        jsdoc: {
          augmentsExtendsReplacesDocs: true,
        },
      },
    },
    {
      code: `
          /**
           * @extends
           * @param foo
           */
          function quux (foo) {

          }
      `,
    },
    {
      code: `
          /**
           * @augments
           */
          function quux (foo) {

          }
      `,
      settings: {
        jsdoc: {
          augmentsExtendsReplacesDocs: true,
        },
      },
    },
    {
      code: `
          /**
           * @extends
           */
          function quux (foo) {

          }
      `,
      settings: {
        jsdoc: {
          augmentsExtendsReplacesDocs: true,
        },
      },
    },
    {
      code: `
          /**
           * @override
           */
          class A {
            /**
            * @param foo
            */
            quux (foo) {

            }
          }
      `,
    },
    {
      code: `
          /**
           * @override
           */
          class A {
            /**
             *
             */
            quux (foo) {

            }
          }
      `,
      settings: {
        jsdoc: {
          overrideReplacesDocs: true,
        },
      },
    },
    {
      code: `
          /**
           * @implements
           */
          class A {
            /**
             *
             */
            quux (foo) {

            }
          }
      `,
      settings: {
        jsdoc: {
          implementsReplacesDocs: true,
        },
      },
    },
    {
      code: `
        /**
         * @implements
         */
        class A {
          /**
           * @param foo
           */
          quux (foo) {

          }
        }
      `,
    },
    {
      code: `
          /**
           * @augments
           */
          class A {
            /**
             *
             */
            quux (foo) {

            }
          }
      `,
      settings: {
        jsdoc: {
          augmentsExtendsReplacesDocs: true,
        },
      },
    },
    {
      code: `
        /**
         * @augments
         */
        class A {
          /**
           * @param foo
           */
          quux (foo) {

          }
        }
      `,
    },
    {
      code: `
          /**
           * @extends
           */
          class A {
            /**
             *
             */
            quux (foo) {

            }
          }
      `,
      settings: {
        jsdoc: {
          augmentsExtendsReplacesDocs: true,
        },
      },
    },
    {
      code: `
          /**
           * @extends
           */
          class A {
            /**
             * @param foo
             */
            quux (foo) {

            }
          }
      `,
    },
    {
      code: `
          /**
           * @augments
           */
          class A {
            /**
             *
             */
            quux (foo) {

            }
          }
      `,
      settings: {
        jsdoc: {
          augmentsExtendsReplacesDocs: true,
        },
      },
    },
    {
      code: `
          /**
           * @extends
           */
          class A {
            /**
             *
             */
            quux (foo) {

            }
          }
      `,
      settings: {
        jsdoc: {
          augmentsExtendsReplacesDocs: true,
        },
      },
    },
    {
      code: `
          /**
           * @private
           */
          function quux (foo) {

          }
      `,
      settings: {
        jsdoc: {
          ignorePrivate: true,
        },
      },
    },
    {
      code: `
          /**
           * @access private
           */
          function quux (foo) {

          }
      `,
      settings: {
        jsdoc: {
          ignorePrivate: true,
        },
      },
    },
    {
      code: `
          // issue 182: optional chaining
          /** @const {boolean} test */
          const test = something?.find(_ => _)
      `,
      parser: require.resolve('babel-eslint'),
    },
    {
      code: `
          /** @type {RequestHandler} */
          function foo(req, res, next) {}
      `,
    },
    {
      code: `
          /**
           * @type {MyCallback}
           */
          function quux () {

          }
      `,
      options: [
        {
          exemptedBy: ['type'],
        },
      ],
    },
    {
      code: `
          /**
           * @override
           */
          var A = class {
            /**
              *
              */
            quux (foo) {

            }
          }
      `,
    },
    {
      code: `
        export class SomeClass {
          /**
           * @param property
           */
          constructor(private property: string) {}
        }
      `,
      parser: require.resolve('@typescript-eslint/parser'),
      parserOptions: {
        sourceType: 'module',
      },
    },
    {
      code: `
      /**
       * Assign the project to an employee.
       *
       * @param {object} employee - The employee who is responsible for the project.
       * @param {string} employee.name - The name of the employee.
       * @param {string} employee.department - The employee's department.
       */
      function assign({name, department}) {
        // ...
      }
      `,
    },
    {
      code: `
    export abstract class StephanPlugin<O, D> {

        /**
         * Called right after Stephan loads the plugin file.
         *
         * @example
         *\`\`\`typescript
         * type Options = {
         *      verbose?: boolean;
         *      token?: string;
         * }
         * \`\`\`
         *
         * Note that your Options type should only have optional properties...
         *
         * @param args Arguments compiled and provided by StephanClient.
         * @param args.options The options as provided by the user, or an empty object if not provided.
         * @param args.client The options as provided by the user, or an empty object if not provided.
         * @param defaultOptions The default options as provided by the plugin, or an empty object.
         */
        public constructor({options, client}: {
            options: O;
            client: unknown;
        }, defaultOptions: D) {

        }
    }
      `,
      parser: require.resolve('@typescript-eslint/parser'),
    },
    {
      code: `
<<<<<<< HEAD
    export abstract class StephanPlugin<O, D> {

        /**
         * Called right after Stephan loads the plugin file.
         *
         * @example
         *\`\`\`typescript
         * type Options = {
         *      verbose?: boolean;
         *      token?: string;
         * }
         * \`\`\`
         *
         * Note that your Options type should only have optional properties...
         *
         * @param args Arguments compiled and provided by StephanClient.
         * @param args.options The options as provided by the user, or an empty object if not provided.
         * @param args.client The options as provided by the user, or an empty object if not provided.
         * @param args.client.name The name of the client.
         * @param defaultOptions The default options as provided by the plugin, or an empty object.
         */
        public constructor({ options, client: { name } }: {
            options: O;
            client: { name: string };
        }, defaultOptions: D) {

        }
    }
      `,
      parser: require.resolve('@typescript-eslint/parser'),
=======
          /**
           *
           */
          function quux (foo) {

          }
      `,
      options: [
        {
          contexts: ['ArrowFunctionExpression'],
        },
      ],
    },
    {
      code: `
      /**
       * A function with return type
       *
       * @param id
       */
       let test = (): (id: number) => string =>
        {
            return (id) => \`\${id}\`;
        }
       `,
      options: [
        {
          contexts: ['TSFunctionType'],
        },
      ],
      parser: require.resolve('@typescript-eslint/parser'),
    },
    {
      code: `
      /** @abstract */
      class base {
        /** @param {boolean} arg0 */
        constructor(arg0) {}
      }

      class foo extends base {
        /** @inheritDoc */
        constructor(arg0) {
          super(arg0);
          this.arg0 = arg0;
        }
      }
      `,
      settings: {
        jsdoc: {
          mode: 'closure',
        },
      },
>>>>>>> 49f106c1
    },
  ],
};<|MERGE_RESOLUTION|>--- conflicted
+++ resolved
@@ -34,17 +34,40 @@
           /**
            *
            */
-<<<<<<< HEAD
+           function quux (foo) {
+
+           }
+       `,
+      errors: [
+        {
+          message: 'Missing JSDoc @param "foo" declaration.',
+        },
+      ],
+      options: [
+        {
+          contexts: ['FunctionDeclaration'],
+        },
+      ],
+      output: `
+          /**
+           * @param foo
+           */
+           function quux (foo) {
+
+           }
+       `,
+    },
+    {
+      code: `
+          /**
+           *
+           */
           function quux ({foo}) {
-=======
-          function quux (foo) {
->>>>>>> 49f106c1
-
-          }
-      `,
-      errors: [
-        {
-<<<<<<< HEAD
+
+          }
+      `,
+      errors: [
+        {
           message: 'Missing JSDoc @param "root0.foo" declaration.',
         },
       ],
@@ -103,7 +126,7 @@
     {
       code: `
           /**
-           * 
+           *
            */
           function quux ({foo}, {bar}) {
 
@@ -115,14 +138,10 @@
         },
         {
           message: 'Missing JSDoc @param "arg1.bar" declaration.',
-=======
-          message: 'Missing JSDoc @param "foo" declaration.',
->>>>>>> 49f106c1
-        },
-      ],
-      options: [
-        {
-<<<<<<< HEAD
+        },
+      ],
+      options: [
+        {
           unnamedRootBase: ['arg'],
         },
       ],
@@ -130,7 +149,7 @@
     {
       code: `
           /**
-           * 
+           *
            */
           function quux ({foo}, {bar}) {
 
@@ -149,19 +168,6 @@
           unnamedRootBase: ['arg', 'config'],
         },
       ],
-=======
-          contexts: ['FunctionDeclaration'],
-        },
-      ],
-      output: `
-          /**
-           * @param foo
-           */
-          function quux (foo) {
-
-          }
-      `,
->>>>>>> 49f106c1
     },
     {
       code: `
@@ -705,7 +711,436 @@
     },
     {
       code: `
-<<<<<<< HEAD
+      interface ITest {
+      /**
+       * Test description.
+       */
+      TestMethod(id: number): void;
+      }
+      `,
+      errors: [
+        {
+          line: 3,
+          message: 'Missing JSDoc @param "id" declaration.',
+        },
+      ],
+      options: [
+        {
+          contexts: ['TSMethodSignature'],
+        },
+      ],
+      output: `
+      interface ITest {
+      /**
+       * Test description.
+       *
+       * @param id
+       */
+      TestMethod(id: number): void;
+      }
+      `,
+      parser: require.resolve('@typescript-eslint/parser'),
+    },
+    {
+      code: `
+      /**
+       * A test class.
+       */
+      abstract class TestClass
+      {
+      /**
+       * A test method.
+       */
+      abstract TestFunction(id);
+      }
+      `,
+      errors: [
+        {
+          line: 7,
+          message: 'Missing JSDoc @param "id" declaration.',
+        },
+      ],
+      options: [
+        {
+          contexts: ['TSEmptyBodyFunctionExpression'],
+        },
+      ],
+      output: `
+      /**
+       * A test class.
+       */
+      abstract class TestClass
+      {
+      /**
+       * A test method.
+       *
+       * @param id
+       */
+      abstract TestFunction(id);
+      }
+      `,
+      parser: require.resolve('@typescript-eslint/parser'),
+    },
+    {
+      code: `
+      /**
+       * A test class.
+       */
+      declare class TestClass
+      {
+      /**
+       *
+       */
+      TestMethod(id);
+      }
+      `,
+      errors: [
+        {
+          line: 7,
+          message: 'Missing JSDoc @param "id" declaration.',
+        },
+      ],
+      options: [
+        {
+          contexts: ['TSEmptyBodyFunctionExpression'],
+        },
+      ],
+      output: `
+      /**
+       * A test class.
+       */
+      declare class TestClass
+      {
+      /**
+       * @param id
+       */
+      TestMethod(id);
+      }
+      `,
+      parser: require.resolve('@typescript-eslint/parser'),
+    },
+    {
+      code: `
+      /**
+       * A test function.
+       */
+      declare let TestFunction: (id) => void;
+      `,
+      errors: [
+        {
+          line: 2,
+          message: 'Missing JSDoc @param "id" declaration.',
+        },
+      ],
+      options: [
+        {
+          contexts: ['TSFunctionType'],
+        },
+      ],
+      output: `
+      /**
+       * A test function.
+       *
+       * @param id
+       */
+      declare let TestFunction: (id) => void;
+      `,
+      parser: require.resolve('@typescript-eslint/parser'),
+    },
+    {
+      code: `
+        /**
+         * A test function.
+         */
+        let TestFunction: (id) => void;
+      `,
+      errors: [
+        {
+          line: 2,
+          message: 'Missing JSDoc @param "id" declaration.',
+        },
+      ],
+      options: [
+        {
+          contexts: ['TSFunctionType'],
+        },
+      ],
+      output: `
+        /**
+         * A test function.
+         *
+         * @param id
+         */
+        let TestFunction: (id) => void;
+      `,
+      parser: require.resolve('@typescript-eslint/parser'),
+    },
+    {
+      code: `
+        /**
+        * A test function.
+        */
+        function test(
+        processor: (id: number) => string
+        ) {
+        return processor(10);
+        }
+      `,
+      errors: [
+        {
+          line: 2,
+          message: 'Missing JSDoc @param "id" declaration.',
+        },
+      ],
+      options: [
+        {
+          contexts: ['TSFunctionType'],
+        },
+      ],
+      output: `
+        /**
+         * A test function.
+         *
+         * @param id
+         */
+        function test(
+        processor: (id: number) => string
+        ) {
+        return processor(10);
+        }
+      `,
+      parser: require.resolve('@typescript-eslint/parser'),
+    },
+    {
+      code: `
+        /**
+        * A test function.
+        */
+        let test = (processor: (id: number) => string) =>
+        {
+        return processor(10);
+        }
+      `,
+      errors: [
+        {
+          line: 2,
+          message: 'Missing JSDoc @param "id" declaration.',
+        },
+      ],
+      options: [
+        {
+          contexts: ['TSFunctionType'],
+        },
+      ],
+      output: `
+        /**
+         * A test function.
+         *
+         * @param id
+         */
+        let test = (processor: (id: number) => string) =>
+        {
+        return processor(10);
+        }
+      `,
+      parser: require.resolve('@typescript-eslint/parser'),
+    },
+    {
+      code: `
+        class TestClass {
+        /**
+        * A class property.
+        */
+        public Test: (id: number) => string;
+        }
+      `,
+      errors: [
+        {
+          line: 3,
+          message: 'Missing JSDoc @param "id" declaration.',
+        },
+      ],
+      options: [
+        {
+          contexts: ['TSFunctionType'],
+        },
+      ],
+      output: `
+        class TestClass {
+        /**
+         * A class property.
+         *
+         * @param id
+         */
+        public Test: (id: number) => string;
+        }
+      `,
+      parser: require.resolve('@typescript-eslint/parser'),
+    },
+    {
+      code: `
+        class TestClass {
+        /**
+        * A class method.
+        */
+        public TestMethod(): (id: number) => string
+        {
+        }
+        }
+      `,
+      errors: [
+        {
+          line: 3,
+          message: 'Missing JSDoc @param "id" declaration.',
+        },
+      ],
+      options: [
+        {
+          contexts: ['TSFunctionType'],
+        },
+      ],
+      output: `
+        class TestClass {
+        /**
+         * A class method.
+         *
+         * @param id
+         */
+        public TestMethod(): (id: number) => string
+        {
+        }
+        }
+      `,
+      parser: require.resolve('@typescript-eslint/parser'),
+    },
+    {
+      code: `
+        interface TestInterface {
+        /**
+        * An interface property.
+        */
+        public Test: (id: number) => string;
+        }
+      `,
+      errors: [
+        {
+          line: 3,
+          message: 'Missing JSDoc @param "id" declaration.',
+        },
+      ],
+      options: [
+        {
+          contexts: ['TSFunctionType'],
+        },
+      ],
+      output: `
+        interface TestInterface {
+        /**
+         * An interface property.
+         *
+         * @param id
+         */
+        public Test: (id: number) => string;
+        }
+      `,
+      parser: require.resolve('@typescript-eslint/parser'),
+    },
+    {
+      code: `
+        interface TestInterface {
+        /**
+        * An interface method.
+        */
+        public TestMethod(): (id: number) => string;
+        }
+      `,
+      errors: [
+        {
+          line: 3,
+          message: 'Missing JSDoc @param "id" declaration.',
+        },
+      ],
+      options: [
+        {
+          contexts: ['TSFunctionType'],
+        },
+      ],
+      output: `
+        interface TestInterface {
+        /**
+         * An interface method.
+         *
+         * @param id
+         */
+        public TestMethod(): (id: number) => string;
+        }
+      `,
+      parser: require.resolve('@typescript-eslint/parser'),
+    },
+    {
+      code: `
+        /**
+        * A function with return type
+        */
+        function test(): (id: number) => string;
+      `,
+      errors: [
+        {
+          line: 2,
+          message: 'Missing JSDoc @param "id" declaration.',
+        },
+      ],
+      options: [
+        {
+          contexts: ['TSFunctionType'],
+        },
+      ],
+      output: `
+        /**
+         * A function with return type
+         *
+         * @param id
+         */
+        function test(): (id: number) => string;
+      `,
+      parser: require.resolve('@typescript-eslint/parser'),
+    },
+    {
+      code: `
+        /**
+        * A function with return type
+        */
+        let test = (): (id: number) => string =>
+        {
+          return (id) => \`\${id}\`;
+        }
+      `,
+      errors: [
+        {
+          line: 2,
+          message: 'Missing JSDoc @param "id" declaration.',
+        },
+      ],
+      options: [
+        {
+          contexts: ['TSFunctionType'],
+        },
+      ],
+      output: `
+        /**
+         * A function with return type
+         *
+         * @param id
+         */
+        let test = (): (id: number) => string =>
+        {
+          return (id) => \`\${id}\`;
+        }
+      `,
+      parser: require.resolve('@typescript-eslint/parser'),
+    },
+    {
+      code: `
           /**
            * @param options
            */
@@ -746,54 +1181,10 @@
             permissions?: [];
           } = {}
         ) {}
-=======
-      interface ITest {
-      /**
-       * Test description.
-       */
-      TestMethod(id: number): void;
       }
       `,
       errors: [
         {
-          line: 3,
-          message: 'Missing JSDoc @param "id" declaration.',
-        },
-      ],
-      options: [
-        {
-          contexts: ['TSMethodSignature'],
-        },
-      ],
-      output: `
-      interface ITest {
-      /**
-       * Test description.
-       *
-       * @param id
-       */
-      TestMethod(id: number): void;
-      }
-      `,
-      parser: require.resolve('@typescript-eslint/parser'),
-    },
-    {
-      code: `
-      /**
-       * A test class.
-       */
-      abstract class TestClass
-      {
-      /**
-       * A test method.
-       */
-      abstract TestFunction(id);
->>>>>>> 49f106c1
-      }
-      `,
-      errors: [
-        {
-<<<<<<< HEAD
           message: 'Missing JSDoc @param "options.permissions" declaration.',
         },
       ],
@@ -825,36 +1216,12 @@
             permissions?: [];
           } = {}
         ) {}
-=======
-          line: 7,
-          message: 'Missing JSDoc @param "id" declaration.',
-        },
-      ],
-      options: [
-        {
-          contexts: ['TSEmptyBodyFunctionExpression'],
-        },
-      ],
-      output: `
-      /**
-       * A test class.
-       */
-      abstract class TestClass
-      {
-      /**
-       * A test method.
-       *
-       * @param id
-       */
-      abstract TestFunction(id);
->>>>>>> 49f106c1
       }
       `,
       parser: require.resolve('@typescript-eslint/parser'),
     },
     {
       code: `
-<<<<<<< HEAD
           /**
            *
            */
@@ -865,88 +1232,10 @@
       errors: [
         {
           message: 'Missing JSDoc @param "foo" declaration.',
-=======
-      /**
-       * A test class.
-       */
-      declare class TestClass
-      {
-      /**
-       *
-       */
-      TestMethod(id);
-      }
-      `,
-      errors: [
-        {
-          line: 7,
-          message: 'Missing JSDoc @param "id" declaration.',
-        },
-      ],
-      options: [
-        {
-          contexts: ['TSEmptyBodyFunctionExpression'],
-        },
-      ],
-      output: `
-      /**
-       * A test class.
-       */
-      declare class TestClass
-      {
-      /**
-       * @param id
-       */
-      TestMethod(id);
-      }
-      `,
-      parser: require.resolve('@typescript-eslint/parser'),
-    },
-    {
-      code: `
-      /**
-       * A test function.
-       */
-      declare let TestFunction: (id) => void;
-      `,
-      errors: [
-        {
-          line: 2,
-          message: 'Missing JSDoc @param "id" declaration.',
-        },
-      ],
-      options: [
-        {
-          contexts: ['TSFunctionType'],
-        },
-      ],
-      output: `
-      /**
-       * A test function.
-       *
-       * @param id
-       */
-      declare let TestFunction: (id) => void;
-      `,
-      parser: require.resolve('@typescript-eslint/parser'),
-    },
-    {
-      code: `
-      /**
-       * A test function.
-       */
-      let TestFunction: (id) => void;
-      `,
-      errors: [
-        {
-          line: 2,
-          message: 'Missing JSDoc @param "id" declaration.',
->>>>>>> 49f106c1
-        },
-      ],
-      options: [
-        {
-<<<<<<< HEAD
+        },
+      ],
+      options: [
+        {
           enableFixer: false,
         },
       ],
@@ -958,284 +1247,6 @@
 
           }
       `,
-=======
-          contexts: ['TSFunctionType'],
-        },
-      ],
-      output: `
-      /**
-       * A test function.
-       *
-       * @param id
-       */
-      let TestFunction: (id) => void;
-      `,
-      parser: require.resolve('@typescript-eslint/parser'),
-    },
-    {
-      code: `
-      /**
-       * A test function.
-       */
-       function test(
-         processor: (id: number) => string
-       ) {
-         return processor(10);
-       }
-      `,
-      errors: [
-        {
-          line: 2,
-          message: 'Missing JSDoc @param "id" declaration.',
-        },
-      ],
-      options: [
-        {
-          contexts: ['TSFunctionType'],
-        },
-      ],
-      output: `
-      /**
-       * A test function.
-       *
-       * @param id
-       */
-       function test(
-         processor: (id: number) => string
-       ) {
-         return processor(10);
-       }
-      `,
-      parser: require.resolve('@typescript-eslint/parser'),
-    },
-    {
-      code: `
-      /**
-       * A test function.
-       */
-       let test = (processor: (id: number) => string) =>
-       {
-         return processor(10);
-       }
-       `,
-      errors: [
-        {
-          line: 2,
-          message: 'Missing JSDoc @param "id" declaration.',
-        },
-      ],
-      options: [
-        {
-          contexts: ['TSFunctionType'],
-        },
-      ],
-      output: `
-      /**
-       * A test function.
-       *
-       * @param id
-       */
-       let test = (processor: (id: number) => string) =>
-       {
-         return processor(10);
-       }
-       `,
-      parser: require.resolve('@typescript-eslint/parser'),
-    },
-    {
-      code: `
-      class TestClass {
-      /**
-       * A class property.
-       */
-        public Test: (id: number) => string;
-      }
-       `,
-      errors: [
-        {
-          line: 3,
-          message: 'Missing JSDoc @param "id" declaration.',
-        },
-      ],
-      options: [
-        {
-          contexts: ['TSFunctionType'],
-        },
-      ],
-      output: `
-      class TestClass {
-      /**
-       * A class property.
-       *
-       * @param id
-       */
-        public Test: (id: number) => string;
-      }
-       `,
-      parser: require.resolve('@typescript-eslint/parser'),
-    },
-    {
-      code: `
-      class TestClass {
-      /**
-       * A class method.
-       */
-       public TestMethod(): (id: number) => string
-       {
-       }
-      }
-       `,
-      errors: [
-        {
-          line: 3,
-          message: 'Missing JSDoc @param "id" declaration.',
-        },
-      ],
-      options: [
-        {
-          contexts: ['TSFunctionType'],
-        },
-      ],
-      output: `
-      class TestClass {
-      /**
-       * A class method.
-       *
-       * @param id
-       */
-       public TestMethod(): (id: number) => string
-       {
-       }
-      }
-       `,
-      parser: require.resolve('@typescript-eslint/parser'),
-    },
-    {
-      code: `
-      interface TestInterface {
-      /**
-       * An interface property.
-       */
-        public Test: (id: number) => string;
-      }
-       `,
-      errors: [
-        {
-          line: 3,
-          message: 'Missing JSDoc @param "id" declaration.',
-        },
-      ],
-      options: [
-        {
-          contexts: ['TSFunctionType'],
-        },
-      ],
-      output: `
-      interface TestInterface {
-      /**
-       * An interface property.
-       *
-       * @param id
-       */
-        public Test: (id: number) => string;
-      }
-       `,
-      parser: require.resolve('@typescript-eslint/parser'),
-    },
-    {
-      code: `
-      interface TestInterface {
-      /**
-       * An interface method.
-       */
-       public TestMethod(): (id: number) => string;
-      }
-       `,
-      errors: [
-        {
-          line: 3,
-          message: 'Missing JSDoc @param "id" declaration.',
-        },
-      ],
-      options: [
-        {
-          contexts: ['TSFunctionType'],
-        },
-      ],
-      output: `
-      interface TestInterface {
-      /**
-       * An interface method.
-       *
-       * @param id
-       */
-       public TestMethod(): (id: number) => string;
-      }
-       `,
-      parser: require.resolve('@typescript-eslint/parser'),
-    },
-    {
-      code: `
-      /**
-       * A function with return type
-       */
-       function test(): (id: number) => string;
-       `,
-      errors: [
-        {
-          line: 2,
-          message: 'Missing JSDoc @param "id" declaration.',
-        },
-      ],
-      options: [
-        {
-          contexts: ['TSFunctionType'],
-        },
-      ],
-      output: `
-      /**
-       * A function with return type
-       *
-       * @param id
-       */
-       function test(): (id: number) => string;
-       `,
-      parser: require.resolve('@typescript-eslint/parser'),
-    },
-    {
-      code: `
-      /**
-       * A function with return type
-       */
-       let test = (): (id: number) => string =>
-        {
-            return (id) => \`\${id}\`;
-        }
-       `,
-      errors: [
-        {
-          line: 2,
-          message: 'Missing JSDoc @param "id" declaration.',
-        },
-      ],
-      options: [
-        {
-          contexts: ['TSFunctionType'],
-        },
-      ],
-      output: `
-      /**
-       * A function with return type
-       *
-       * @param id
-       */
-       let test = (): (id: number) => string =>
-        {
-            return (id) => \`\${id}\`;
-        }
-       `,
-      parser: require.resolve('@typescript-eslint/parser'),
->>>>>>> 49f106c1
     },
   ],
   valid: [
@@ -1848,8 +1859,63 @@
     },
     {
       code: `
-<<<<<<< HEAD
-    export abstract class StephanPlugin<O, D> {
+        /**
+         *
+         */
+        function quux (foo) {
+
+        }
+      `,
+      options: [
+        {
+          contexts: ['ArrowFunctionExpression'],
+        },
+      ],
+    },
+    {
+      code: `
+      /**
+      * A function with return type
+      *
+      * @param id
+      */
+      let test = (): (id: number) => string =>
+      {
+        return (id) => \`\${id}\`;
+      }
+      `,
+      options: [
+        {
+          contexts: ['TSFunctionType'],
+        },
+      ],
+      parser: require.resolve('@typescript-eslint/parser'),
+    },
+    {
+      code: `
+        /** @abstract */
+        class base {
+        /** @param {boolean} arg0 */
+        constructor(arg0) {}
+        }
+
+        class foo extends base {
+        /** @inheritDoc */
+        constructor(arg0) {
+        super(arg0);
+        this.arg0 = arg0;
+        }
+        }
+      `,
+      settings: {
+        jsdoc: {
+          mode: 'closure',
+        },
+      },
+    },
+    {
+      code: `
+        export abstract class StephanPlugin<O, D> {
 
         /**
          * Called right after Stephan loads the plugin file.
@@ -1879,61 +1945,6 @@
     }
       `,
       parser: require.resolve('@typescript-eslint/parser'),
-=======
-          /**
-           *
-           */
-          function quux (foo) {
-
-          }
-      `,
-      options: [
-        {
-          contexts: ['ArrowFunctionExpression'],
-        },
-      ],
-    },
-    {
-      code: `
-      /**
-       * A function with return type
-       *
-       * @param id
-       */
-       let test = (): (id: number) => string =>
-        {
-            return (id) => \`\${id}\`;
-        }
-       `,
-      options: [
-        {
-          contexts: ['TSFunctionType'],
-        },
-      ],
-      parser: require.resolve('@typescript-eslint/parser'),
-    },
-    {
-      code: `
-      /** @abstract */
-      class base {
-        /** @param {boolean} arg0 */
-        constructor(arg0) {}
-      }
-
-      class foo extends base {
-        /** @inheritDoc */
-        constructor(arg0) {
-          super(arg0);
-          this.arg0 = arg0;
-        }
-      }
-      `,
-      settings: {
-        jsdoc: {
-          mode: 'closure',
-        },
-      },
->>>>>>> 49f106c1
     },
   ],
 };