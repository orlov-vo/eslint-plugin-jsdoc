--- conflicted
+++ resolved
@@ -4886,12 +4886,11 @@
 }
 // Settings: {"jsdoc":{"forceRequireReturn":true}}
 
-<<<<<<< HEAD
 /** @type {RequestHandler} */
 function quux (req, res , next) {
   return;
 }
-=======
+
 /**
  * @returns {Promise}
  */
@@ -4920,7 +4919,6 @@
  *
  */
 const quux = async () => {}
->>>>>>> 71ba9f21
 
 /** foo class */
 class foo {
