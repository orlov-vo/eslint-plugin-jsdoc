--- conflicted
+++ resolved
@@ -6691,8 +6691,7 @@
 function quux() {
 
 }
-<<<<<<< HEAD
-// Settings: {"jsdoc":{"allowEmptyNamepaths":false}}
+// Options: [{"allowEmptyNamepaths":false}]
 // Message: Tag @callback must have a namepath
 
 /**
@@ -6722,10 +6721,6 @@
 */
 let foo;
 // Message: Tag @type must have a type
-=======
-// Options: [{"allowEmptyNamepaths":false}]
-// Message: Syntax error in type: 
->>>>>>> 92bf5b2e
 ````
 
 The following patterns are not considered problems:
