<a name="eslint-plugin-jsdoc"></a>
# eslint-plugin-jsdoc

[![GitSpo Mentions](https://gitspo.com/badges/mentions/gajus/eslint-plugin-jsdoc?style=flat-square)](https://gitspo.com/mentions/gajus/eslint-plugin-jsdoc)
[![NPM version](https://img.shields.io/npm/v/eslint-plugin-jsdoc.svg?style=flat-square)](https://www.npmjs.org/package/eslint-plugin-jsdoc)
[![Travis build status](https://img.shields.io/travis/gajus/eslint-plugin-jsdoc/master.svg?style=flat-square)](https://travis-ci.org/gajus/eslint-plugin-jsdoc)
[![js-canonical-style](https://img.shields.io/badge/code%20style-canonical-blue.svg?style=flat-square)](https://github.com/gajus/canonical)

JSDoc linting rules for ESLint.

* [eslint-plugin-jsdoc](#eslint-plugin-jsdoc)
    * [Installation](#eslint-plugin-jsdoc-installation)
    * [Configuration](#eslint-plugin-jsdoc-configuration)
    * [Options](#eslint-plugin-jsdoc-options)
    * [Settings](#eslint-plugin-jsdoc-settings)
        * [Allow `@private` to disable rules for that comment block](#eslint-plugin-jsdoc-settings-allow-private-to-disable-rules-for-that-comment-block)
        * [`maxLines` and `minLines`](#eslint-plugin-jsdoc-settings-maxlines-and-minlines)
        * [Mode](#eslint-plugin-jsdoc-settings-mode)
        * [Alias Preference](#eslint-plugin-jsdoc-settings-alias-preference)
        * [`@override`/`@augments`/`@extends`/`@implements` Without Accompanying `@param`/`@description`/`@example`/`@returns`](#eslint-plugin-jsdoc-settings-override-augments-extends-implements-without-accompanying-param-description-example-returns)
        * [Settings to Configure `check-types` and `no-undefined-types`](#eslint-plugin-jsdoc-settings-settings-to-configure-check-types-and-no-undefined-types)
    * [Rules](#eslint-plugin-jsdoc-rules)
        * [`check-access`](#eslint-plugin-jsdoc-rules-check-access)
        * [`check-alignment`](#eslint-plugin-jsdoc-rules-check-alignment)
        * [`check-examples`](#eslint-plugin-jsdoc-rules-check-examples)
        * [`check-indentation`](#eslint-plugin-jsdoc-rules-check-indentation)
        * [`check-param-names`](#eslint-plugin-jsdoc-rules-check-param-names)
        * [`check-property-names`](#eslint-plugin-jsdoc-rules-check-property-names)
        * [`check-syntax`](#eslint-plugin-jsdoc-rules-check-syntax)
        * [`check-tag-names`](#eslint-plugin-jsdoc-rules-check-tag-names)
        * [`check-types`](#eslint-plugin-jsdoc-rules-check-types)
        * [`check-values`](#eslint-plugin-jsdoc-rules-check-values)
        * [`empty-tags`](#eslint-plugin-jsdoc-rules-empty-tags)
        * [`implements-on-classes`](#eslint-plugin-jsdoc-rules-implements-on-classes)
        * [`match-description`](#eslint-plugin-jsdoc-rules-match-description)
        * [`newline-after-description`](#eslint-plugin-jsdoc-rules-newline-after-description)
        * [`no-types`](#eslint-plugin-jsdoc-rules-no-types)
        * [`no-undefined-types`](#eslint-plugin-jsdoc-rules-no-undefined-types)
        * [`require-description-complete-sentence`](#eslint-plugin-jsdoc-rules-require-description-complete-sentence)
        * [`require-description`](#eslint-plugin-jsdoc-rules-require-description)
        * [`require-example`](#eslint-plugin-jsdoc-rules-require-example)
        * [`require-file-overview`](#eslint-plugin-jsdoc-rules-require-file-overview)
        * [`require-hyphen-before-param-description`](#eslint-plugin-jsdoc-rules-require-hyphen-before-param-description)
        * [`require-jsdoc`](#eslint-plugin-jsdoc-rules-require-jsdoc)
        * [`require-param-description`](#eslint-plugin-jsdoc-rules-require-param-description)
        * [`require-param-name`](#eslint-plugin-jsdoc-rules-require-param-name)
        * [`require-param-type`](#eslint-plugin-jsdoc-rules-require-param-type)
        * [`require-param`](#eslint-plugin-jsdoc-rules-require-param)
        * [`require-property`](#eslint-plugin-jsdoc-rules-require-property)
        * [`require-property-description`](#eslint-plugin-jsdoc-rules-require-property-description)
        * [`require-property-name`](#eslint-plugin-jsdoc-rules-require-property-name)
        * [`require-property-type`](#eslint-plugin-jsdoc-rules-require-property-type)
        * [`require-returns-check`](#eslint-plugin-jsdoc-rules-require-returns-check)
        * [`require-returns-description`](#eslint-plugin-jsdoc-rules-require-returns-description)
        * [`require-returns-type`](#eslint-plugin-jsdoc-rules-require-returns-type)
        * [`require-returns`](#eslint-plugin-jsdoc-rules-require-returns)
        * [`valid-types`](#eslint-plugin-jsdoc-rules-valid-types)


<a name="eslint-plugin-jsdoc-installation"></a>
## Installation

Install [ESLint](https://www.github.com/eslint/eslint) either locally or globally.

```sh
npm install --save-dev eslint
```

If you have installed `ESLint` globally, you have to install JSDoc plugin globally too. Otherwise, install it locally.

```sh
npm install --save-dev eslint-plugin-jsdoc
```

<a name="eslint-plugin-jsdoc-configuration"></a>
## Configuration

Add `plugins` section and specify `eslint-plugin-jsdoc` as a plugin.

```json
{
    "plugins": [
        "jsdoc"
    ]
}
```

Finally, enable all of the rules that you would like to use.

```javascript
{
    "rules": {
        "jsdoc/check-alignment": 1, // Recommended
        "jsdoc/check-examples": 1,
        "jsdoc/check-indentation": 1,
        "jsdoc/check-param-names": 1, // Recommended
        "jsdoc/check-syntax": 1,
        "jsdoc/check-tag-names": 1, // Recommended
        "jsdoc/check-types": 1, // Recommended
        "jsdoc/implements-on-classes": 1, // Recommended
        "jsdoc/match-description": 1,
        "jsdoc/newline-after-description": 1, // Recommended
        "jsdoc/no-types": 1,
        "jsdoc/no-undefined-types": 1, // Recommended
        "jsdoc/require-description": 1,
        "jsdoc/require-description-complete-sentence": 1,
        "jsdoc/require-example": 1,
        "jsdoc/require-hyphen-before-param-description": 1,
        "jsdoc/require-jsdoc": 1, // Recommended
        "jsdoc/require-param": 1, // Recommended
        "jsdoc/require-param-description": 1, // Recommended
        "jsdoc/require-param-name": 1, // Recommended
        "jsdoc/require-param-type": 1, // Recommended
        "jsdoc/require-returns": 1, // Recommended
        "jsdoc/require-returns-check": 1, // Recommended
        "jsdoc/require-returns-description": 1, // Recommended
        "jsdoc/require-returns-type": 1, // Recommended
        "jsdoc/valid-types": 1 // Recommended
    }
}
```

Or you can simply use the following which enables the rules commented
above as "recommended":

```json
{
  "extends": ["plugin:jsdoc/recommended"]
}
```

You can then selectively add to or override the recommended rules.

<a name="eslint-plugin-jsdoc-options"></a>
## Options

Rules may, as per the [ESLint user guide](https://eslint.org/docs/user-guide/configuring), have their own individual options. In `eslint-plugin-jsdoc`, a few options,
such as, `exemptedBy` and `contexts`, may be used across different rules.

`eslint-plugin-jsdoc` options, if present, are in the form of an object
supplied as the second argument in an array after the error level.

```js
// `.eslintrc.js`
{
  rules: {
    'jsdoc/require-example': [
        // The Error level should be `error`, `warn`, or `off` (or 2, 1, or 0)
        'error',
        // The options vary by rule, but are added to an options object:
        {
          avoidExampleOnConstructors: true,
          exemptedBy: ['type']
        }
    ]
  }
}
```

<a name="eslint-plugin-jsdoc-settings"></a>
## Settings

<a name="eslint-plugin-jsdoc-settings-allow-private-to-disable-rules-for-that-comment-block"></a>
### Allow <code>@private</code> to disable rules for that comment block

- `settings.jsdoc.ignorePrivate` - Disables all rules for the comment block
  on which a `@private` tag (or `@access private`) occurs. Defaults to
  `false`. Note: This has no effect with the rule `check-access` (whose
  purpose is to check access modifiers).

<a name="eslint-plugin-jsdoc-settings-maxlines-and-minlines"></a>
### <code>maxLines</code> and <code>minLines</code>

One can use `minLines` and `maxLines` to indicate how many line breaks
(if any) will be checked to find a jsdoc comment block before the given
code block. These settings default to `0` and `1` respectively.

In conjunction with the `require-jsdoc` rule, these settings can
be enforced so as to report problems if a jsdoc block is not found within
the specified boundaries. The settings are also used in the fixer to determine
how many line breaks to add when a block is missing.

<a name="eslint-plugin-jsdoc-settings-mode"></a>
### Mode

- `settings.jsdoc.mode` - Set to `jsdoc` (the default), `typescript`, or `closure`.
  Currently is used for the following:
  - Determine valid tags for `check-tag-names`
  - Only check `@template` in `no-undefined-types` for types in "closure" and
    "typescript" modes
  - For type-checking rules, determine which tags will be checked for types
    (Closure allows types on some tags which the others do not,
    so these tags will additionally be checked in "closure" mode)
  - Check preferred tag names

<a name="eslint-plugin-jsdoc-settings-alias-preference"></a>
### Alias Preference

Use `settings.jsdoc.tagNamePreference` to configure a preferred alias name for a JSDoc tag. The format of the configuration is: `<primary tag name>: <preferred alias name>`, e.g.

```json
{
    "rules": {},
    "settings": {
        "jsdoc": {
            "tagNamePreference": {
                "param": "arg",
                "returns": "return"
            }
        }
    }
}
```

One may also use an object with a `message` and `replacement`.

The following will report the message `@extends is to be used over @augments as it is more evocative of classes than @augments` upon encountering `@augments`.

```json
{
    "rules": {},
    "settings": {
        "jsdoc": {
            "tagNamePreference": {
                "augments": {
                  "message": "@extends is to be used over @augments as it is more evocative of classes than @augments",
                  "replacement": "extends"
                }
            }
        }
    }
}
```

If one wishes to reject a normally valid tag, e.g., `@todo`, one may set the tag to `false`:

```json
{
    "rules": {},
    "settings": {
        "jsdoc": {
            "tagNamePreference": {
                "todo": false
            }
        }
    }
}
```

A project wishing to ensure no blocks are left excluded from entering the
documentation, might wish to prevent the `@ignore` tag in the above manner.

Or one may set the targeted tag to an object with a custom `message`, but without a `replacement` property:

```json
{
    "rules": {},
    "settings": {
        "jsdoc": {
            "tagNamePreference": {
                "todo": {
                  "message": "We expect immediate perfection, so don't leave to-dos in your code."
                }
            }
        }
    }
}
```

Note that the preferred tags indicated in the `settings.jsdoc.tagNamePreference`
map will be assumed to be defined by `check-tag-names`.

See `check-tag-names` for how that fact can be used to set an alias to itself
to allow both the alias and the default (since aliases are otherwise not
permitted unless used in `tagNamePreference`).

<a name="eslint-plugin-jsdoc-settings-alias-preference-default-preferred-aliases"></a>
#### Default Preferred Aliases

The defaults in `eslint-plugin-jsdoc` (for tags which offer
aliases) are as follows:

- `@abstract` (over `@virtual`)
- `@augments` (over `@extends`)
- `@class` (over `@constructor`)
- `@constant` (over `@const`)
- `@default` (over `@defaultvalue`)
- `@description` (over `@desc`)
- `@external` (over `@host`)
- `@file` (over `@fileoverview`, `@overview`)
- `@fires` (over `@emits`)
- `@function` (over `@func`, `@method`)
- `@member` (over `@var`)
- `@param` (over `@arg`, `@argument`)
- `@property` (over `@prop`)
- `@returns` (over `@return`)
- `@throws` (over `@exception`)
- `@yields` (over `@yield`)

This setting is utilized by the the rule for tag name checking
(`check-tag-names`) as well as in the `@param` and `@require` rules:

- `check-param-names`
- `check-tag-names`
- `require-hyphen-before-param-description`
- `require-description`
- `require-param`
- `require-param-description`
- `require-param-name`
- `require-param-type`
- `require-returns`
- `require-returns-check`
- `require-returns-description`
- `require-returns-type`

<a name="eslint-plugin-jsdoc-settings-override-augments-extends-implements-without-accompanying-param-description-example-returns"></a>
### <code>@override</code>/<code>@augments</code>/<code>@extends</code>/<code>@implements</code> Without Accompanying <code>@param</code>/<code>@description</code>/<code>@example</code>/<code>@returns</code>

The following settings allows the element(s) they reference to be omitted
on the JSDoc comment block of the function or that of its parent class
for any of the "require" rules (i.e., `require-param`, `require-description`,
`require-example`, or `require-returns`).

* `settings.jsdoc.overrideReplacesDocs` (`@override`) - Defaults to `true`
* `settings.jsdoc.augmentsExtendsReplacesDocs` (`@augments` or its alias `@extends`) - Defaults to `false`.
* `settings.jsdoc.implementsReplacesDocs` (`@implements`) - Defaults to `false`

The format of the configuration is as follows:

```json
{
    "rules": {},
    "settings": {
        "jsdoc": {
            "overrideReplacesDocs": true,
            "augmentsExtendsReplacesDocs": true,
            "implementsReplacesDocs": true
        }
    }
}
```

<a name="eslint-plugin-jsdoc-settings-settings-to-configure-check-types-and-no-undefined-types"></a>
### Settings to Configure <code>check-types</code> and <code>no-undefined-types</code>

- `settings.jsdoc.preferredTypes` An option map to indicate preferred
  or forbidden types (if default types are indicated here, these will
  have precedence over the default recommendations for `check-types`).
  The keys of this map are the types to be replaced (or forbidden).
  These keys may include:
  1. The "ANY" type, `*`
  1. The pseudo-type `[]` which we use to denote the parent (array)
    types used in the syntax `string[]`, `number[]`, etc.
  1. The pseudo-type `.<>` (or `.`) to represent the format `Array.<value>`
    or `Object.<key, value>`
  1. The pseudo-type `<>` to represent the format `Array<value>` or
    `Object<key, value>`
  1. A plain string type, e.g., `MyType`
  1. A plain string type followed by one of the above pseudo-types (except
    for `[]` which is always assumed to be an `Array`), e.g., `Array.`, or
    `SpecialObject<>`.

  If a bare pseudo-type is used, it will match all parent types of that form.
  If a pseudo-type prefixed with a type name is used, it will only match
  parent types of that form and type name.

  The values can be:
  - `false` to forbid the type
  - a string to indicate the type that should be preferred in its place
    (and which `fix` mode can replace); this can be one of the formats
    of the keys described above.
    - Note that the format will not be changed unless you use a pseudo-type
      in the replacement. (For example, `'Array.<>': 'MyArray'` will change
      `Array.<string>` to `MyArray.<string>`, preserving the dot. To get rid
      of the dot, you must use the pseudo-type with `<>`, i.e.,
      `'Array.<>': 'MyArray<>'`, which will change `Array.<string>` to
      `MyArray<string>`).
    - If you use a _bare_ pseudo-type in the replacement (e.g.,
      `'MyArray.<>': '<>'`), the type will be converted to the format
      of the pseudo-type without changing the type name. For example,
      `MyArray.<string>` will become `MyArray<string>` but `Array.<string>`
      will not be modified.
  - an object with:
    - the key `message` to provide a specific error message
      when encountering the discouraged type.
      - The message string will have the substrings with special meaning,
        `{{tagName}}` and `{{tagValue}}`, replaced with their
        corresponding value.
    - an optional key `replacement` with either of the following values:
      - a string type to be preferred in its place (and which `fix` mode
        can replace)
      - `false` (for forbidding the type)

Note that the preferred types indicated as targets in `settings.jsdoc.preferredTypes`
map will be assumed to be defined by `no-undefined-types`.

See the option of `check-types`, `unifyParentAndChildTypeChecks`, for
how the keys of `preferredTypes` may have `<>` or `.<>` (or just `.`)
appended and its bearing on whether types are checked as parents/children
only (e.g., to match `Array` if the type is `Array` vs. `Array.<string>`).

<a name="eslint-plugin-jsdoc-rules"></a>
## Rules

<a name="eslint-plugin-jsdoc-rules-check-access"></a>
### <code>check-access</code>

Checks that `@access` tags use one of the following values:

- "package", "private", "protected", "public"

Also reports:

- Mixing of `@access` with `@public`, `@private`, `@protected`, or `@package`
  on the same doc block.
- Use of multiple instances of `@access` (or the `@public`, etc. style tags)
  on the same doc block.

|||
|---|---|
|Context|everywhere|
|Tags|`@access`|
|Settings||
|Options||

The following patterns are considered problems:

````js
/**
 * @access foo
 */
function quux (foo) {

}
// Message: Missing valid JSDoc @access level.

/**
 * @access foo
 */
function quux (foo) {

}
// Settings: {"jsdoc":{"ignorePrivate":true}}
// Message: Missing valid JSDoc @access level.

/**
 * @accessLevel foo
 */
function quux (foo) {

}
// Settings: {"jsdoc":{"tagNamePreference":{"access":"accessLevel"}}}
// Message: Missing valid JSDoc @accessLevel level.

/**
 * @access
 */
function quux (foo) {

}
// Settings: {"jsdoc":{"tagNamePreference":{"access":false}}}
// Message: Unexpected tag `@access`

class MyClass {
  /**
   * @access
   */
  myClassField = 1
}
// Message: Missing valid JSDoc @access level.

/**
 * @access public
 * @public
 */
function quux (foo) {

}
// Message: The @access tag may not be used with specific access-control tags (@package, @private, @protected, or @public).

/**
 * @access public
 * @access private
 */
function quux (foo) {

}
// Message: At most one access-control tag may be present on a jsdoc block.

/**
 * @access public
 * @access private
 */
function quux (foo) {

}
// Settings: {"jsdoc":{"ignorePrivate":true}}
// Message: At most one access-control tag may be present on a jsdoc block.

/**
 * @public
 * @private
 */
function quux (foo) {

}
// Message: At most one access-control tag may be present on a jsdoc block.

/**
 * @public
 * @private
 */
function quux (foo) {

}
// Settings: {"jsdoc":{"ignorePrivate":true}}
// Message: At most one access-control tag may be present on a jsdoc block.

/**
 * @public
 * @public
 */
function quux (foo) {

}
// Message: At most one access-control tag may be present on a jsdoc block.
````

The following patterns are not considered problems:

````js
/**
 *
 */
function quux (foo) {

}

/**
 * @access public
 */
function quux (foo) {

}

/**
 * @accessLevel package
 */
function quux (foo) {

}
// Settings: {"jsdoc":{"tagNamePreference":{"access":"accessLevel"}}}

class MyClass {
  /**
   * @access private
   */
  myClassField = 1
}

/**
 * @public
 */
function quux (foo) {

}

/**
 * @private
 */
function quux (foo) {

}
// Settings: {"jsdoc":{"ignorePrivate":true}}
````


<a name="eslint-plugin-jsdoc-rules-check-alignment"></a>
### <code>check-alignment</code>

Reports invalid alignment of JSDoc block asterisks.

|||
|---|---|
|Context|everywhere|
|Tags|N/A|

The following patterns are considered problems:

````js
/**
  * @param {Number} foo
 */
function quux (foo) {
  // with spaces
}
// Message: Expected JSDoc block to be aligned.

/**
  * @param {Number} foo
 */
function quux (foo) {
	// with tabs
}
// Message: Expected JSDoc block to be aligned.

/**
  * @param {Number} foo
 */
function quux (foo) {
  // with spaces
}
// Message: Expected JSDoc block to be aligned.

/**
* @param {Number} foo
*/
function quux (foo) {
  // with spaces
}
// Message: Expected JSDoc block to be aligned.

/**
 * @param {Number} foo
  */
function quux (foo) {

}
// Message: Expected JSDoc block to be aligned.

 /**
 * @param {Number} foo
 */
function quux (foo) {

}
// Message: Expected JSDoc block to be aligned.

 /**
  * @param {Number} foo
 */
function quux (foo) {

}
// Message: Expected JSDoc block to be aligned.

/**
  * @param {Number} foo
  */
 function quux (foo) {

 }
// Message: Expected JSDoc block to be aligned.

/**
   * A jsdoc not attached to any node.
 */
// Message: Expected JSDoc block to be aligned.

class Foo {
  /**
   *  Some method
    * @param a
   */
  quux(a) {}
}
// Message: Expected JSDoc block to be aligned.
````

The following patterns are not considered problems:

````js
/**
 * Desc
 *
 * @param {Number} foo
 */
function quux (foo) {

}

/**
 * Desc
 *
 * @param {{
  foo: Bar,
  bar: Baz
 * }} foo
 *
 */
function quux (foo) {

}

/*  <- JSDoc must start with 2 stars.
  *    So this is unchecked.
 */
function quux (foo) {}

/**
  * @param {Number} foo
  * @private
 */
function quux (foo) {
  // with spaces
}
// Settings: {"jsdoc":{"ignorePrivate":true}}

/**
  * @param {Number} foo
  * @access private
 */
function quux (foo) {
  // with spaces
}
// Settings: {"jsdoc":{"ignorePrivate":true}}
````


<a name="eslint-plugin-jsdoc-rules-check-examples"></a>
### <code>check-examples</code>

Ensures that (JavaScript) examples within JSDoc adhere to ESLint rules.

<a name="eslint-plugin-jsdoc-rules-check-examples-options-1"></a>
#### Options

The options below all default to no-op/`false` except as noted.

<a name="eslint-plugin-jsdoc-rules-check-examples-options-1-captionrequired"></a>
##### <code>captionRequired</code>

JSDoc specs use of an optional `<caption>` element at the beginning of
`@example`.

The option `captionRequired` insists on a `<caption>` being present at
the beginning of any `@example`.

<a name="eslint-plugin-jsdoc-rules-check-examples-options-1-examplecoderegex-and-rejectexamplecoderegex"></a>
##### <code>exampleCodeRegex</code> and <code>rejectExampleCodeRegex</code>

JSDoc does not specify a formal means for delimiting code blocks within
`@example` (it uses generic syntax highlighting techniques for its own
syntax highlighting). The following options determine whether a given
`@example` tag will have the `check-examples` checks applied to it:

* `exampleCodeRegex` - Regex which whitelists lintable
  examples. If a parenthetical group is used, the first one will be used,
  so you may wish to use `(?:...)` groups where you do not wish the
  first such group treated as one to include. If no parenthetical group
  exists or matches, the whole matching expression will be used.
  An example might be ````"^```(?:js|javascript)([\\s\\S]*)```\s*$"````
  to only match explicitly fenced JavaScript blocks. Defaults to only
  using the `u` flag, so to add your own flags, encapsulate your
  expression as a string, but like a literal, e.g., ````/```js.*```/gi````.
  Note that specifying a global regular expression (i.e., with `g`) will
  allow independent linting of matched blocks within a single `@example`.
* `rejectExampleCodeRegex` - Regex blacklist which rejects
  non-lintable examples (has priority over `exampleCodeRegex`). An example
  might be ```"^`"``` to avoid linting fenced blocks which may indicate
  a non-JavaScript language. See `exampleCodeRegex` on how to add flags
  if the default `u` is not sufficient.

If neither is in use, all examples will be matched. Note also that even if
`captionRequired` is not set, any initial `<caption>` will be stripped out
before doing the regex matching.

<a name="eslint-plugin-jsdoc-rules-check-examples-options-1-paddedindent"></a>
##### <code>paddedIndent</code>

This integer property allows one to add a fixed amount of whitespace at the
beginning of the second or later lines of the example to be stripped so as
to avoid linting issues with the decorative whitespace. For example, if set
to a value of `4`, the initial whitespace below will not trigger `indent`
rule errors as the extra 4 spaces on each subsequent line will be stripped
out before evaluation.

```js
/**
 * @example
 *     anArray.filter((a) => {
 *      return a.b;
 *     });
 */
```

<a name="eslint-plugin-jsdoc-rules-check-examples-options-1-reportunuseddisabledirectives"></a>
##### <code>reportUnusedDisableDirectives</code>

If not set to `false`, `reportUnusedDisableDirectives` will report disabled
directives which are not used (and thus not needed). Defaults to `true`.
Corresponds to ESLint's [`--report-unused-disable-directives`](https://eslint.org/docs/user-guide/command-line-interface#--report-unused-disable-directives).

Inline ESLint config within `@example` JavaScript is allowed, though the
disabling of ESLint directives which are not needed by the resolved rules
will be reported as with the ESLint `--report-unused-disable-directives`
command.

<a name="eslint-plugin-jsdoc-rules-check-examples-options-for-determining-eslint-rule-applicability-allowinlineconfig-nodefaultexamplerules-matchingfilename-configfile-checkeslintrc-and-baseconfig"></a>
#### Options for Determining ESLint Rule Applicability (<code>allowInlineConfig</code>, <code>noDefaultExampleRules</code>, <code>matchingFileName</code>, <code>configFile</code>, <code>checkEslintrc</code>, and <code>baseConfig</code>)

The following options determine which individual ESLint rules will be
applied to the JavaScript found within the `@example` tags (as determined
to be applicable by the above regex options). They are ordered by
decreasing precedence:

* `allowInlineConfig` - If not set to `false`, will allow
  inline config within the `@example` to override other config. Defaults
  to `true`.
* `noDefaultExampleRules` - Setting to `true` will disable the
  default rules which are expected to be troublesome for most documentation
  use. See the section below for the specific default rules.
* `configFile` - A config file. Corresponds to ESLint's [`-c`](https://eslint.org/docs/user-guide/command-line-interface#-c---config).
* `matchingFileName` - Option for a file name (even non-existent) to trigger
  specific rules defined in one's config; usable with ESLint `.eslintrc.*`
  `overrides` -> `files` globs, to apply a desired subset of rules with
  `@example` (besides allowing for rules specific to examples, this option
  can be useful for enabling reuse of the same rules within `@example` as
  with JavaScript Markdown lintable by
  [other plugins](https://github.com/eslint/eslint-plugin-markdown), e.g.,
  if one sets `matchingFileName` to `dummy.md` so that `@example` rules will
  follow one's Markdown rules).
* `checkEslintrc` - Defaults to `true` in adding rules
  based on an `.eslintrc.*` file. Setting to `false` corresponds to
  ESLint's [`--no-eslintrc`](https://eslint.org/docs/user-guide/command-line-interface#--no-eslintrc).
  If `matchingFileName` is set, this will automatically be `true` and
  will use the config corresponding to that file. If `matchingFileName` is
  not set and this value is set to `false`, the `.eslintrc.*` configs will
  not be checked. If `matchingFileName` is not set, and this is unset or
  set to `true`, the `.eslintrc.*` configs will be checked as though the file
  name were the same as the file containing the example, with any file
  extension changed to ".md" (and if there is no file extension, "dummy.md"
  will be used). This allows convenient sharing of similar rules with often
  also context-free Markdown as well as use of `overrides` as described under
  `matchingFileName`. Note that this option (whether set by `matchingFileName`
  or set manually to `true`) may come at somewhat of a performance penalty
  as the file's existence is checked by eslint.
* `baseConfig` - Set to an object of rules with the same schema
  as `.eslintrc.*` for defaults.

<a name="eslint-plugin-jsdoc-rules-check-examples-options-for-determining-eslint-rule-applicability-allowinlineconfig-nodefaultexamplerules-matchingfilename-configfile-checkeslintrc-and-baseconfig-rules-disabled-by-default-unless-nodefaultexamplerules-is-set-to-true"></a>
##### Rules Disabled by Default Unless <code>noDefaultExampleRules</code> is Set to <code>true</code>

* `eol-last` - Insisting that a newline "always" be at the end is less likely
  to be desired in sample code as with the code file convention.
* `no-console` - This rule is unlikely to have inadvertent temporary debugging
  within examples.
* `no-multiple-empty-lines` - This rule may be problematic for projects which
  use an initial newline just to start an example. Also, projects may wish to
  use extra lines within examples just for easier illustration
  purposes.
* `no-undef` - Many variables in examples will be `undefined`.
* `no-unused-vars` - It is common to define variables for clarity without always
  using them within examples.
* `padded-blocks` - It can generally look nicer to pad a little even if one's
  code follows more stringency as far as block padding.
* `import/no-unresolved` - One wouldn't generally expect example paths to
  resolve relative to the current JavaScript file as one would with real code.
* `import/unambiguous` - Snippets in examples are likely too short to always
  include full import/export info.
* `node/no-missing-import` - See `import/no-unresolved`.
* `node/no-missing-require` -  See `import/no-unresolved`.

|||
|---|---|
|Context|everywhere|
|Tags|`example`|
|Options| *See above* |

The following patterns are considered problems:

````js
/**
 * @example alert('hello')
 */
function quux () {

}
// Options: [{"baseConfig":{"rules":{"no-alert":2,"semi":["error","always"]}},"checkEslintrc":false}]
// Message: @example error (no-alert): Unexpected alert.

/**
 * @example alert('hello')
 */
class quux {

}
// Options: [{"baseConfig":{"rules":{"no-alert":2,"semi":["error","always"]}},"checkEslintrc":false}]
// Message: @example error (no-alert): Unexpected alert.

/**
 * @example ```js
 alert('hello');
 ```
 */
function quux () {

}
// Options: [{"baseConfig":{"rules":{"semi":["error","never"]}},"checkEslintrc":false,"exampleCodeRegex":"```js([\\s\\S]*)```"}]
// Message: @example error (semi): Extra semicolon.

/**
 * @example
 *
 * ```js alert('hello'); ```
 */
function quux () {

}
// Options: [{"baseConfig":{"rules":{"semi":["error","never"]}},"checkEslintrc":false,"exampleCodeRegex":"```js ([\\s\\S]*)```"}]
// Message: @example error (semi): Extra semicolon.

/**
 * @example
 * ```js alert('hello'); ```
 */
var quux = {

};
// Options: [{"baseConfig":{"rules":{"semi":["error","never"]}},"checkEslintrc":false,"exampleCodeRegex":"```js ([\\s\\S]*)```"}]
// Message: @example error (semi): Extra semicolon.

/**
 * @example ```
 * js alert('hello'); ```
 */
function quux () {

}
// Options: [{"baseConfig":{"rules":{"semi":["error","never"]}},"checkEslintrc":false,"exampleCodeRegex":"```\njs ([\\s\\S]*)```"}]
// Message: @example error (semi): Extra semicolon.

/**
 * @example <b>Not JavaScript</b>
 */
function quux () {

}
/**
 * @example quux2();
 */
function quux2 () {

}
// Options: [{"baseConfig":{"rules":{"semi":["error","never"]}},"checkEslintrc":false,"rejectExampleCodeRegex":"^\\s*<.*>\\s*$"}]
// Message: @example error (semi): Extra semicolon.

/**
 * @example
 * quux(); // does something useful
 */
function quux () {

}
// Options: [{"baseConfig":{"rules":{"no-undef":["error"]}},"checkEslintrc":false,"noDefaultExampleRules":true}]
// Message: @example error (no-undef): 'quux' is not defined.

/**
 * @example <caption>Valid usage</caption>
 * quux(); // does something useful
 *
 * @example
 * quux('random unwanted arg'); // results in an error
 */
function quux () {

}
// Options: [{"captionRequired":true,"checkEslintrc":false}]
// Message: Caption is expected for examples.

/**
 * @example  quux();
 */
function quux () {

}
// Options: [{"baseConfig":{"rules":{"indent":["error"]}},"checkEslintrc":false,"noDefaultExampleRules":false}]
// Message: @example error (indent): Expected indentation of 0 spaces but found 1.

/**
 * @example test() // eslint-disable-line semi
 */
function quux () {}
// Options: [{"checkEslintrc":false,"noDefaultExampleRules":true,"reportUnusedDisableDirectives":true}]
// Message: @example error: Unused eslint-disable directive (no problems were reported from 'semi').

/**
 * @example
 test() // eslint-disable-line semi
 */
function quux () {}
// Options: [{"allowInlineConfig":false,"baseConfig":{"rules":{"semi":["error","always"]}},"checkEslintrc":false,"noDefaultExampleRules":true}]
// Message: @example error (semi): Missing semicolon.

/**
 * @example const i = 5;
 * quux2()
 */
function quux2 () {

}
// Options: [{"matchingFileName":"../../jsdocUtils.js"}]
// Message: @example warning (id-length): Identifier name 'i' is too short (< 2).

/**
 * @example const i = 5;
 * quux2()
 */
function quux2 () {

}
// Message: @example warning (id-length): Identifier name 'i' is too short (< 2).

/**
 * @example const i = 5;
 *   quux2()
 */
function quux2 () {

}
// Options: [{"paddedIndent":2}]
// Message: @example warning (id-length): Identifier name 'i' is too short (< 2).

/**
 * @example
 * const i = 5;
 * quux2()
 */
function quux2 () {

}
// Message: @example warning (id-length): Identifier name 'i' is too short (< 2).

/**
 * @example const idx = 5;
 * quux2()
 */
function quux2 () {

}
// Options: [{"matchingFileName":"dummy.js"}]
// Message: @example error (semi): Missing semicolon.

/**
 * @example const idx = 5;
 *
 * quux2()
 */
function quux2 () {

}
// Options: [{"matchingFileName":"dummy.js"}]
// Message: @example error (semi): Missing semicolon.

/**
 * @example const idx = 5;
 *
 * quux2()
 */
function quux2 () {

}
// Options: [{"checkEslintrc":false,"matchingFileName":"dummy.js"}]
// Message: @example error: Parsing error: The keyword 'const' is reserved

/**
 * @example // begin
 alert('hello')
 // end
 */
function quux () {

}
// Options: [{"baseConfig":{"rules":{"semi":["warn","always"]}},"checkEslintrc":false,"exampleCodeRegex":"// begin[\\s\\S]*// end","noDefaultExampleRules":true}]
// Message: @example warning (semi): Missing semicolon.

/**
 *
 */
function f () {

}
// Settings: {"jsdoc":{"allowInlineConfig":true,"baseConfig":{},"captionRequired":false,"configFile":"configFile.js","eslintrcForExamples":true,"exampleCodeRegex":".*?","matchingFileName":"test.md","noDefaultExampleRules":false,"rejectExampleCodeRegex":"\\W*","reportUnusedDisableDirectives":true}}
// Message: `settings.jsdoc.captionRequired` has been removed, use options in the rule `check-examples` instead.

/**
 * @typedef {string} Foo
 * @example <caption></caption>
 * 'foo'
 */
// Options: [{"captionRequired":true,"checkEslintrc":false}]
// Message: Caption is expected for examples.

/**
 * @example
 * const list: number[] = [1, 2, 3]
 * quux(list);
 */
function quux () {

}
// Options: [{"baseConfig":{"parser":"@typescript-eslint/parser","parserOptions":{"ecmaVersion":6},"rules":{"semi":["error","always"]}},"checkEslintrc":false}]
// Message: @example error (semi): Missing semicolon.

/**
 * @example
 * const test = something?.find((_) => {
 *   return _
 * });
 */
function quux () {

}
// Options: [{"baseConfig":{"parserOptions":{"ecmaVersion":6},"rules":{"semi":["error","always"]}}}]
// Message: @example error (semi): Missing semicolon.

/**
 * @example <caption>Say `Hello!` to the user.</caption>
 * First, import the function:
 *
 * ```js
 * import popup from './popup'
 * const aConstInSameScope = 5;
 * ```
 *
 * Then use it like this:
 *
 * ```js
 * const aConstInSameScope = 7;
 * popup('Hello!')
 * ```
 *
 * Here is the result on macOS:
 *
 * ![Screenshot](path/to/screenshot.jpg)
 */
// Options: [{"baseConfig":{"parserOptions":{"ecmaVersion":2015,"sourceType":"module"},"rules":{"semi":["error","always"]}},"checkEslintrc":false,"exampleCodeRegex":"/^```(?:js|javascript)\\n([\\s\\S]*?)```$/gm"}]
// Message: @example error (semi): Missing semicolon.

/**
 * @example // begin
 alert('hello')
 // end
 * And here is another example:
 // begin
 alert('there')
 // end
 */
function quux () {

}
// Options: [{"baseConfig":{"rules":{"semi":["warn","always"]}},"checkEslintrc":false,"exampleCodeRegex":"/\\/\\/ begin[\\s\\S]*?// end/g","noDefaultExampleRules":true}]
// Message: @example warning (semi): Missing semicolon.

/**
 * @example
 *   quux();
 */
function quux () {

}
// Options: [{"baseConfig":{"rules":{"indent":["error"]}},"checkEslintrc":false,"noDefaultExampleRules":false}]
// Message: @example error (indent): Expected indentation of 0 spaces but found 2.
````

The following patterns are not considered problems:

````js
/**
 * @example ```js
 alert('hello');
 ```
 */
function quux () {

}
// Options: [{"baseConfig":{"rules":{"semi":["error","always"]}},"checkEslintrc":false,"exampleCodeRegex":"```js([\\s\\S]*)```"}]

/**
 * @example ```js
 alert('hello');
 ```
 */
function quux () {

}
// Options: [{"baseConfig":{"rules":{"semi":["error","always"]}},"checkEslintrc":false,"exampleCodeRegex":"/```js([\\s\\S]*)```/"}]

/**
 * @example
 * // arbitrary example content
 */
function quux () {

}
// Options: [{"checkEslintrc":false}]

/**
 * @example
 * quux(); // does something useful
 */
function quux () {

}
// Options: [{"baseConfig":{"rules":{"no-undef":["error"]}},"checkEslintrc":false,"noDefaultExampleRules":false}]

/**
 * @example quux();
 */
function quux () {

}
// Options: [{"baseConfig":{"rules":{"indent":["error"]}},"checkEslintrc":false,"noDefaultExampleRules":false}]

/**
 * @example <caption>Valid usage</caption>
 * quux(); // does something useful
 *
 * @example <caption>Invalid usage</caption>
 * quux('random unwanted arg'); // results in an error
 */
function quux () {

}
// Options: [{"captionRequired":true,"checkEslintrc":false}]

/**
 * @example test() // eslint-disable-line semi
 */
function quux () {}
// Options: [{"checkEslintrc":false,"noDefaultExampleRules":true,"reportUnusedDisableDirectives":false}]

/**
 * @example
 test() // eslint-disable-line semi
 */
function quux () {}
// Options: [{"allowInlineConfig":true,"baseConfig":{"rules":{"semi":["error","always"]}},"checkEslintrc":false,"noDefaultExampleRules":true}]

/**
 * @example ```js
 alert('hello')
 ```
 */
var quux = {

};
// Options: [{"baseConfig":{"rules":{"semi":["error","never"]}},"checkEslintrc":false,"exampleCodeRegex":"```js([\\s\\S]*)```"}]

/**
 * @example
 * foo(function (err) {
 *     throw err;
 * });
 */
function quux () {}
// Options: [{"baseConfig":{"rules":{"indent":["error"]}},"checkEslintrc":false,"noDefaultExampleRules":false}]

/**
 * @example
 * const list: number[] = [1, 2, 3];
 * quux(list);
 */
function quux () {

}
// Options: [{"baseConfig":{"parser":"@typescript-eslint/parser","parserOptions":{"ecmaVersion":6},"rules":{"semi":["error","always"]}},"checkEslintrc":false}]

/**
 * @example const ident = 5;
 *   quux2();
 *   bar();
 */
function quux2 () {

}
// Options: [{"paddedIndent":2}]

/**
 * @example
 * function quux() {
 *     bar();
 * }
 */
function quux () {

}
// Options: [{"baseConfig":{"rules":{"indent":["error"]}},"checkEslintrc":false,"noDefaultExampleRules":false}]

// Comment
a();

export default {};
````


<a name="eslint-plugin-jsdoc-rules-check-indentation"></a>
### <code>check-indentation</code>

Reports invalid padding inside JSDoc blocks.

Ignores parts enclosed in Markdown "code block"'s. For example,
the following description is not reported:

```js
/**
 * Some description:
 * ```html
 * <section>
 *   <title>test</title>
 * </section>
 * ```
 */
```

<a name="eslint-plugin-jsdoc-rules-check-indentation-options-2"></a>
#### Options

This rule has an object option.

<a name="eslint-plugin-jsdoc-rules-check-indentation-options-2-excludetags"></a>
##### <code>excludeTags</code>

Array of tags (e.g., `['example', 'description']`) whose content will be
"hidden" from the `check-indentation` rule. Defaults to `['example']`.

By default, the whole JSDoc block will be checked for invalid padding.
That would include `@example` blocks too, which can get in the way
of adding full, readable examples of code without ending up with multiple
linting issues.

When disabled (by passing `excludeTags: []` option), the following code *will*
report a padding issue:

```js
/**
 * @example
 * anArray.filter((a) => {
 *   return a.b;
 * });
 */
```

|||
|---|---|
|Context|everywhere|
|Tags|N/A|
|Options| `excludeTags` |

The following patterns are considered problems:

````js
/**  foo */
function quux () {

}
// Message: There must be no indentation.

/**
 * foo
 *
 * @param bar
 *  baz
 */
function quux () {

}
// Message: There must be no indentation.

/**
 * Foo
 *   bar
 */
class Moo {}
// Message: There must be no indentation.

/**
 * foo
 *
 * @example
 * anArray.filter((a) => {
 *   return a.b;
 * });
 */
function quux () {

}
// Options: [{"excludeTags":[]}]
// Message: There must be no indentation.

/**
 * foo
 *
 * @example
 *   aaaa
 * @returns
 *   eeee
 */
function quux () {

}
// Message: There must be no indentation.

/**
 * foo
 * ```html
 * <section>
 *   <title>test</title>
 * </section>
 * ```
 * @returns
 *   eeee
 */
function quux () {

}
// Message: There must be no indentation.

/**
 * foo
 * ```   aaaa```
 * @returns
 *   eeee
 */
function quux () {

}
// Message: There must be no indentation.

/**
* @example <caption>
* Here is a long
*   indented summary of this
* example
* </caption>
* ```js
* function hi () {
*   alert('Hello');
* }
* ```
*/
// Options: [{"excludeTags":[]}]
// Message: There must be no indentation.

/**
* @example <caption>
* Here is a long
* summary of this
* example
* </caption>
* // Code is not wrapped into fenced code block
* function hi () {
*   alert('Hello');
* }
*/
// Options: [{"excludeTags":[]}]
// Message: There must be no indentation.
````

The following patterns are not considered problems:

````js
/**
 * foo
 *
 * @param bar
 * baz
 */
function quux () {

}

/*** foo */
function quux () {

}

/**
 * foo
 *
 * @example
 * anArray.filter((a) => {
 *   return a.b;
 * });
 */
function quux () {

}

/**
 * foo
 *
 * @example
 * anArray.filter((a) => {
 *   return a.b;
 * });
 * @returns
 *   eeee
 */
function quux () {

}
// Options: [{"excludeTags":["example","returns"]}]

/**
 * foo
 * ```html
 * <section>
 *   <title>test</title>
 * </section>
 * ```
 * @returns eeee
 */
function quux () {

}

/**
 * foo
 * ```   aaaa```
 * @returns eeee
 */
function quux () {

}

/**
* @example <caption>
* Here is a long
* summary of this
* example
* </caption>
* ```js
* function hi () {
*   alert('Hello');
* }
* ```
*/
// Options: [{"excludeTags":[]}]
````


<a name="eslint-plugin-jsdoc-rules-check-param-names"></a>
### <code>check-param-names</code>

Ensures that parameter names in JSDoc match those in the function declaration.

<a name="eslint-plugin-jsdoc-rules-check-param-names-destructuring"></a>
#### Destructuring

Note that by default the rule will not report parameters present on the docs
but missing from the function signature when an object rest property is part
of that function signature since the missing properties might be a part of
the object rest property.

```js
/**
 * @param options
 * @param options.foo
 */
function quux ({foo, ...extra}) {}
```

To require that `extra` be documented, you can use the `checkRestProperty`
option. Note, however, that jsdoc [does not appear](https://github.com/jsdoc/jsdoc/issues/1773)
to currently support syntax or output to distinguish rest properties from
other properties, so in looking at the docs alone without looking at the
function signature, it may appear that there is an actual property named
`extra`.

<a name="eslint-plugin-jsdoc-rules-check-param-names-options-3"></a>
#### Options

<a name="eslint-plugin-jsdoc-rules-check-param-names-options-3-checkrestproperty"></a>
##### <code>checkRestProperty</code>

See the "Destructuring" section.

<a name="eslint-plugin-jsdoc-rules-check-param-names-options-3-allowextratrailingparamdocs"></a>
##### <code>allowExtraTrailingParamDocs</code>

If set to `true`, this option will allow extra `@param` definitions (e.g.,
representing future expected or virtual params) to be present without needing
their presence within the function signature. Other inconsistencies between
`@param`'s and present function parameters will still be reported.

|||
|---|---|
|Context|`ArrowFunctionExpression`, `FunctionDeclaration`, `FunctionExpression`|
|Options|`allowExtraTrailingParamDocs`|
|Tags|`param`|

The following patterns are considered problems:

````js
/**
 * @param Foo
 */
function quux (foo = 'FOO') {

}
// Message: Expected @param names to be "foo". Got "Foo".

/**
 * @arg Foo
 */
function quux (foo = 'FOO') {

}
// Settings: {"jsdoc":{"tagNamePreference":{"param":"arg"}}}
// Message: Expected @arg names to be "foo". Got "Foo".

/**
 * @param Foo
 */
function quux (foo) {

}
// Message: Expected @param names to be "foo". Got "Foo".

/**
 * @param Foo.Bar
 */
function quux (foo) {

}
// Message: @param path declaration ("Foo.Bar") appears before any real parameter.

/**
 * @param foo
 * @param Foo.Bar
 */
function quux (foo) {

}
// Message: @param path declaration ("Foo.Bar") root node name ("Foo") does not match previous real parameter name ("foo").

/**
 * Assign the project to a list of employees.
 * @param {string} employees[].name - The name of an employee.
 * @param {string} employees[].department - The employee's department.
 */
function assign (employees) {

};
// Message: @param path declaration ("employees[].name") appears before any real parameter.

/**
 * Assign the project to a list of employees.
 * @param {string} employees[].name - The name of an employee.
 * @param {string} employees[].name - The employee's department.
 */
function assign (employees) {

};
// Message: Duplicate @param "employees[].name"

/**
 * @param foo
 * @param foo.bar
 * @param bar
 */
function quux (bar, foo) {

}
// Message: Expected @param names to be "bar, foo". Got "foo, bar".

/**
 * @param foo
 * @param bar
 */
function quux (foo) {

}
// Message: @param "bar" does not match an existing function parameter.

/**
 * @param foo
 * @param foo
 */
function quux (foo) {

}
// Message: Duplicate @param "foo"

/**
 * @param foo
 * @param foo
 */
function quux (foo, bar) {

}
// Message: Duplicate @param "foo"

/**
 * @param foo
 * @param foo
 */
function quux (foo, foo) {

}
// Message: Duplicate @param "foo"

/**
 * @param cfg
 * @param cfg.foo
 * @param cfg.foo
 */
function quux ({foo}) {

}
// Message: Duplicate @param "cfg.foo"

/**
 * @param cfg
 * @param cfg.foo
 */
function quux ({foo, bar}) {

}
// Message: Missing @param "cfg.bar"

/**
 * @param cfg
 * @param cfg.foo
 * @param [cfg.foo]
 * @param baz
 */
function quux ({foo}, baz) {

}
// Message: Duplicate @param "cfg.foo"

/**
 * @param cfg
 * @param cfg.foo
 * @param [cfg.foo="with a default"]
 * @param baz
 */
function quux ({foo, bar}, baz) {

}
// Message: Missing @param "cfg.bar"

/**
 * @param cfg
 * @param cfg.foo
 * @param [cfg.foo="with a default"]
 * @param baz
 */
function quux ({foo}, baz) {

}
// Message: Duplicate @param "cfg.foo"

/**
 * @param cfg
 * @param [cfg.foo="with a default"]
 * @param baz
 */
function quux ({foo, bar}, baz) {

}
// Message: Missing @param "cfg.bar"

/**
 * @param args
 */
function quux ({a, b}) {

}
// Message: Missing @param "args.a"

export class SomeClass {
  /**
   * @param prop
   */
  constructor(private property: string) {}
}
// Message: Expected @param names to be "property". Got "prop".

export class SomeClass {
  /**
   * @param prop
   * @param prop.foo
   */
  constructor(prop: { foo: string, bar: string }) {}
}
// Message: Missing @param "prop.bar"

export class SomeClass {
  /**
   * @param prop
   * @param prop.foo
   * @param prop.bar
   */
  constructor(options: { foo: string, bar: string }) {}
}
// Message: Missing @param "options.foo"

export class SomeClass {
  /**
   * @param options
   * @param options.foo
   * @param options.bar
   */
  constructor(options: { foo: string }) {}
}
// Message: @param "options.bar" does not exist on options

/**
 * @param foo
 */
function quux (foo) {

}
// Settings: {"jsdoc":{"tagNamePreference":{"param":false}}}
// Message: Unexpected tag `@param`

/**
 * @param {Error} error Exit code
 * @param {number} [code = 1] Exit code
 */
function quux (error, cde = 1) {
};
// Message: Expected @param names to be "error, cde". Got "error, code".
````

The following patterns are not considered problems:

````js
/**
 *
 */
function quux (foo) {

}

/**
 * @param foo
 */
function quux (foo) {

}

/**
 * @param foo
 * @param bar
 */
function quux (foo, bar) {

}

/**
 * @param foo
 * @param bar
 */
function quux (foo, bar, baz) {

}

/**
 * @param foo
 * @param foo.foo
 * @param bar
 */
function quux (foo, bar) {

}

/**
 * @param args
 */
function quux (...args) {

}

/**
 * @param foo
 * @param foo.a
 * @param foo.b
 */
function quux ({a, b}) {

}

/**
 * @param foo
 * @param foo.bar
 * @param foo.baz
 * @param bar
 */
function quux (foo, bar) {

}

/**
 * @param args
 */
function quux ({a, b} = {}) {

}

/**
 * @param foo
 */
function quux ([a, b] = []) {

}

/**
 * Assign the project to a list of employees.
 * @param {object[]} employees - The employees who are responsible for the project.
 * @param {string} employees[].name - The name of an employee.
 * @param {string} employees[].department - The employee's department.
 */
function assign (employees) {

};

export class SomeClass {
  /**
   * @param property
   */
  constructor(private property: string) {}
}

export class SomeClass {
  /**
   * @param options
   * @param options.foo
   * @param options.bar
   */
  constructor(options: { foo: string, bar: string }) {}
}

export class SomeClass {
  /**
   * @param options
   * @param options.foo
   * @param options.bar
   */
  constructor({ foo, bar }: { foo: string, bar: string }) {}
}

export class SomeClass {
  /**
   * @param options
   * @param options.foo
   * @param options.bar
   */
  constructor({ foo, bar }: { foo: string, bar: string }) {}
}

/**
 * @param {Error} error Exit code
 * @param {number} [code = 1] Exit code
 */
function quux (error, code = 1) {
};

/**
 * @param foo
 * @param bar
 */
function quux (foo) {

}
// Options: [{"allowExtraTrailingParamDocs":true}]

/**
 * @param cfg
 * @param cfg.foo
 * @param baz
 */
function quux ({foo}, baz) {

}
````


<a name="eslint-plugin-jsdoc-rules-check-param-names-deconstructing-function-parameter"></a>
#### Deconstructing Function Parameter

`eslint-plugin-jsdoc` does not validate names of parameters in function deconstruction, e.g.

```js
/**
 * @param foo
 */
function quux ({
    a,
    b
}) {

}
```

`{a, b}` is an [`ObjectPattern`](https://github.com/estree/estree/blob/master/es2015.md#objectpattern) AST type and does not have a name. Therefore, the associated parameter in JSDoc block can have any name.

Likewise for the pattern `[a, b]` which is an [`ArrayPattern`](https://github.com/estree/estree/blob/master/es2015.md#arraypattern).

<a name="eslint-plugin-jsdoc-rules-check-property-names"></a>
### <code>check-property-names</code>

Ensures that property names in JSDoc are not duplicated on the same block
and that nested properties have defined roots.

<a name="eslint-plugin-jsdoc-rules-check-property-names-options-4"></a>
#### Options

|||
|---|---|
|Context|Everywhere|
|Tags|`property`|

The following patterns are considered problems:

````js
/**
 * @typedef (SomeType) SomeTypedef
 * @property Foo.Bar
 */
// Message: @property path declaration ("Foo.Bar") appears before any real property.

/**
 * @typedef (SomeType) SomeTypedef
 * @property foo
 * @property Foo.Bar
 */
// Message: @property path declaration ("Foo.Bar") root node name ("Foo") does not match previous real property name ("foo").

/**
 * Assign the project to a list of employees.
 * @typedef (SomeType) SomeTypedef
 * @property {string} employees[].name - The name of an employee.
 * @property {string} employees[].department - The employee's department.
 */
// Message: @property path declaration ("employees[].name") appears before any real property.

/**
 * Assign the project to a list of employees.
 * @typedef (SomeType) SomeTypedef
 * @property {string} employees[].name - The name of an employee.
 * @property {string} employees[].name - The employee's department.
 */
// Message: Duplicate @property "employees[].name"

/**
 * @typedef (SomeType) SomeTypedef
 * @property foo
 * @property foo
 */
// Message: Duplicate @property "foo"

/**
 * @typedef (SomeType) SomeTypedef
 * @property cfg
 * @property cfg.foo
 * @property cfg.foo
 */
function quux ({foo, bar}) {

}
// Message: Duplicate @property "cfg.foo"

/**
 * @typedef (SomeType) SomeTypedef
 * @property cfg
 * @property cfg.foo
 * @property [cfg.foo]
 * @property baz
 */
function quux ({foo, bar}, baz) {

}
// Message: Duplicate @property "cfg.foo"

/**
 * @typedef (SomeType) SomeTypedef
 * @property cfg
 * @property cfg.foo
 * @property [cfg.foo="with a default"]
 * @property baz
 */
function quux ({foo, bar}, baz) {

}
// Message: Duplicate @property "cfg.foo"

/**
 * @typedef (SomeType) SomeTypedef
 * @prop foo
 * @prop foo
 */
// Settings: {"jsdoc":{"tagNamePreference":{"property":"prop"}}}
// Message: Duplicate @prop "foo"

/**
 * @typedef (SomeType) SomeTypedef
 * @property foo
 */
// Settings: {"jsdoc":{"tagNamePreference":{"property":false}}}
// Message: Unexpected tag `@property`
````

The following patterns are not considered problems:

````js
/**
 *
 */

/**
 * @typedef (SomeType) SomeTypedef
 * @property foo
 */

/**
 * @typedef (SomeType) SomeTypedef
 * @prop foo
 */

/**
 * @typedef (SomeType) SomeTypedef
 * @property foo
 * @property bar
 */

/**
 * @typedef (SomeType) SomeTypedef
 * @property foo
 * @property foo.foo
 * @property bar
 */

/**
 * Assign the project to a list of employees.
 * @typedef (SomeType) SomeTypedef
 * @property {object[]} employees - The employees who are responsible for the project.
 * @property {string} employees[].name - The name of an employee.
 * @property {string} employees[].department - The employee's department.
 */

/**
 * @typedef (SomeType) SomeTypedef
 * @property {Error} error Exit code
 * @property {number} [code = 1] Exit code
 */

/**
 * @namespace (SomeType) SomeNamespace
 * @property {Error} error Exit code
 * @property {number} [code = 1] Exit code
 */

/**
 * @class
 * @property {Error} error Exit code
 * @property {number} [code = 1] Exit code
 */
function quux (code = 1) {
  this.error = new Error('oops');
  this.code = code;
}

/**
 * @typedef (SomeType) SomeTypedef
 * @property foo
 * @property foo.bar
 * @property foo.baz
 * @property bar
 */
````


<a name="eslint-plugin-jsdoc-rules-check-syntax"></a>
### <code>check-syntax</code>

Reports against Google Closure Compiler syntax.

|||
|---|---|
|Context|everywhere|
|Tags|N/A|

The following patterns are considered problems:

````js
/**
 * @param {string=} foo
 */
function quux (foo) {

}
// Message: Syntax should not be Google Closure Compiler style.
````

The following patterns are not considered problems:

````js
/**
 * @param {string} [foo]
 */
function quux (foo) {

}

/**
 *
 */
function quux (foo) {

}
````


<a name="eslint-plugin-jsdoc-rules-check-tag-names"></a>
### <code>check-tag-names</code>

Reports invalid block tag names.

Valid [JSDoc 3 Block Tags](https://jsdoc.app/#block-tags) are:

```
abstract
access
alias
async
augments
author
borrows
callback
class
classdesc
constant
constructs
copyright
default
deprecated
description
enum
event
example
exports
external
file
fires
function
generator
global
hideconstructor
ignore
implements
inheritdoc
inner
instance
interface
kind
lends
license
listens
member
memberof
memberof!
mixes
mixin
module
name
namespace
override
package
param
private
property
protected
public
readonly
requires
returns
see
since
static
summary
this
throws
todo
tutorial
type
typedef
variation
version
yields
```

`modifies` is also supported (see [source](https://github.com/jsdoc/jsdoc/blob/master/packages/jsdoc/lib/jsdoc/tag/dictionary/definitions.js#L594)) but is undocumented.

The following synonyms are also recognized if you set them in `tagNamePreference`
as a key (or replacement):

```
arg
argument
const
constructor
defaultvalue
desc
emits
exception
extends
fileoverview
func
host
method
overview
prop
return
var
virtual
yield
```

If you wish to allow in certain cases both a primary tag name and its alias(es),
you can set a normally non-preferred tag name to itself to indicate that you want
to allow both the default tag (in this case `@returns`) and a non-default
(in this case `return`):

```js
"tagNamePreference": {
    "return": "return",
}
```

Because the tags indicated as replacements in `settings.jsdoc.tagNamePreference`
will automatically be considered as valid, the above works.

For [TypeScript](https://www.typescriptlang.org/docs/handbook/type-checking-javascript-files.html#supported-jsdoc)
(or Closure), when `settings.jsdoc.mode` is set to `typescript` or `closure`,
one may also use the following:

```
template
```

And for [Closure](https://github.com/google/closure-compiler/wiki/Annotating-JavaScript-for-the-Closure-Compiler),
when `settings.jsdoc.mode` is set to `closure`, one may use the following (in
addition to the jsdoc and TypeScript tags):

```
define (synonym of `const` per jsdoc source)
dict
export
externs
final
implicitCast (casing distinct from that recognized by jsdoc internally)
inheritDoc (casing distinct from that recognized by jsdoc internally)
noalias
nocollapse
nocompile
noinline
nosideeffects
polymer
polymerBehavior
preserve
record (synonym of `interface` per jsdoc source)
struct
suppress
unrestricted
```

...and these undocumented tags which are only in [source](https://github.com/google/closure-compiler/blob/master/src/com/google/javascript/jscomp/parsing/Annotation.java):

```
closurePrimitive
customElement
expose
hidden
idGenerator
meaning
mixinClass
mixinFunction
ngInject
owner
typeSummary
wizaction
```

<a name="eslint-plugin-jsdoc-rules-check-tag-names-options-5"></a>
#### Options

<a name="eslint-plugin-jsdoc-rules-check-tag-names-options-5-definedtags"></a>
##### <code>definedTags</code>

Use an array of `definedTags` strings to configure additional, allowed tags.
The format is as follows:

```json
{
  "definedTags": ["note", "record"]
}
```

|||
|---|---|
|Context|everywhere|
|Tags|N/A|
|Options|`definedTags`|
|Settings|`tagNamePreference`, `mode`|

The following patterns are considered problems:

````js
/** @typoo {string} */
let a;
// Message: Invalid JSDoc tag name "typoo".

/**
 * @Param
 */
function quux () {

}
// Message: Invalid JSDoc tag name "Param".

/**
 * @foo
 */
function quux () {

}
// Message: Invalid JSDoc tag name "foo".

/**
 * @arg foo
 */
function quux (foo) {

}
// Message: Invalid JSDoc tag (preference). Replace "arg" JSDoc tag with "param".

/**
 * @param foo
 */
function quux (foo) {

}
// Settings: {"jsdoc":{"tagNamePreference":{"param":"arg"}}}
// Message: Invalid JSDoc tag (preference). Replace "param" JSDoc tag with "arg".

/**
 * @arg foo
 */
function quux (foo) {

}
// Settings: {"jsdoc":{"tagNamePreference":{"arg":"somethingDifferent"}}}
// Message: Invalid JSDoc tag (preference). Replace "arg" JSDoc tag with "somethingDifferent".

/**
 * @param foo
 */
function quux (foo) {

}
// Settings: {"jsdoc":{"tagNamePreference":{"param":"parameter"}}}
// Message: Invalid JSDoc tag (preference). Replace "param" JSDoc tag with "parameter".

/**
 * @bar foo
 */
function quux (foo) {

}
// Message: Invalid JSDoc tag name "bar".

/**
 * @baz @bar foo
 */
function quux (foo) {

}
// Options: [{"definedTags":["bar"]}]
// Message: Invalid JSDoc tag name "baz".

/**
 * @bar
 * @baz
 */
function quux (foo) {

}
// Options: [{"definedTags":["bar"]}]
// Message: Invalid JSDoc tag name "baz".

/**
 * @todo
 */
function quux () {

}
// Settings: {"jsdoc":{"tagNamePreference":{"todo":false}}}
// Message: Blacklisted tag found (`@todo`)

/**
 * @todo
 */
function quux () {

}
// Settings: {"jsdoc":{"tagNamePreference":{"todo":{"message":"Please resolve to-dos or add to the tracker"}}}}
// Message: Please resolve to-dos or add to the tracker

/**
 * @todo
 */
function quux () {

}
// Settings: {"jsdoc":{"tagNamePreference":{"todo":{"message":"Please use x-todo instead of todo","replacement":"x-todo"}}}}
// Message: Please use x-todo instead of todo

/**
 * @todo
 */
function quux () {

}
// Settings: {"jsdoc":{"tagNamePreference":{"todo":{"message":"Please use x-todo instead of todo","replacement":"x-todo"}}}}
// Message: Please use x-todo instead of todo

/**
 * @todo
 */
function quux () {

}
// Settings: {"jsdoc":{"tagNamePreference":{"todo":55}}}
// Message: Invalid `settings.jsdoc.tagNamePreference`. Values must be falsy, a string, or an object.

/**
 * @property {object} a
 * @prop {boolean} b
 */
function quux () {

}
// Message: Invalid JSDoc tag (preference). Replace "prop" JSDoc tag with "property".

/**
 * @abc foo
 * @abcd bar
 */
function quux () {

}
// Settings: {"jsdoc":{"tagNamePreference":{"abc":"abcd"}}}
// Options: [{"definedTags":["abcd"]}]
// Message: Invalid JSDoc tag (preference). Replace "abc" JSDoc tag with "abcd".

/**
 * @abc
 * @abcd
 */
function quux () {

}
// Settings: {"jsdoc":{"tagNamePreference":{"abc":"abcd"}}}
// Message: Invalid JSDoc tag (preference). Replace "abc" JSDoc tag with "abcd".

/** 
 * @modifies
 * @abstract
 * @access
 * @alias
 * @async
 * @augments
 * @author
 * @borrows
 * @callback
 * @class
 * @classdesc
 * @constant
 * @constructs
 * @copyright
 * @default
 * @deprecated
 * @description
 * @enum
 * @event
 * @example
 * @exports
 * @external
 * @file
 * @fires
 * @function
 * @generator
 * @global
 * @hideconstructor
 * @ignore
 * @implements
 * @inheritdoc
 * @inheritDoc
 * @inner
 * @instance
 * @interface
 * @kind
 * @lends
 * @license
 * @listens
 * @member
 * @memberof
 * @memberof!
 * @mixes
 * @mixin
 * @module
 * @name
 * @namespace
 * @override
 * @package
 * @param
 * @private
 * @property
 * @protected
 * @public
 * @readonly
 * @requires
 * @returns
 * @see
 * @since
 * @static
 * @summary
 * @this
 * @throws
 * @todo
 * @tutorial
 * @type
 * @typedef
 * @variation
 * @version
 * @yields
 */
function quux (foo) {}
// Settings: {"jsdoc":{"mode":"badMode"}}
// Message: Unrecognized value `badMode` for `settings.jsdoc.mode`.

/** 
 * @modifies
 * @abstract
 * @access
 * @alias
 * @async
 * @augments
 * @author
 * @borrows
 * @callback
 * @class
 * @classdesc
 * @constant
 * @constructs
 * @copyright
 * @default
 * @deprecated
 * @description
 * @enum
 * @event
 * @example
 * @exports
 * @external
 * @file
 * @fires
 * @function
 * @generator
 * @global
 * @hideconstructor
 * @ignore
 * @implements
 * @inheritdoc
 * @inheritDoc
 * @inner
 * @instance
 * @interface
 * @kind
 * @lends
 * @license
 * @listens
 * @member
 * @memberof
 * @memberof!
 * @mixes
 * @mixin
 * @module
 * @name
 * @namespace
 * @override
 * @package
 * @param
 * @private
 * @property
 * @protected
 * @public
 * @readonly
 * @requires
 * @returns
 * @see
 * @since
 * @static
 * @summary
 * @this
 * @throws
 * @todo
 * @tutorial
 * @type
 * @typedef
 * @variation
 * @version
 * @yields
 * @template
 */
function quux (foo) {}
// Message: Invalid JSDoc tag name "template".

/** 
 * @externs
 */
function quux (foo) {}
// Message: Invalid JSDoc tag name "externs".
````

The following patterns are not considered problems:

````js
/**
 * @param foo
 */
function quux (foo) {

}

/**
 * @memberof! foo
 */
function quux (foo) {

}

/**
 * @arg foo
 */
function quux (foo) {

}
// Settings: {"jsdoc":{"tagNamePreference":{"param":"arg"}}}

/**
 * @bar foo
 */
function quux (foo) {

}
// Options: [{"definedTags":["bar"]}]

/**
 * @baz @bar foo
 */
function quux (foo) {

}
// Options: [{"definedTags":["baz","bar"]}]

/**
 * @baz @bar foo
 */
function quux (foo) {

}
// Settings: {"jsdoc":{"tagNamePreference":{"param":"baz","returns":{"message":"Prefer `bar`","replacement":"bar"},"todo":false}}}

/** 
 * @modifies
 * @abstract
 * @access
 * @alias
 * @async
 * @augments
 * @author
 * @borrows
 * @callback
 * @class
 * @classdesc
 * @constant
 * @constructs
 * @copyright
 * @default
 * @deprecated
 * @description
 * @enum
 * @event
 * @example
 * @exports
 * @external
 * @file
 * @fires
 * @function
 * @generator
 * @global
 * @hideconstructor
 * @ignore
 * @implements
 * @inheritdoc
 * @inheritDoc
 * @inner
 * @instance
 * @interface
 * @kind
 * @lends
 * @license
 * @listens
 * @member
 * @memberof
 * @memberof!
 * @mixes
 * @mixin
 * @module
 * @name
 * @namespace
 * @override
 * @package
 * @param
 * @private
 * @property
 * @protected
 * @public
 * @readonly
 * @requires
 * @returns
 * @see
 * @since
 * @static
 * @summary
 * @this
 * @throws
 * @todo
 * @tutorial
 * @type
 * @typedef
 * @variation
 * @version
 * @yields
 */
function quux (foo) {}

/** 
 * @modifies
 * @abstract
 * @access
 * @alias
 * @async
 * @augments
 * @author
 * @borrows
 * @callback
 * @class
 * @classdesc
 * @constant
 * @constructs
 * @copyright
 * @default
 * @deprecated
 * @description
 * @enum
 * @event
 * @example
 * @exports
 * @external
 * @file
 * @fires
 * @function
 * @generator
 * @global
 * @hideconstructor
 * @ignore
 * @implements
 * @inheritdoc
 * @inheritDoc
 * @inner
 * @instance
 * @interface
 * @kind
 * @lends
 * @license
 * @listens
 * @member
 * @memberof
 * @memberof!
 * @mixes
 * @mixin
 * @module
 * @name
 * @namespace
 * @override
 * @package
 * @param
 * @private
 * @property
 * @protected
 * @public
 * @readonly
 * @requires
 * @returns
 * @see
 * @since
 * @static
 * @summary
 * @this
 * @throws
 * @todo
 * @tutorial
 * @type
 * @typedef
 * @variation
 * @version
 * @yields
 * @template
 */
function quux (foo) {}
// Settings: {"jsdoc":{"mode":"typescript"}}

/** 
 * @externs
 */
function quux (foo) {}
// Settings: {"jsdoc":{"mode":"closure"}}

/**
 *
 */
function quux (foo) {

}

/**
 * @todo
 */
function quux () {

}

/**
 * @extends Foo
 */
function quux () {

}
// Settings: {"jsdoc":{"tagNamePreference":{"augments":{"message":"@extends is to be used over @augments.","replacement":"extends"}}}}

/**
 * (Set tag name preference to itself to get aliases to
 *   work along with main tag name.)
 * @augments Bar
 * @extends Foo
 */
function quux () {
}
// Settings: {"jsdoc":{"tagNamePreference":{"extends":"extends"}}}

/**
 * Registers the `target` class as a transient dependency; each time the dependency is resolved a new instance will be created.
 *
 * @param target - The class / constructor function to register as transient.
 *
 * @example ```ts
@transient()
class Foo { }
```
 * @param Time for a new tag
 */
export function transient<T>(target?: T): T {
  // ...
}
````


<a name="eslint-plugin-jsdoc-rules-check-types"></a>
### <code>check-types</code>

Reports invalid types.

By default, ensures that the casing of native types is the same as in this list:

```
undefined
null
boolean
number
bigint
string
symbol
object
Array
Function
Date
RegExp
```

<a name="eslint-plugin-jsdoc-rules-check-types-options-6"></a>
#### Options

`check-types` allows one option:

- An option object:
  - with the key `noDefaults` to insist that only the supplied option type
    map is to be used, and that the default preferences (such as "string"
    over "String") will not be enforced. The option's default is `false`.
  - with the key `exemptTagContexts` which will avoid reporting when a
    bad type is found on a specified tag. Set to an array of objects with
    a key `tag` set to the tag to exempt, and a `types` key which can
    either be `true` to indicate that any types on that tag will be allowed,
    or to an array of strings which will only allow specific bad types.
    If an array of strings is given, these must match the type exactly,
    e.g., if you only allow `"object"`, it will not allow
    `"object<string, string>"`. Note that this is different from the
    behavior of `settings.jsdoc.preferredTypes`. This option is useful
    for normally restricting generic types like `object` with
    `preferredTypes`, but allowing `typedef` to indicate that its base
    type is `object`.
  - with the key `unifyParentAndChildTypeChecks` which will treat
    `settings.jsdoc.preferredTypes` keys such as `SomeType` as matching
    not only child types such as an unadorned `SomeType` but also
    `SomeType<aChildType>`, `SomeType.<aChildType>`, or if `SomeType` is
    `Array` (or `[]`), it will match `aChildType[]`. If this is `false` or
    unset, the former format will only apply to types which are not parent
    types/unions whereas the latter formats will only apply for parent
    types/unions. The special types `[]`, `.<>` (or `.`), and `<>`
    act only as parent types (and will not match a bare child type such as
    `Array` even when unified, though, as mentioned, `Array` will match
    say `string[]` or `Array.<string>` when unified). The special type
    `*` is only a child type. Note that there is no detection of parent
    and child type together, e.g., you cannot specify preferences for
    `string[]` specifically as distinct from say `number[]`, but you can
    target both with `[]` or the child types `number` or `string`.

See also the documentation on `settings.jsdoc.preferredTypes` which impacts
the behavior of `check-types`.

<a name="eslint-plugin-jsdoc-rules-check-types-why-not-capital-case-everything"></a>
#### Why not capital case everything?

Why are `boolean`, `number` and `string` exempt from starting with a capital letter? Let's take `string` as an example. In Javascript, everything is an object. The string Object has prototypes for string functions such as `.toUpperCase()`.

Fortunately we don't have to write `new String()` everywhere in our code. Javascript will automatically wrap string primitives into string Objects when we're applying a string function to a string primitive. This way the memory footprint is a tiny little bit smaller, and the [GC](https://en.wikipedia.org/wiki/Garbage_collection_(computer_science)) has less work to do.

So in a sense, there two types of strings in Javascript; `{string}` literals, also called primitives and `{String}` Objects. We use the primitives because it's easier to write and uses less memory. `{String}` and `{string}` are technically both valid, but they are not the same.

```js
new String('lard') // String {0: "l", 1: "a", 2: "r", 3: "d", length: 4}
'lard' // "lard"
new String('lard') === 'lard' // false
```

To make things more confusing, there are also object literals and object Objects. But object literals are still static Objects and object Objects are instantiated Objects. So an object primitive is still an object Object.

However, `Object.create(null)` objects are not `instanceof Object`, however, so
in the case of this Object we lower-case to indicate possible support for
these objects.

Basically, for primitives, we want to define the type as a primitive, because that's what we use in 99.9% of cases. For everything else, we use the type rather than the primitive. Otherwise it would all just be `{object}`.

In short: It's not about consistency, rather about the 99.9% use case. (And some
functions might not even support the objects if they are checking for identity.)

type name | `typeof` | check-types | testcase
--|--|--|--
**Array** | object | **Array** | `([]) instanceof Array` -> `true`
**Function** | function | **function** | `(function f () {}) instanceof Function` -> `true`
**Date** | object | **Date** | `(new Date()) instanceof Date` -> `true`
**RegExp** | object | **RegExp** | `(new RegExp(/.+/)) instanceof RegExp` -> `true`
Object | **object** | **object** | `({}) instanceof Object` -> `true` but `Object.create(null) instanceof Object` -> `false`
Boolean | **boolean** | **boolean** | `(true) instanceof Boolean` -> **`false`**
Number | **number** | **number** | `(41) instanceof Number` -> **`false`**
String | **string** | **string** | `("test") instanceof String` -> **`false`**

|||
|---|---|
|Context|everywhere|
|Tags|`augments`, `class`, `constant`, `enum`, `implements`, `member`, `module`, `namespace`, `param`, `property`, `returns`, `throws`, `type`, `typedef`, `yields`|
|Aliases|`constructor`, `const`, `extends`, `var`, `arg`, `argument`, `prop`, `return`, `exception`, `yield`|
|Closure-only|`package`, `private`, `protected`, `public`, `static`|
|Options|`noDefaults`, `exemptTagContexts`, `unifyParentAndChildTypeChecks`|
|Settings|`preferredTypes`, `mode`|

The following patterns are considered problems:

````js
/**
 * @param {abc} foo
 */
function quux (foo) {

}
// Settings: {"jsdoc":{"preferredTypes":{"abc":100}}}
// Message: Invalid `settings.jsdoc.preferredTypes`. Values must be falsy, a string, or an object.

/**
 * @param {Number} foo
 */
function quux (foo) {

}
// Message: Invalid JSDoc @param "foo" type "Number"; prefer: "number".

/**
 * @arg {Number} foo
 */
function quux (foo) {

}
// Message: Invalid JSDoc @arg "foo" type "Number"; prefer: "number".

/**
 * @returns {Number} foo
 * @throws {Number} foo
 */
function quux () {

}
// Message: Invalid JSDoc @returns type "Number"; prefer: "number".

/**
 * @param {(Number|string|Boolean)=} foo
 */
function quux (foo, bar, baz) {

}
// Message: Invalid JSDoc @param "foo" type "Number"; prefer: "number".

/**
 * @param {Array.<Number|String>} foo
 */
function quux (foo, bar, baz) {

}
// Message: Invalid JSDoc @param "foo" type "Number"; prefer: "number".

/**
 * @param {(Number|String)[]} foo
 */
function quux (foo, bar, baz) {

}
// Message: Invalid JSDoc @param "foo" type "Number"; prefer: "number".

/**
 * @param {abc} foo
 */
function qux(foo) {
}
// Settings: {"jsdoc":{"preferredTypes":{"abc":"Abc","string":"Str"}}}
// Message: Invalid JSDoc @param "foo" type "abc"; prefer: "Abc".

/**
 * @param {abc} foo
 */
function qux(foo) {
}
// Settings: {"jsdoc":{"preferredTypes":{"abc":{"replacement":"Abc"},"string":"Str"}}}
// Message: Invalid JSDoc @param "foo" type "abc"; prefer: "Abc".

/**
 * @param {abc} foo
 */
function qux(foo) {
}
// Settings: {"jsdoc":{"preferredTypes":{"abc":{"message":"Messed up JSDoc @{{tagName}}{{tagValue}} type \"abc\"; prefer: \"Abc\".","replacement":"Abc"},"string":"Str"}}}
// Message: Messed up JSDoc @param "foo" type "abc"; prefer: "Abc".

/**
 * @param {abc} foo
 * @param {cde} bar
 * @param {object} baz
 */
function qux(foo, bar, baz) {
}
// Settings: {"jsdoc":{"preferredTypes":{"abc":{"message":"Messed up JSDoc @{{tagName}}{{tagValue}} type \"abc\"; prefer: \"Abc\".","replacement":"Abc"},"cde":{"message":"More messed up JSDoc @{{tagName}}{{tagValue}} type \"cde\"; prefer: \"Cde\".","replacement":"Cde"},"object":"Object"}}}
// Message: Messed up JSDoc @param "foo" type "abc"; prefer: "Abc".

/**
 * @param {abc} foo
 */
function qux(foo) {
}
// Settings: {"jsdoc":{"preferredTypes":{"abc":{"message":"Messed up JSDoc @{{tagName}}{{tagValue}} type \"abc\".","replacement":false},"string":"Str"}}}
// Message: Messed up JSDoc @param "foo" type "abc".

/**
 * @param {abc} foo
 */
function qux(foo) {
}
// Settings: {"jsdoc":{"preferredTypes":{"abc":{"message":"Messed up JSDoc @{{tagName}}{{tagValue}} type \"abc\"."},"string":"Str"}}}
// Message: Messed up JSDoc @param "foo" type "abc".

/**
 * @param {abc} foo
 * @param {Number} bar
 */
function qux(foo, bar) {
}
// Settings: {"jsdoc":{"preferredTypes":{"abc":"Abc","string":"Str"}}}
// Options: [{"noDefaults":true}]
// Message: Invalid JSDoc @param "foo" type "abc"; prefer: "Abc".

/**
 * @param {abc} foo
 * @param {Number} bar
 */
function qux(foo, bar) {
}
// Settings: {"jsdoc":{"preferredTypes":{"abc":"Abc","string":"Str"}}}
// Message: Invalid JSDoc @param "foo" type "abc"; prefer: "Abc".

/**
 * @param {abc} foo
 */
function qux(foo) {
}
// Settings: {"jsdoc":{"preferredTypes":{"abc":false,"string":"Str"}}}
// Message: Invalid JSDoc @param "foo" type "abc".

/**
 * @param {abc} foo
 */
function qux(foo) {
}
// Settings: {"jsdoc":{"preferredTypes":{"abc":false}}}
// Message: Invalid JSDoc @param "foo" type "abc".

/**
 * @param {*} baz
 */
function qux(baz) {
}
// Settings: {"jsdoc":{"preferredTypes":{"*":false,"abc":"Abc","string":"Str"}}}
// Message: Invalid JSDoc @param "baz" type "*".

/**
 * @param {*} baz
 */
function qux(baz) {
}
// Settings: {"jsdoc":{"preferredTypes":{"*":"aaa","abc":"Abc","string":"Str"}}}
// Message: Invalid JSDoc @param "baz" type "*"; prefer: "aaa".

/**
 * @param {abc} foo
 * @param {Number} bar
 */
function qux(foo, bar) {
}
// Settings: {"jsdoc":{"preferredTypes":{"abc":"Abc","string":"Str"}}}
// Message: Invalid JSDoc @param "foo" type "abc"; prefer: "Abc".

/**
 * @param {Array} foo
 */
function quux (foo) {

}
// Settings: {"jsdoc":{"preferredTypes":{"Array":"GenericArray"}}}
// Message: Invalid JSDoc @param "foo" type "Array"; prefer: "GenericArray".

/**
 * @param {Array} foo
 */
function quux (foo) {

}
// Settings: {"jsdoc":{"preferredTypes":{"Array":"GenericArray","Array.<>":"GenericArray"}}}
// Message: Invalid JSDoc @param "foo" type "Array"; prefer: "GenericArray".

/**
 * @param {Array.<string>} foo
 */
function quux (foo) {

}
// Settings: {"jsdoc":{"preferredTypes":{"Array.<>":"GenericArray"}}}
// Message: Invalid JSDoc @param "foo" type "Array"; prefer: "GenericArray".

/**
 * @param {Array<string>} foo
 */
function quux (foo) {

}
// Settings: {"jsdoc":{"preferredTypes":{"Array<>":"GenericArray"}}}
// Message: Invalid JSDoc @param "foo" type "Array"; prefer: "GenericArray".

/**
 * @param {string[]} foo
 */
function quux (foo) {

}
// Settings: {"jsdoc":{"preferredTypes":{"[]":"SpecialTypeArray"}}}
// Message: Invalid JSDoc @param "foo" type "[]"; prefer: "SpecialTypeArray".

/**
 * @param {string[]} foo
 */
function quux (foo) {

}
// Settings: {"jsdoc":{"preferredTypes":{"[]":"SpecialTypeArray"}}}
// Options: [{"unifyParentAndChildTypeChecks":true}]
// Message: Invalid JSDoc @param "foo" type "[]"; prefer: "SpecialTypeArray".

/**
 * @param {string[]} foo
 */
function quux (foo) {

}
// Settings: {"jsdoc":{"preferredTypes":{"Array":"SpecialTypeArray"}}}
// Options: [{"unifyParentAndChildTypeChecks":true}]
// Message: Invalid JSDoc @param "foo" type "Array"; prefer: "SpecialTypeArray".

/**
 * @param {object} foo
 */
function quux (foo) {

}
// Settings: {"jsdoc":{"preferredTypes":{"object":"GenericObject"}}}
// Message: Invalid JSDoc @param "foo" type "object"; prefer: "GenericObject".

/**
 * @param {object} foo
 */
function quux (foo) {

}
// Settings: {"jsdoc":{"preferredTypes":{"object":"GenericObject","object.<>":"GenericObject"}}}
// Message: Invalid JSDoc @param "foo" type "object"; prefer: "GenericObject".

/**
 * @param {object} foo
 */
function quux (foo) {

}
// Settings: {"jsdoc":{"preferredTypes":{"object":"GenericObject","object<>":"GenericObject"}}}
// Message: Invalid JSDoc @param "foo" type "object"; prefer: "GenericObject".

/**
 * @param {object.<string>} foo
 */
function quux (foo) {

}
// Settings: {"jsdoc":{"preferredTypes":{"object.<>":"GenericObject"}}}
// Message: Invalid JSDoc @param "foo" type "object"; prefer: "GenericObject".

/**
 * @param {object<string>} foo
 */
function quux (foo) {

}
// Settings: {"jsdoc":{"preferredTypes":{"object<>":"GenericObject"}}}
// Message: Invalid JSDoc @param "foo" type "object"; prefer: "GenericObject".

/**
 * @param {object.<string, number>} foo
 */
function quux (foo) {

}
// Settings: {"jsdoc":{"preferredTypes":{"object.<>":"GenericObject"}}}
// Message: Invalid JSDoc @param "foo" type "object"; prefer: "GenericObject".

/**
 * @param {object<string, number>} foo
 */
function quux (foo) {

}
// Settings: {"jsdoc":{"preferredTypes":{"object<>":"GenericObject"}}}
// Message: Invalid JSDoc @param "foo" type "object"; prefer: "GenericObject".

/**
 * @param {object.<string>} foo
 */
function quux (foo) {

}
// Settings: {"jsdoc":{"preferredTypes":{"object":"GenericObject"}}}
// Options: [{"unifyParentAndChildTypeChecks":true}]
// Message: Invalid JSDoc @param "foo" type "object"; prefer: "GenericObject".

/**
 * @param {object<string>} foo
 */
function quux (foo) {

}
// Settings: {"jsdoc":{"preferredTypes":{"object":"GenericObject"}}}
// Options: [{"unifyParentAndChildTypeChecks":true}]
// Message: Invalid JSDoc @param "foo" type "object"; prefer: "GenericObject".

/**
 * @param {object} foo
 */
function quux (foo) {

}
// Settings: {"jsdoc":{"preferredTypes":{"object":"GenericObject"}}}
// Options: [{"unifyParentAndChildTypeChecks":true}]
// Message: Invalid JSDoc @param "foo" type "object"; prefer: "GenericObject".

/**
 * @param {object} foo
 */
function quux (foo) {

}
// Settings: {"jsdoc":{"preferredTypes":{"object":false}}}
// Options: [{"unifyParentAndChildTypeChecks":true}]
// Message: Invalid JSDoc @param "foo" type "object".

/**
 * @param {object} foo
 */
function quux (foo) {

}
// Settings: {"jsdoc":{"preferredTypes":{"object":false}}}
// Message: Invalid JSDoc @param "foo" type "object".

/**
 * @param {object.<string, number>} foo
 */
function quux (foo) {

}
// Settings: {"jsdoc":{"preferredTypes":{"object":"GenericObject"}}}
// Options: [{"unifyParentAndChildTypeChecks":true}]
// Message: Invalid JSDoc @param "foo" type "object"; prefer: "GenericObject".

/**
 * @param {object<string, number>} foo
 */
function quux (foo) {

}
// Settings: {"jsdoc":{"preferredTypes":{"object":"GenericObject"}}}
// Options: [{"unifyParentAndChildTypeChecks":true}]
// Message: Invalid JSDoc @param "foo" type "object"; prefer: "GenericObject".

/**
 *
 * @param {string[][]} foo
 */
function quux (foo) {

}
// Settings: {"jsdoc":{"preferredTypes":{"[]":"Array."}}}
// Message: Invalid JSDoc @param "foo" type "[]"; prefer: "Array.".

/**
 *
 * @param {string[][]} foo
 */
function quux (foo) {

}
// Settings: {"jsdoc":{"preferredTypes":{"[]":"Array.<>"}}}
// Message: Invalid JSDoc @param "foo" type "[]"; prefer: "Array.<>".

/**
 *
 * @param {string[][]} foo
 */
function quux (foo) {

}
// Settings: {"jsdoc":{"preferredTypes":{"[]":"Array<>"}}}
// Message: Invalid JSDoc @param "foo" type "[]"; prefer: "Array<>".

/**
 *
 * @param {object.<string, object.<string, string>>} foo
 */
function quux (foo) {

}
// Settings: {"jsdoc":{"preferredTypes":{"object.":"Object"}}}
// Message: Invalid JSDoc @param "foo" type "object"; prefer: "Object".

/**
 *
 * @param {object.<string, object.<string, string>>} foo
 */
function quux (foo) {

}
// Settings: {"jsdoc":{"preferredTypes":{"object.":"Object<>"}}}
// Message: Invalid JSDoc @param "foo" type "object"; prefer: "Object<>".

/**
 *
 * @param {object<string, object<string, string>>} foo
 */
function quux (foo) {

}
// Settings: {"jsdoc":{"preferredTypes":{"object<>":"Object."}}}
// Message: Invalid JSDoc @param "foo" type "object"; prefer: "Object.".

/**
 *
 * @param {Array.<Array.<string>>} foo
 */
function quux (foo) {

}
// Settings: {"jsdoc":{"preferredTypes":{"Array.":"[]"}}}
// Message: Invalid JSDoc @param "foo" type "Array"; prefer: "[]".

/**
 *
 * @param {Array.<Array.<string>>} foo
 */
function quux (foo) {

}
// Settings: {"jsdoc":{"preferredTypes":{"Array.":"Array<>"}}}
// Message: Invalid JSDoc @param "foo" type "Array"; prefer: "Array<>".

/**
 *
 * @param {Array.<Array.<string>>} foo
 */
function quux (foo) {

}
// Settings: {"jsdoc":{"preferredTypes":{"Array.":"<>"}}}
// Message: Invalid JSDoc @param "foo" type "Array"; prefer: "<>".

/**
 *
 * @param {Array.<MyArray.<string>>} foo
 */
function quux (foo) {

}
// Settings: {"jsdoc":{"preferredTypes":{"Array.":"<>"}}}
// Message: Invalid JSDoc @param "foo" type "Array"; prefer: "<>".

/**
 *
 * @param {Array.<MyArray.<string>>} foo
 */
function quux (foo) {

}
// Settings: {"jsdoc":{"preferredTypes":{"MyArray.":"<>"}}}
// Message: Invalid JSDoc @param "foo" type "MyArray"; prefer: "<>".

/**
 *
 * @param {Array<Array<string>>} foo
 */
function quux (foo) {

}
// Settings: {"jsdoc":{"preferredTypes":{"<>":"Array."}}}
// Message: Invalid JSDoc @param "foo" type "Array"; prefer: "Array.".

/**
 *
 * @param {Array<Array<string>>} foo
 */
function quux (foo) {

}
// Settings: {"jsdoc":{"preferredTypes":{"Array":"Array."}}}
// Options: [{"unifyParentAndChildTypeChecks":true}]
// Message: Invalid JSDoc @param "foo" type "Array"; prefer: "Array.".

/**
 *
 * @param {Array<Array<string>>} foo
 */
function quux (foo) {

}
// Settings: {"jsdoc":{"preferredTypes":{"<>":"[]"}}}
// Message: Invalid JSDoc @param "foo" type "Array"; prefer: "[]".

/** @typedef {String} foo */
// Message: Invalid JSDoc @typedef "foo" type "String"; prefer: "string".

/**
 * @this {array}
 */
function quux () {}
// Settings: {"jsdoc":{"mode":"closure"}}
// Message: Invalid JSDoc @this type "array"; prefer: "Array".

/**
 * @export {array}
 */
function quux () {}
// Settings: {"jsdoc":{"mode":"closure"}}
// Message: Invalid JSDoc @export type "array"; prefer: "Array".

/**
 * @typedef {object} foo
 * @property {object} bar
 */
// Settings: {"jsdoc":{"preferredTypes":{"object":"Object"}}}
// Options: [{"exemptTagContexts":[{"tag":"typedef","types":true}]}]
// Message: Invalid JSDoc @property "bar" type "object"; prefer: "Object".

/** @typedef {object} foo */
// Settings: {"jsdoc":{"preferredTypes":{"object":"Object"}}}
// Options: [{"exemptTagContexts":[{"tag":"typedef","types":["array"]}]}]
// Message: Invalid JSDoc @typedef "foo" type "object"; prefer: "Object".

/**
 * @typedef {object} foo
 * @property {object} bar
 */
// Settings: {"jsdoc":{"preferredTypes":{"object":"Object"}}}
// Options: [{"exemptTagContexts":[{"tag":"typedef","types":["object"]}]}]
// Message: Invalid JSDoc @property "bar" type "object"; prefer: "Object".

/** @typedef {object<string, string>} foo */
// Settings: {"jsdoc":{"preferredTypes":{"object<>":"Object<>"}}}
// Options: [{"exemptTagContexts":[{"tag":"typedef","types":["object"]}]}]
// Message: Invalid JSDoc @typedef "foo" type "object"; prefer: "Object<>".
````

The following patterns are not considered problems:

````js
/**
 * @param {number} foo
 * @param {Bar} bar
 * @param {*} baz
 */
function quux (foo, bar, baz) {

}

/**
 * @arg {number} foo
 * @arg {Bar} bar
 * @arg {*} baz
 */
function quux (foo, bar, baz) {

}

/**
 * @param {(number|string|boolean)=} foo
 */
function quux (foo, bar, baz) {

}

/**
 * @param {typeof bar} foo
 */
function qux(foo) {
}

/**
 * @param {import('./foo').bar.baz} foo
 */
function qux(foo) {
}

/**
 * @param {(x: number, y: string) => string} foo
 */
function qux(foo) {
}

/**
 * @param {() => string} foo
 */
function qux(foo) {
}

/**
 * @returns {Number} foo
 * @throws {Number} foo
 */
function quux () {

}
// Options: [{"noDefaults":true}]

/**
 * @param {Object} foo
 */
function quux (foo) {

}
// Settings: {"jsdoc":{"preferredTypes":{"object":"Object"}}}

/**
 * @param {Array} foo
 */
function quux (foo) {

}

/**
 * @param {Array.<string>} foo
 */
function quux (foo) {

}
// Settings: {"jsdoc":{"preferredTypes":{"Array":"GenericArray"}}}

/**
 * @param {Array<string>} foo
 */
function quux (foo) {

}
// Settings: {"jsdoc":{"preferredTypes":{"Array":"GenericArray"}}}

/**
 * @param {string[]} foo
 */
function quux (foo) {

}
// Settings: {"jsdoc":{"preferredTypes":{"Array":"SpecialTypeArray","Array.<>":"SpecialTypeArray","Array<>":"SpecialTypeArray"}}}

/**
 * @param {string[]} foo
 */
function quux (foo) {

}
// Settings: {"jsdoc":{"preferredTypes":{"Array.<>":"SpecialTypeArray","Array<>":"SpecialTypeArray"}}}
// Options: [{"unifyParentAndChildTypeChecks":true}]

/**
 * @param {Array} foo
 */
function quux (foo) {

}
// Settings: {"jsdoc":{"preferredTypes":{"[]":"SpecialTypeArray"}}}

/**
 * @param {Array} foo
 */
function quux (foo) {

}
// Settings: {"jsdoc":{"preferredTypes":{"[]":"SpecialTypeArray"}}}
// Options: [{"unifyParentAndChildTypeChecks":true}]

/**
 * @param {Array} foo
 */
function quux (foo) {

}
// Settings: {"jsdoc":{"preferredTypes":{"Array.<>":"GenericArray"}}}

/**
 * @param {Array} foo
 */
function quux (foo) {

}
// Settings: {"jsdoc":{"preferredTypes":{"Array<>":"GenericArray"}}}

/**
 * @param {object} foo
 */
function quux (foo) {

}

/**
 * @param {object.<string>} foo
 */
function quux (foo) {

}
// Settings: {"jsdoc":{"preferredTypes":{"object":"GenericObject"}}}

/**
 * @param {object<string>} foo
 */
function quux (foo) {

}
// Settings: {"jsdoc":{"preferredTypes":{"object":"GenericObject"}}}

/**
 * @param {object.<string, number>} foo
 */
function quux (foo) {

}
// Settings: {"jsdoc":{"preferredTypes":{"object":"GenericObject"}}}

/**
 * @param {object<string, number>} foo
 */
function quux (foo) {

}
// Settings: {"jsdoc":{"preferredTypes":{"object":"GenericObject"}}}

/**
 * @param {object} foo
 */
function quux (foo) {

}
// Settings: {"jsdoc":{"preferredTypes":{"object.<>":"GenericObject"}}}

/**
 * @param {object} foo
 */
function quux (foo) {

}
// Settings: {"jsdoc":{"preferredTypes":{"object<>":"GenericObject"}}}

/**
 * @param {Number<} Ignore the error as not a validating rule
 */
function quux (foo) {

}

/** @param {function(...)} callback The function to invoke. */
var subscribe = function(callback) {};

/**
 * @this {Array}
 */
function quux () {}
// Settings: {"jsdoc":{"mode":"closure"}}

/**
 * @export {Array}
 */
function quux () {}
// Settings: {"jsdoc":{"mode":"closure"}}

/** @type {new() => EntityBase} */

/** @typedef {object} foo */
// Settings: {"jsdoc":{"preferredTypes":{"object":"Object"}}}
// Options: [{"exemptTagContexts":[{"tag":"typedef","types":true}]}]

/** @typedef {object<string, string>} foo */
// Settings: {"jsdoc":{"preferredTypes":{"object":"Object"}}}

/** @typedef {object<string, string>} foo */
// Settings: {"jsdoc":{"preferredTypes":{"object<>":"Object<>"}}}
// Options: [{"exemptTagContexts":[{"tag":"typedef","types":["object<string, string>"]}]}]
````


<a name="eslint-plugin-jsdoc-rules-check-values"></a>
### <code>check-values</code>

This rule checks the values for a handful of tags:

1. `@version` - Checks that there is a present and valid
    [semver](https://semver.org/) version value.
2. `@since` - As with `@version`
3. `@license` - Checks that there is a present and valid SPDX identifier
    or is present within an `allowedLicenses` option.
4. `@author` - Checks there is a value present, and if the option
    `allowedAuthors` is present, ensure that the author value is one
    of these array items.

<a name="eslint-plugin-jsdoc-rules-check-values-options-7"></a>
#### Options

<a name="eslint-plugin-jsdoc-rules-check-values-options-7-allowedauthors"></a>
##### <code>allowedAuthors</code>

An array of allowable author values. If absent, only non-whitespace will
be checked for.

<a name="eslint-plugin-jsdoc-rules-check-values-options-7-allowedlicenses"></a>
##### <code>allowedLicenses</code>

An array of allowable license values or `true` to allow any license text.
If present as an array, will be used in place of SPDX identifiers.

<a name="eslint-plugin-jsdoc-rules-check-values-options-7-licensepattern"></a>
##### <code>licensePattern</code>

A string to be converted into a `RegExp` (with `u` flag) and whose first
parenthetical grouping, if present, will match the portion of the license
description to check (if no grouping is present, then the whole portion
matched will be used). Defaults to `([^\n]*)`, i.e., the SPDX expression
is expected before any line breaks.

|||
|---|---|
|Context|everywhere|
|Tags|`@version`, `@since`, `@license`, `@author`|
|Options|`allowedAuthors`, `allowedLicenses`, `licensePattern`|
|Settings|`tagNamePreference`|

The following patterns are considered problems:

````js
/**
 * @version
 */
function quux (foo) {

}
// Message: Missing JSDoc @version.

/**
 * @version 3.1
 */
function quux (foo) {

}
// Message: Invalid JSDoc @version: "3.1".

/**
 * @since
 */
function quux (foo) {

}
// Message: Missing JSDoc @since.

/**
 * @since 3.1
 */
function quux (foo) {

}
// Message: Invalid JSDoc @since: "3.1".

/**
 * @license
 */
function quux (foo) {

}
// Message: Missing JSDoc @license.

/**
 * @license FOO
 */
function quux (foo) {

}
// Message: Invalid JSDoc @license: "FOO"; expected SPDX expression: https://spdx.org/licenses/.

/**
 * @license FOO
 */
function quux (foo) {

}
// Options: [{"allowedLicenses":["BAR","BAX"]}]
// Message: Invalid JSDoc @license: "FOO"; expected one of BAR, BAX.

/**
 * @license MIT-7
 * Some extra text...
 */
function quux (foo) {

}
// Message: Invalid JSDoc @license: "MIT-7"; expected SPDX expression: https://spdx.org/licenses/.

/**
 * @license (MIT OR GPL-2.5)
 */
function quux (foo) {

}
// Message: Invalid JSDoc @license: "(MIT OR GPL-2.5)"; expected SPDX expression: https://spdx.org/licenses/.

/**
 * @license MIT
 * Some extra text
 */
function quux (foo) {

}
// Options: [{"licensePattern":"[\\s\\S]*"}]
// Message: Invalid JSDoc @license: "MIT
Some extra text"; expected SPDX expression: https://spdx.org/licenses/.

/**
 * @author
 */
function quux (foo) {

}
// Message: Missing JSDoc @author.

/**
 * @author Brett Zamir
 */
function quux (foo) {

}
// Options: [{"allowedAuthors":["Gajus Kuizinas","golopot"]}]
// Message: Invalid JSDoc @author: "Brett Zamir"; expected one of Gajus Kuizinas, golopot.
````

The following patterns are not considered problems:

````js
/**
 * @version 3.4.1
 */
function quux (foo) {

}

/**
 * @version      3.4.1
 */
function quux (foo) {

}

/**
 * @since 3.4.1
 */
function quux (foo) {

}

/**
 * @since      3.4.1
 */
function quux (foo) {

}

/**
 * @license MIT
 */
function quux (foo) {

}

/**
 * @license MIT
 * Some extra text...
 */
function quux (foo) {

}

/**
 * @license (MIT OR GPL-2.0)
 */
function quux (foo) {

}

/**
 * @license FOO
 */
function quux (foo) {

}
// Options: [{"allowedLicenses":["FOO","BAR","BAX"]}]

/**
 * @license FOO
 */
function quux (foo) {

}
// Options: [{"allowedLicenses":true}]

/**
 * @license MIT
 * Some extra text
 */
function quux (foo) {

}
// Options: [{"licensePattern":"[^\n]*"}]

/**
 * @author Gajus Kuizinas
 */
function quux (foo) {

}

/**
 * @author Brett Zamir
 */
function quux (foo) {

}
// Options: [{"allowedAuthors":["Gajus Kuizinas","golopot","Brett Zamir"]}]
````


<a name="eslint-plugin-jsdoc-rules-empty-tags"></a>
### <code>empty-tags</code>

Expects the following tags to be empty of any content:

- `@abstract`
- `@async`
- `@generator`
- `@global`
- `@hideconstructor`
- `@ignore`
- `@inheritdoc`
- `@inner`
- `@instance`
- `@override`
- `@readonly`

The following will also be expected to be empty unless `settings.jsdoc.mode`
is set to "closure" (which allows types).

- `@package`
- `@private`
- `@protected`
- `@public`
- `@static`

Note that `@private` will still be checked for content by this rule even with
`settings.jsdoc.ignorePrivate` set to `true` (a setting which normally
causes rules not to take effect).

<a name="eslint-plugin-jsdoc-rules-empty-tags-options-8"></a>
#### Options

<a name="eslint-plugin-jsdoc-rules-empty-tags-options-8-tags"></a>
##### <code>tags</code>

If you want additional tags to be checked for their descriptions, you may
add them within this option.

```js
{
  'jsdoc/empty-tags': ['error', {tags: ['event']}]
}
```

|||
|---|---|
|Context|everywhere|
|Tags| and others added by `tags`|
|Aliases||
|Options|`tags`|
The following patterns are considered problems:

````js
/**
 * @abstract extra text
 */
function quux () {

}
// Message: @abstract should be empty.

/**
 * @abstract extra text
 * @inheritdoc
 * @async out of place
 */
function quux () {

}
// Message: @abstract should be empty.

/**
 * @event anEvent
 */
function quux () {

}
// Options: [{"tags":["event"]}]
// Message: @event should be empty.

/**
 * @private {someType}
 */
function quux () {

}
// Message: @private should be empty.

/**
 * @private {someType}
 */
function quux () {

}
// Settings: {"jsdoc":{"ignorePrivate":true}}
// Message: @private should be empty.
````

The following patterns are not considered problems:

````js
/**
 * @abstract
 */
function quux () {

}

/**
 *
 */
function quux () {

}

/**
 * @param aName
 */
function quux () {

}

/**
 * @abstract
 * @inheritdoc
 * @async
 */
function quux () {

}

/**
 * @private {someType}
 */
function quux () {

}
// Settings: {"jsdoc":{"mode":"closure"}}

/**
 * @private
 */
function quux () {

}
````


<a name="eslint-plugin-jsdoc-rules-implements-on-classes"></a>
### <code>implements-on-classes</code>

Reports an issue with any non-constructor function using `@implements`.

Constructor functions, whether marked with `@class`, `@constructs`, or being
an ES6 class constructor, will not be flagged.

To indicate that a function follows another function's signature, one might
instead use `@type` to indicate the `@function` or `@callback` to which the
funciton is adhering.

<a name="eslint-plugin-jsdoc-rules-implements-on-classes-options-9"></a>
#### Options

<a name="eslint-plugin-jsdoc-rules-implements-on-classes-options-9-contexts"></a>
##### <code>contexts</code>

Set this to an array of strings representing the AST context
where you wish the rule to be applied.
Overrides the default contexts (see below). Set to `"any"` if you want
the rule to apply to any jsdoc block throughout your files (as is necessary
for finding function blocks not attached to a function declaration or
expression, i.e., `@callback` or `@function` (or its aliases `@func` or
`@method`) (including those associated with an `@interface`).

|||
|---|---|
|Context|`ArrowFunctionExpression`, `FunctionDeclaration`, `FunctionExpression`; others when `contexts` option enabled|
|Tags|`implements` (prevented)|
|Options|`contexts`|

The following patterns are considered problems:

````js
/**
 * @implements {SomeClass}
 */
function quux () {

}
// Message: @implements used on a non-constructor function

/**
 * @implements {SomeClass}
 */
function quux () {

}
// Options: [{"contexts":["any"]}]
// Message: @implements used on a non-constructor function

/**
 * @function
 * @implements {SomeClass}
 */
function quux () {

}
// Options: [{"contexts":["any"]}]
// Message: @implements used on a non-constructor function

/**
 * @callback
 * @implements {SomeClass}
 */
// Options: [{"contexts":["any"]}]
// Message: @implements used on a non-constructor function

/**
 * @implements {SomeClass}
 */
function quux () {

}
// Settings: {"jsdoc":{"tagNamePreference":{"implements":false}}}
// Message: Unexpected tag `@implements`
````

The following patterns are not considered problems:

````js
/**
 * @implements {SomeClass}
 * @class
 */
function quux () {

}

/**
 * @implements {SomeClass}
 * @class
 */
function quux () {

}
// Options: [{"contexts":["any"]}]

/**
 * @implements {SomeClass}
 */
// Options: [{"contexts":["any"]}]

/**
 * @implements {SomeClass}
 * @constructor
 */
function quux () {

}

/**
 *
 */
class quux {
  /**
   * @implements {SomeClass}
   */
  constructor () {

  }
}

/**
 *
 */
const quux = class {
  /**
   * @implements {SomeClass}
   */
  constructor () {

  }
}

/**
 *
 */
function quux () {

}

/**
 *
 */
function quux () {

}
// Settings: {"jsdoc":{"tagNamePreference":{"implements":false}}}

/**
 * @function
 * @implements {SomeClass}
 */

/**
 * @callback
 * @implements {SomeClass}
 */
````


<a name="eslint-plugin-jsdoc-rules-match-description"></a>
### <code>match-description</code>

Enforces a regular expression pattern on descriptions.

The default is this basic expression to match English sentences (Support
for Unicode upper case may be added in a future version when it can be handled
by our supported Node versions):

``^([A-Z]|[`\\d_])[\\s\\S]*[.?!`]$``

Applies to the jsdoc block description and `@description` (or `@desc`)
by default but the `tags` option (see below) may be used to match other tags.

<a name="eslint-plugin-jsdoc-rules-match-description-options-10"></a>
#### Options

<a name="eslint-plugin-jsdoc-rules-match-description-options-10-matchdescription"></a>
##### <code>matchDescription</code>

You can supply your own expression to override the default, passing a
`matchDescription` string on the options object.

```js
{
  'jsdoc/match-description': ['error', {matchDescription: '[A-Z].*\\.'}]
}
```

As with the default, the supplied regular expression will be applied with the
Unicode (`"u"`) flag and is *not* case-insensitive.

<a name="eslint-plugin-jsdoc-rules-match-description-options-10-tags-1"></a>
##### <code>tags</code>

If you want different regular expressions to apply to tags, you may use
the `tags` option object:

```js
{
  'jsdoc/match-description': ['error', {tags: {
    param: '\\- [A-Z].*\\.',
    returns: '[A-Z].*\\.'
  }}]
}
```

In place of a string, you can also add `true` to indicate that a particular
tag should be linted with the `matchDescription` value (or the default).

```js
{
  'jsdoc/match-description': ['error', {tags: {
    param: true,
    returns: true
  }}]
}
```

The tags `@param`/`@arg`/`@argument` and `@property`/`@prop` will be properly
parsed to ensure that the matched "description" text includes only the text
after the name.

All other tags will treat the text following the tag name, a space, and
an optional curly-bracketed type expression (and another space) as part of
its "description" (e.g., for `@returns {someType} some description`, the
description is `some description` while for `@some-tag xyz`, the description
is `xyz`).

<a name="eslint-plugin-jsdoc-rules-match-description-options-10-maindescription"></a>
##### <code>mainDescription</code>

If you wish to override the main function description without changing the
default `match-description`, you may use `mainDescription`:

```js
{
  'jsdoc/match-description': ['error', {
    mainDescription: '[A-Z].*\\.',
    tags: {
      param: true,
      returns: true
    }
  }]
}
```

There is no need to add `mainDescription: true`, as by default, the main
function (and only the main function) is linted, though you may disable checking
it by setting it to `false`.

<a name="eslint-plugin-jsdoc-rules-match-description-options-10-contexts-1"></a>
##### <code>contexts</code>

Set this to an array of strings representing the AST context
where you wish the rule to be applied (e.g., `ClassDeclaration` for ES6 classes).
Overrides the default contexts (see below). Set to `"any"` if you want
the rule to apply to any jsdoc block throughout your files.

|||
|---|---|
|Context|`ArrowFunctionExpression`, `FunctionDeclaration`, `FunctionExpression`; others when `contexts` option enabled|
|Tags|docblock and `@description` by default but more with `tags`|
|Aliases|`@desc`|
|Settings||
|Options|`contexts`, `tags` (accepts tags with names and optional type such as 'param', 'arg', 'argument', 'property', and 'prop', and accepts arbitrary list of other tags with an optional type (but without names), e.g., 'returns', 'return'), `mainDescription`, `matchDescription`|

The following patterns are considered problems:

````js
/**
 * foo.
 */
const q = class {

}
// Options: [{"contexts":["ClassExpression"]}]
// Message: JSDoc description does not satisfy the regex pattern.

/**
 * foo.
 */
// Options: [{"contexts":["any"]}]
// Message: JSDoc description does not satisfy the regex pattern.

/**
 * foo.
 */
// Options: [{"contexts":["any"]}]
// Message: JSDoc description does not satisfy the regex pattern.

/**
 * foo.
 */
const q = {

};
// Options: [{"contexts":["ObjectExpression"]}]
// Message: JSDoc description does not satisfy the regex pattern.

/**
 * foo.
 */
function quux () {

}
// Message: JSDoc description does not satisfy the regex pattern.

/**
 * Foo)
 */
function quux () {

}
// Message: JSDoc description does not satisfy the regex pattern.

/**
 * тест.
 */
function quux () {

}
// Options: [{"matchDescription":"[А-Я][А-я]+\\."}]
// Message: JSDoc description does not satisfy the regex pattern.

/**
 * Abc.
 */
function quux () {

}
// Options: [{"mainDescription":"[А-Я][А-я]+\\.","tags":{"param":true}}]
// Message: JSDoc description does not satisfy the regex pattern.

/**
 * Foo
 */
function quux () {

}
// Message: JSDoc description does not satisfy the regex pattern.

/**
 * Foo.
 *
 * @param foo foo.
 */
function quux (foo) {

}
// Options: [{"tags":{"param":true}}]
// Message: JSDoc description does not satisfy the regex pattern.

/**
 * Foo.
 *
 * @prop foo foo.
 */
function quux (foo) {

}
// Options: [{"tags":{"prop":true}}]
// Message: JSDoc description does not satisfy the regex pattern.

/**
 * Foo.
 *
 * @summary foo.
 */
function quux () {

}
// Options: [{"tags":{"summary":true}}]
// Message: JSDoc description does not satisfy the regex pattern.

/**
 * Foo.
 *
 * @author
 */
function quux () {

}
// Options: [{"tags":{"author":".+"}}]
// Message: JSDoc description does not satisfy the regex pattern.

/**
 * Foo.
 *
 * @x-tag
 */
function quux () {

}
// Options: [{"tags":{"x-tag":".+"}}]
// Message: JSDoc description does not satisfy the regex pattern.

/**
 * Foo.
 *
 * @description foo foo.
 */
function quux (foo) {

}
// Options: [{"tags":{"description":true}}]
// Message: JSDoc description does not satisfy the regex pattern.

/**
 * Foo
 *
 * @param foo foo.
 */
function quux (foo) {

}
// Options: [{"mainDescription":"^[a-zA-Z]*$","tags":{"param":true}}]
// Message: JSDoc description does not satisfy the regex pattern.

/**
 * Foo
 *
 * @param foo foo.
 */
function quux (foo) {

}
// Options: [{"mainDescription":false,"tags":{"param":true}}]
// Message: JSDoc description does not satisfy the regex pattern.

/**
 * Foo.
 *
 * @param foo bar
 */
function quux (foo) {

}
// Options: [{"tags":{"param":true}}]
// Message: JSDoc description does not satisfy the regex pattern.

/**
 * {@see Foo.bar} buz
 */
function quux (foo) {

}
// Message: JSDoc description does not satisfy the regex pattern.

/**
 * Foo.
 *
 * @returns {number} foo
 */
function quux (foo) {

}
// Options: [{"tags":{"returns":true}}]
// Message: JSDoc description does not satisfy the regex pattern.

/**
 * Foo.
 *
 * @returns foo.
 */
function quux (foo) {

}
// Options: [{"tags":{"returns":true}}]
// Message: JSDoc description does not satisfy the regex pattern.

/**
 * lorem ipsum dolor sit amet, consectetur adipiscing elit. pellentesque elit diam,
 * iaculis eu dignissim sed, ultrices sed nisi. nulla at ligula auctor, consectetur neque sed,
 * tincidunt nibh. vivamus sit amet vulputate ligula. vivamus interdum elementum nisl,
 * vitae rutrum tortor semper ut. morbi porta ante vitae dictum fermentum.
 * proin ut nulla at quam convallis gravida in id elit. sed dolor mauris, blandit quis ante at,
 * consequat auctor magna. duis pharetra purus in porttitor mollis.
 */
function longDescription (foo) {

}
// Message: JSDoc description does not satisfy the regex pattern.

/**
 * @arg {number} foo - Foo
 */
function quux (foo) {

}
// Options: [{"tags":{"arg":true}}]
// Message: JSDoc description does not satisfy the regex pattern.

/**
 * @argument {number} foo - Foo
 */
function quux (foo) {

}
// Options: [{"tags":{"argument":true}}]
// Message: JSDoc description does not satisfy the regex pattern.

/**
 * @return {number} foo
 */
function quux (foo) {

}
// Options: [{"tags":{"return":true}}]
// Message: JSDoc description does not satisfy the regex pattern.

/**
 * Returns bar.
 *
 * @return {number} bar
 */
function quux (foo) {

}
// Options: [{"tags":{"return":true}}]
// Message: JSDoc description does not satisfy the regex pattern.

/**
 * @param notRet
 * @returns Тест.
 */
function quux () {

}
// Options: [{"tags":{"param":"[А-Я][А-я]+\\."}}]
// Message: JSDoc description does not satisfy the regex pattern.

/**
 * @description notRet
 * @returns Тест.
 */
function quux () {

}
// Options: [{"tags":{"description":"[А-Я][А-я]+\\."}}]
// Message: JSDoc description does not satisfy the regex pattern.

/**
 * foo.
 */
class quux {

}
// Options: [{"contexts":["ClassDeclaration"]}]
// Message: JSDoc description does not satisfy the regex pattern.

class MyClass {
  /**
   * Abc
   */
  myClassField = 1
}
// Options: [{"contexts":["ClassProperty"]}]
// Message: JSDoc description does not satisfy the regex pattern.

/**
 * foo.
 */
interface quux {

}
// Options: [{"contexts":["TSInterfaceDeclaration"]}]
// Message: JSDoc description does not satisfy the regex pattern.

const myObject = {
  /**
   * Bad description
   */
  myProp: true
};
// Options: [{"contexts":["Property"]}]
// Message: JSDoc description does not satisfy the regex pattern.

/**
 * @param foo Foo bar
 */
function quux (foo) {

}
// Settings: {"jsdoc":{"tagNamePreference":{"description":false}}}
// Options: [{"tags":{"param":true}}]
// Message: JSDoc description does not satisfy the regex pattern.

/**
 * Foo bar
 */
function quux (foo) {

}
// Settings: {"jsdoc":{"tagNamePreference":{"description":false}}}
// Message: JSDoc description does not satisfy the regex pattern.
````

The following patterns are not considered problems:

````js
/**
 *
 */

/**
 *
 */
 function quux () {

 }

/**
 * @param foo - Foo.
 */
function quux () {

}
// Options: [{"tags":{"param":true}}]

/**
 * Foo.
 */
function quux () {

}

/**
 * Foo.
 * Bar.
 */
function quux () {

}

/**
 * Foo.
 *
 * Bar.
 */
function quux () {

}

/**
 * Тест.
 */
function quux () {

}
// Options: [{"matchDescription":"[А-Я][А-я]+\\."}]

/**
 * @param notRet
 * @returns Тест.
 */
function quux () {

}
// Options: [{"tags":{"returns":"[А-Я][А-я]+\\."}}]

/**
 * @param notRet
 * @description Тест.
 */
function quux () {

}
// Options: [{"tags":{"description":"[А-Я][А-я]+\\."}}]

/**
 * Foo
 * bar.
 */
function quux () {

}

/**
 * @returns Foo bar.
 */
function quux () {

}
// Options: [{"tags":{"returns":true}}]

/**
 * @returns {type1} Foo bar.
 */
function quux () {

}
// Options: [{"tags":{"returns":true}}]

/**
 * @description Foo bar.
 */
function quux () {

}
// Options: [{"tags":{"description":true}}]

/**
 * Foo. {@see Math.sin}.
 */
function quux () {

}

/**
 * Foo {@see Math.sin} bar.
 */
function quux () {

}

/**
 * Foo?
 *
 * Bar!
 *
 * Baz:
 *   1. Foo.
 *   2. Bar.
 */
function quux () {

}

/**
 * Hello:
 * World.
 */
function quux () {

}

/**
 * Hello: world.
 */
function quux () {

}

/**
 * Foo
 * Bar.
 */
function quux () {

}

/**
 * Foo.
 *
 * foo.
 */
function quux () {

}

/**
 * foo.
 */
function quux () {

}
// Options: [{"mainDescription":false}]

/**
 * foo.
 */
class quux {

}

/**
 * foo.
 */
class quux {

}
// Options: [{"mainDescription":true}]

class MyClass {
  /**
   * Abc.
   */
  myClassField = 1
}
// Options: [{"contexts":["ClassProperty"]}]

/**
 * Foo.
 */
interface quux {

}
// Options: [{"contexts":["TSInterfaceDeclaration"]}]

const myObject = {
  /**
   * Bad description
   */
  myProp: true
};
// Options: [{"contexts":[]}]

/**
 * foo.
 */
const q = class {

}
// Options: [{"contexts":[]}]

/**
 * foo.
 */
const q = {

};
// Options: [{"contexts":[]}]

/**
 * @description foo.
 */
function quux () {

}
// Options: [{"tags":{"param":true}}]

/**
 * Foo.
 *
 * @summary Foo.
 */
function quux () {

}
// Options: [{"tags":{"summary":true}}]

/**
 * Foo.
 *
 * @author Somebody
 */
function quux () {

}
// Options: [{"tags":{"author":".+"}}]

/**
 * Foo.
 *
 * @x-tag something
 */
function quux () {

}
// Options: [{"tags":{"x-tag":".+"}}]

/**
 * Foo.
 *
 * @prop foo Foo.
 */
function quux (foo) {

}
// Options: [{"tags":{"prop":true}}]

/**
 * @param foo Foo bar.
 */
function quux (foo) {

}
// Settings: {"jsdoc":{"tagNamePreference":{"description":false}}}

/**
 *
 */
function quux () {

}
// Settings: {"jsdoc":{"tagNamePreference":{"description":false}}}
````


<a name="eslint-plugin-jsdoc-rules-newline-after-description"></a>
### <code>newline-after-description</code>

Enforces a consistent padding of the block description.

<a name="eslint-plugin-jsdoc-rules-newline-after-description-options-11"></a>
#### Options

This rule allows one optional string argument. If it is `"always"` then a problem is raised when there is no newline after the description. If it is `"never"` then a problem is raised when there is a newline after the description. The default value is `"always"`.

|||
|---|---|
|Context|everywhere|
|Options|(a string matching `"always"|"never"`)|
|Tags|N/A (doc block)|

The following patterns are considered problems:

````js
/**
 * Foo.
 *
 * Foo.
 * @foo
 */
function quux () {

}
// Options: ["always"]
// Message: There must be a newline after the description of the JSDoc block.

/**
 * Foo.
 * @foo
 *
 * Foo.
 */
function quux () {

}
// Options: ["always"]
// Message: There must be a newline after the description of the JSDoc block.

/**
 * Foo.
 *
 * Foo.
 * @foo
 */
function quux () {

}
// Message: There must be a newline after the description of the JSDoc block.

/**
 * Bar.
 *
 * Bar.
 *
 * @bar
 */
function quux () {

}
// Options: ["never"]
// Message: There must be no newline after the description of the JSDoc block.

/**
 * Bar.
 *
 * @bar
 *
 * Bar.
 */
function quux () {

}
// Options: ["never"]
// Message: There must be no newline after the description of the JSDoc block.


         /**
          * Bar.
          *
          * Bar.
          *
          * @bar
          */
         function quux () {

         }
// Options: ["never"]
// Message: There must be no newline after the description of the JSDoc block.

/**
 * A.
 *
 * @typedef {object} A
 * @prop {boolean} a A.
 */
// Options: ["never"]
// Message: There must be no newline after the description of the JSDoc block.

/**
 * A.
 * @typedef {object} A
 * @prop {boolean} a A.
 */
// Options: ["always"]
// Message: There must be a newline after the description of the JSDoc block.


     /**
      * Service for fetching symbols.
      * @param {object} $http - Injected http helper.
      * @param {object} $q - Injected Promise api helper.
      * @param {object} $location - Injected window location object.
      * @param {object} REPORT_DIALOG_CONSTANTS - Injected handle.
      */
// Message: There must be a newline after the description of the JSDoc block.
````

The following patterns are not considered problems:

````js
/**
 * Foo.
 */
function quux () {

}
// Options: ["always"]

/**
 * Bar.
 */
function quux () {

}
// Options: ["never"]

/**
 * Foo.
 *
 * @foo
 */
function quux () {

}
// Options: ["always"]

/**
 * Bar.
 * @bar
 */
function quux () {

}
// Options: ["never"]


     /**
      * @foo
      * Test 
      * abc 
      * @bar 
      */


     /**
      * 
      * @foo
      * Test 
      * abc 
      * @bar 
      */

/***
 *
 */
function quux () {

}
// Options: ["always"]

/**
 * Parses query string to object containing URL parameters
 * 
 * @param queryString
 * Input string
 * 
 * @returns
 * Object containing URL parameters
 */
export function parseQueryString(queryString: string): { [key: string]: string } {    // <-- Line 10 that fails

}
````


<a name="eslint-plugin-jsdoc-rules-no-types"></a>
### <code>no-types</code>

This rule reports types being used on `@param` or `@returns`.

The rule is intended to prevent the indication of types on tags where
the type information would be redundant with TypeScript.

<a name="eslint-plugin-jsdoc-rules-no-types-options-12"></a>
#### Options

<a name="eslint-plugin-jsdoc-rules-no-types-options-12-contexts-2"></a>
##### <code>contexts</code>

Set this to an array of strings representing the AST context
where you wish the rule to be applied.
Overrides the default contexts (see below). Set to `"any"` if you want
the rule to apply to any jsdoc block throughout your files (as is necessary
for finding function blocks not attached to a function declaration or
expression, i.e., `@callback` or `@function` (or its aliases `@func` or
`@method`) (including those associated with an `@interface`).

|||
|---|---|
|Context|`ArrowFunctionExpression`, `FunctionDeclaration`, `FunctionExpression`; others when `contexts` option enabled|
|Tags|`param`, `returns`|
|Aliases|`arg`, `argument`, `return`|
|Options|`contexts`|

The following patterns are considered problems:

````js
/**
 * @param {number} foo
 */
function quux (foo) {

}
// Message: Types are not permitted on @param.

/**
 * @param {number} foo
 */
function quux (foo) {

}
// Options: [{"contexts":["any"]}]
// Message: Types are not permitted on @param.

/**
 * @function
 * @param {number} foo
 */
// Options: [{"contexts":["any"]}]
// Message: Types are not permitted on @param.

/**
 * @callback
 * @param {number} foo
 */
// Options: [{"contexts":["any"]}]
// Message: Types are not permitted on @param.

/**
 * @returns {number}
 */
function quux () {

}
// Message: Types are not permitted on @returns.

/**
 * Beep
 * Boop
 *
 * @returns {number}
 */
function quux () {

}
// Message: Types are not permitted on @returns.
````

The following patterns are not considered problems:

````js
/**
 * @param foo
 */
function quux (foo) {

}

/**
 * @param foo
 */
// Options: [{"contexts":["any"]}]

/**
 * @function
 * @param {number} foo
 */

/**
 * @callback
 * @param {number} foo
 */
````


<a name="eslint-plugin-jsdoc-rules-no-undefined-types"></a>
### <code>no-undefined-types</code>

Checks that types in jsdoc comments are defined. This can be used to check
unimported types.

When enabling this rule, types in jsdoc comments will resolve as used
variables, i.e. will not be marked as unused by `no-unused-vars`.

In addition to considering globals found in code (or in ESLint-indicated
`globals`) as defined, the following tags will also be checked for
name(path) definitions to also serve as a potential "type" for checking
the tag types in the table below:

`@callback`, `@class` (or `@constructor`), `@constant` (or `@const`), `@event`, `@external` (or `@host`), `@function` (or `@func` or `@method`), `@interface`, `@member` (or `@var`), `@mixin`, `@name`, `@namespace`, `@template` (for "closure" or "typescript" `settings.jsdoc.mode` only), `@typedef`.

The following tags will also be checked but only when the mode is `closure`:

`@package`, `@private`, `@protected`, `@public`, `@static`

The following types are always considered defined.

- `null`, `undefined`, `void`, `string`, `boolean`, `object`,
  `function`, `symbol`
- `number`, `bigint`, `NaN`, `Infinity`
- `any`, `*`
- `Array`, `Object`, `RegExp`, `Date`, `Function`

Note that preferred types indicated within `settings.jsdoc.preferredTypes` will
also be assumed to be defined.

<a name="eslint-plugin-jsdoc-rules-no-undefined-types-options-13"></a>
#### Options

An option object may have the following key:

- `definedTypes` - This array can be populated to indicate other types which
  are automatically considered as defined (in addition to globals, etc.).
  Defaults to an empty array.

|||
|---|---|
|Context|everywhere|
|Tags|`augments`, `class`, `constant`, `enum`, `implements`, `member`, `module`, `namespace`, `param`, `property`, `returns`, `throws`, `type`, `typedef`, `yields`|
|Aliases|`constructor`, `const`, `extends`, `var`, `arg`, `argument`, `prop`, `return`, `exception`, `yield`|
|Closure-only|`package`, `private`, `protected`, `public`, `static`|
|Options|`definedTypes`|
|Settings|`preferredTypes`, `mode`|

The following patterns are considered problems:

````js
/**
 * @param {HerType} baz - Foo.
 */
function quux(foo, bar, baz) {

}
// Settings: {"jsdoc":{"preferredTypes":{"HerType":1000}}}
// Message: Invalid `settings.jsdoc.preferredTypes`. Values must be falsy, a string, or an object.

/**
 * @param {HerType} baz - Foo.
 */
function quux(foo, bar, baz) {

}
// Settings: {"jsdoc":{"preferredTypes":{"HerType":false}}}
// Message: The type 'HerType' is undefined.

/**
 * @param {strnig} foo - Bar.
 */
function quux(foo) {

}
// Message: The type 'strnig' is undefined.

/**
 * @param {MyType} foo - Bar.
 * @param {HisType} bar - Foo.
 */
function quux(foo, bar) {

}
// Options: [{"definedTypes":["MyType"]}]
// Message: The type 'HisType' is undefined.

/**
 * @param {MyType} foo - Bar.
 * @param {HisType} bar - Foo.
 * @param {HerType} baz - Foo.
 */
function quux(foo, bar, baz) {

}
// Settings: {"jsdoc":{"preferredTypes":{"hertype":{"replacement":"HerType"}}}}
// Options: [{"definedTypes":["MyType"]}]
// Message: The type 'HisType' is undefined.

 /**
  * @param {MyType} foo - Bar.
  * @param {HisType} bar - Foo.
  * @param {HerType} baz - Foo.
  */
function quux(foo, bar, baz) {

}
// Settings: {"jsdoc":{"preferredTypes":{"hertype":{"replacement":false},"histype":"HisType"}}}
// Options: [{"definedTypes":["MyType"]}]
// Message: The type 'HerType' is undefined.

/**
 * @template TEMPLATE_TYPE
 * @param {WRONG_TEMPLATE_TYPE} bar
 */
function foo (bar) {
};
// Settings: {"jsdoc":{"mode":"closure"}}
// Message: The type 'WRONG_TEMPLATE_TYPE' is undefined.

class Foo {
  /**
   * @return {TEMPLATE_TYPE}
   */
  bar () {
  }
}
// Message: The type 'TEMPLATE_TYPE' is undefined.

class Foo {
  /**
   * @return {TEMPLATE_TYPE}
   */
  invalidTemplateReference () {
  }
}

/**
 * @template TEMPLATE_TYPE
 */
class Bar {
  /**
   * @return {TEMPLATE_TYPE}
   */
  validTemplateReference () {
  }
}
// Settings: {"jsdoc":{"mode":"typescript"}}
// Message: The type 'TEMPLATE_TYPE' is undefined.

/**
 * @type {strnig}
 */
var quux = {

};
// Message: The type 'strnig' is undefined.

/**
 * @template TEMPLATE_TYPE_A, TEMPLATE_TYPE_B
 */
class Foo {
  /**
   * @param {TEMPLATE_TYPE_A} baz
   * @return {TEMPLATE_TYPE_B}
   */
  bar (baz) {
  }
}
// Message: The type 'TEMPLATE_TYPE_A' is undefined.

/**
 * @param {...VAR_TYPE} varargs
 */
function quux (varargs) {
}
// Message: The type 'VAR_TYPE' is undefined.

/**
 * @this {Navigator}
 */
function quux () {}
// Settings: {"jsdoc":{"mode":"closure"}}
// Message: The type 'Navigator' is undefined.

/**
 * @export {SomeType}
 */
function quux () {}
// Settings: {"jsdoc":{"mode":"closure"}}
// Message: The type 'SomeType' is undefined.
````

The following patterns are not considered problems:

````js
/**
 * @param {string} foo - Bar.
 */
function quux(foo) {

}

/**
 * @param {Promise} foo - Bar.
 */
function quux(foo) {

}

class MyClass {}

/**
 * @param {MyClass} foo - Bar.
 */
function quux(foo) {
  console.log(foo);
}

quux(0);

const MyType = require('my-library').MyType;

/**
 * @param {MyType} foo - Bar.
 */
  function quux(foo) {

}

const MyType = require('my-library').MyType;

/**
 * @param {MyType} foo - Bar.
 */
  function quux(foo) {

}

import {MyType} from 'my-library';

/**
 * @param {MyType} foo - Bar.
 * @param {object<string, number>} foo
 * @param {Array<string>} baz
 */
  function quux(foo, bar, baz) {

}

/*globals MyType*/

/**
 * @param {MyType} foo - Bar.
 * @param {HisType} bar - Foo.
 */
  function quux(foo, bar) {

}

/**
 * @typedef {object} hello
 * @property {string} a - a.
 */

/**
 * @param {hello} foo
 */
function quux(foo) {

}

/**
 * @param {Array<syntaxError} foo
 */
function quux(foo) {

}

/**
 * Callback test.
 *
 * @callback addStuffCallback
 * @param {String} sum - An test integer.
 */
/**
 * Test Eslint.
 *
 * @param {addStuffCallback} callback - A callback to run.
 */
function testFunction(callback) {
  callback();
}

/**
 *
 *
 */
function foo () {

}

/**
 *
 *
 */
function foo () {

}

/**
 * @param {MyType} foo - Bar.
 * @param {HisType} bar - Foo.
 */
function quux(foo, bar) {

}
// Options: [{"definedTypes":["MyType","HisType"]}]

/**
 * @param {MyType} foo - Bar.
 * @param {HisType} bar - Foo.
 * @param {HerType} baz - Foo.
 */
function quux(foo, bar, baz) {

}
// Settings: {"jsdoc":{"preferredTypes":{"hertype":{"replacement":"HerType"},"histype":"HisType"}}}
// Options: [{"definedTypes":["MyType"]}]

/**
 * @param {MyType} foo - Bar.
 * @param {HisType} bar - Foo.
 * @param {HerType} baz - Foo.
 */
function quux(foo, bar, baz) {

}
// Settings: {"jsdoc":{"preferredTypes":{"hertype":{"replacement":"HerType<>"},"histype":"HisType.<>"}}}
// Options: [{"definedTypes":["MyType"]}]

/**
 * @template TEMPLATE_TYPE
 * @param {TEMPLATE_TYPE} bar
 * @return {TEMPLATE_TYPE}
 */
function foo (bar) {
};
// Settings: {"jsdoc":{"mode":"closure"}}

/**
 * @template TEMPLATE_TYPE
 */
class Foo {
  /**
   * @return {TEMPLATE_TYPE}
   */
  bar () {
  }
}
// Settings: {"jsdoc":{"mode":"closure"}}

/**
 * @template TEMPLATE_TYPE
 */
class Foo {
  /**
   * @return {TEMPLATE_TYPE}
   */
  bar () {}

  /**
   * @return {TEMPLATE_TYPE}
   */
  baz () {}
}
// Settings: {"jsdoc":{"mode":"closure"}}

/**
 * @template TEMPLATE_TYPE_A, TEMPLATE_TYPE_B
 */
class Foo {
  /**
   * @param {TEMPLATE_TYPE_A} baz
   * @return {TEMPLATE_TYPE_B}
   */
  bar (baz) {
  }
}
// Settings: {"jsdoc":{"mode":"closure"}}

/****/

/**
 *
 */
function quux () {

}

/**
 * Run callback when hooked method is called.
 *
 * @template {BaseObject} T
 * @param {T} obj - object whose method should be hooked.
 * @param {string} method - method which should be hooked.
 * @param {(sender: T) => void} callback - callback which should
 * be called when the hooked method was invoked.
 */
function registerEvent(obj, method, callback) {

}
// Settings: {"jsdoc":{"mode":"typescript"}}

 /**
 * @param {...} varargs
 */
function quux (varargs) {
}

/**
 * @param {...number} varargs
 */
function quux (varargs) {
}

class Navigator {}
/**
 * @this {Navigator}
 */
function quux () {}
// Settings: {"jsdoc":{"mode":"closure"}}

class SomeType {}
/**
 * @export {SomeType}
 */
function quux () {}
// Settings: {"jsdoc":{"mode":"closure"}}
````


<a name="eslint-plugin-jsdoc-rules-require-description-complete-sentence"></a>
### <code>require-description-complete-sentence</code>

Requires that block description, explicit `@description`, and `@param`/`@returns`
tag descriptions are written in complete sentences, i.e.,

* Description must start with an uppercase alphabetical character.
* Paragraphs must start with an uppercase alphabetical character.
* Sentences must end with a period.
* Every line in a paragraph (except the first) which starts with an uppercase
  character must be preceded by a line ending with a period.
* A colon or semi-colon followed by two line breaks is still part of the
  containing paragraph (unlike normal dual line breaks).
* Text within inline tags `{...}` are not checked for sentence divisions.
* Periods after items within the `abbreviations` option array are not treated
  as sentence endings.

<a name="eslint-plugin-jsdoc-rules-require-description-complete-sentence-options-14"></a>
#### Options

<a name="eslint-plugin-jsdoc-rules-require-description-complete-sentence-options-14-tags-2"></a>
##### <code>tags</code>

If you want additional tags to be checked for their descriptions, you may
add them within this option.

```js
{
  'jsdoc/require-description-complete-sentence': ['error', {tags: ['see', 'copyright']}]
}
```

The tags `@param`/`@arg`/`@argument` and `@property`/`@prop` will be properly
parsed to ensure that the checked "description" text includes only the text
after the name.

All other tags will treat the text following the tag name, a space, and
an optional curly-bracketed type expression (and another space) as part of
its "description" (e.g., for `@returns {someType} some description`, the
description is `some description` while for `@some-tag xyz`, the description
is `xyz`).

<a name="eslint-plugin-jsdoc-rules-require-description-complete-sentence-options-14-abbreviations"></a>
##### <code>abbreviations</code>

You can provide an `abbreviations` options array to avoid such strings of text
being treated as sentence endings when followed by dots. The `.` is not
necessary at the end of the array items.

|||
|---|---|
|Context|everywhere|
|Tags|doc block, `param`, `returns`, `description`, `property`, `summary`, `file`, `classdesc`, `todo`, `deprecated`, `throws`, 'yields' and others added by `tags`|
|Aliases|`arg`, `argument`, `return`, `desc`, `prop`, `fileoverview`, `overview`, `exception`, `yield`|
|Options|`tags`, `abbreviations`|
The following patterns are considered problems:

````js
/**
 * foo.
 */
function quux () {

}
// Message: Sentence should start with an uppercase character.

/**
 * foo?
 */
function quux () {

}
// Message: Sentence should start with an uppercase character.

/**
 * @description foo.
 */
function quux () {

}
// Message: Sentence should start with an uppercase character.

/**
 * Foo)
 */
function quux () {

}
// Message: Sentence must end with a period.

/**
 * `foo` is a variable
 */
function quux () {

}
// Message: Sentence must end with a period.

/**
 * Foo.
 *
 * foo.
 */
function quux () {

}
// Message: Sentence should start with an uppercase character.

/**
 * тест.
 */
function quux () {

}
// Message: Sentence should start with an uppercase character.

/**
 * Foo
 */
function quux () {

}
// Message: Sentence must end with a period.

/**
 * Foo
 * Bar.
 */
function quux () {

}
// Message: A line of text is started with an uppercase character, but preceding line does not end the sentence.

/**
 * Foo.
 *
 * @param foo foo.
 */
function quux (foo) {

}
// Message: Sentence should start with an uppercase character.

/**
 * Foo.
 *
 * @param foo bar
 */
function quux (foo) {

}
// Message: Sentence should start with an uppercase character.

/**
 * {@see Foo.bar} buz
 */
function quux (foo) {

}
// Message: Sentence should start with an uppercase character.

/**
 * Foo.
 *
 * @returns {number} foo
 */
function quux (foo) {

}
// Message: Sentence should start with an uppercase character.

/**
 * Foo.
 *
 * @returns foo.
 */
function quux (foo) {

}
// Message: Sentence should start with an uppercase character.

/**
 * lorem ipsum dolor sit amet, consectetur adipiscing elit. pellentesque elit diam,
 * iaculis eu dignissim sed, ultrices sed nisi. nulla at ligula auctor, consectetur neque sed,
 * tincidunt nibh. vivamus sit amet vulputate ligula. vivamus interdum elementum nisl,
 * vitae rutrum tortor semper ut. morbi porta ante vitae dictum fermentum.
 * proin ut nulla at quam convallis gravida in id elit. sed dolor mauris, blandit quis ante at,
 * consequat auctor magna. duis pharetra purus in porttitor mollis.
 */
function longDescription (foo) {

}
// Message: Sentence should start with an uppercase character.

/**
 * @arg {number} foo - Foo
 */
function quux (foo) {

}
// Message: Sentence must end with a period.

/**
 * @argument {number} foo - Foo
 */
function quux (foo) {

}
// Message: Sentence must end with a period.

/**
 * @return {number} foo
 */
function quux (foo) {

}
// Message: Sentence should start with an uppercase character.

/**
 * Returns bar.
 *
 * @return {number} bar
 */
function quux (foo) {

}
// Message: Sentence should start with an uppercase character.

/**
 * @throws {object} Hello World
 * hello world
*/
// Message: Sentence must end with a period.

/**
 * @summary Foo
 */
function quux () {

}
// Message: Sentence must end with a period.

/**
 * @throws {SomeType} Foo
 */
function quux () {

}
// Message: Sentence must end with a period.

/**
 * @see Foo
 */
function quux () {

}
// Options: [{"tags":["see"]}]
// Message: Sentence must end with a period.

/**
 * @param foo Foo bar
 */
function quux (foo) {

}
// Settings: {"jsdoc":{"tagNamePreference":{"description":false}}}
// Options: [{"tags":["param"]}]
// Message: Sentence must end with a period.

/**
 * Sorry, but this isn't a complete sentence, Mr.
 */
function quux () {

}
// Options: [{"abbreviations":["Mr"]}]
// Message: Sentence must end with a period.

/**
 * Sorry, but this isn't a complete sentence Mr.
 */
function quux () {

}
// Options: [{"abbreviations":["Mr."]}]
// Message: Sentence must end with a period.

/**
 * Sorry, but this isn't a complete sentence Mr. 
 */
function quux () {

}
// Options: [{"abbreviations":["Mr"]}]
// Message: Sentence must end with a period.

/**
 * Sorry, but this isn't a complete sentence Mr. and Mrs.
 */
function quux () {

}
// Options: [{"abbreviations":["Mr","Mrs"]}]
// Message: Sentence must end with a period.

/**
 * This is a complete sentence. But this isn't, Mr.
 */
function quux () {

}
// Options: [{"abbreviations":["Mr"]}]
// Message: Sentence must end with a period.

/**
 * This is a complete Mr. sentence. But this isn't, Mr.
 */
function quux () {

}
// Options: [{"abbreviations":["Mr"]}]
// Message: Sentence must end with a period.

/**
 * This is a complete Mr. sentence.
 */
function quux () {

}
// Message: Sentence should start with an uppercase character.

/**
 * This is fun, i.e. enjoyable, but not superlatively so, e.g. not
 * super, wonderful, etc..
 */
function quux () {

}
// Message: Sentence should start with an uppercase character.

/**
 * Do not have dynamic content; e.g. homepage. Here a simple unique id
 * suffices.
 */
 function quux () {

 }
// Message: Sentence should start with an uppercase character.
````

The following patterns are not considered problems:

````js
/**
 * @param foo - Foo.
 */
function quux () {

}

/**
 * Foo.
 */
function quux () {

}

/**
 * Foo.
 * Bar.
 */
function quux () {

}

/**
 * Foo.
 *
 * Bar.
 */
function quux () {

}

/**
 * Тест.
 */
function quux () {

}

/**
 * Foo
 * bar.
 */
function quux () {

}

/**
 * @returns Foo bar.
 */
function quux () {

}

/**
 * Foo. {@see Math.sin}.
 */
function quux () {

}

/**
 * Foo {@see Math.sin} bar.
 */
function quux () {

}

/**
 * Foo?
 *
 * Bar!
 *
 * Baz:
 *   1. Foo.
 *   2. Bar.
 */
function quux () {

}

/**
 * Hello:
 * World.
 */
function quux () {

}

/**
 * Hello: world.
 */
function quux () {

}

/**
 *
 */
function quux () {

}

/**
 * @description Foo.
 */
function quux () {

}

/**
 * `foo` is a variable.
 */
function quux () {

}

/**
 * Foo.
 *
 * `foo`.
 */
function quux () {

}

/**
 * @param foo - `bar`.
 */
function quux () {

}

/**
 * @returns {number} `foo`.
 */
function quux () {

}

/**
 * Foo
 * `bar`.
 */
function quux () {

}

/**
 * @example Foo
 */
function quux () {

}

/**
 * @see Foo
 */
function quux () {

}

/**
 * Foo.
 *
 * @param foo Foo.
 */
function quux (foo) {

}

/**
 * Foo.
 *
 * @param foo Foo.
 */
function quux (foo) {

}
// Options: [{"tags":["param"]}]

/**
 * @param foo Foo bar.
 */
function quux (foo) {

}
// Settings: {"jsdoc":{"tagNamePreference":{"description":false}}}
// Options: [{"tags":["param"]}]

/**
 *
 */
function quux (foo) {

}
// Settings: {"jsdoc":{"tagNamePreference":{"description":false}}}

/**
* We stop loading Items when we have loaded:
*
* 1) The main Item;
* 2) All its variants.
*/

/**
 * This method is working on 2 steps.
 *
 * | Step | Comment     |
 * |------|-------------|
 * |   1  | do it       |
 * |   2  | do it again |
 */

/**
 * This is something that
 * I want to test.
 */
function quux () {

}

/**
 * When making HTTP requests, the
 * URL is super important.
 */
function quux () {

}

/**
 * Sorry, but this isn't a complete sentence, Mr.
 */
function quux () {

}

/**
 * Sorry, but this isn't a complete sentence Mr..
 */
function quux () {

}
// Options: [{"abbreviations":["Mr."]}]

/**
 * Sorry, but this isn't a complete sentence Mr. 
 */
function quux () {

}

/**
 * Sorry, but this isn't a complete sentence Mr. and Mrs..
 */
function quux () {

}
// Options: [{"abbreviations":["Mr","Mrs"]}]

/**
 * This is a complete sentence aMr.
 */
function quux () {

}
// Options: [{"abbreviations":["Mr"]}]

/**
 * This is a complete sentence. But this isn't, Mr.
 */
function quux () {

}

/**
 * This is a complete Mr. Sentence. But this isn't, Mr.
 */
function quux () {

}

/**
 * This is a complete Mr. sentence.
 */
function quux () {

}
// Options: [{"abbreviations":["Mr"]}]

/**
 * This is fun, i.e. enjoyable, but not superlatively so, e.g. not
 * super, wonderful, etc..
 */
function quux () {

}
// Options: [{"abbreviations":["etc","e.g.","i.e."]}]


**
* Do not have dynamic content; e.g. homepage. Here a simple unique id
* suffices.
*/
function quux () {

}
// Options: [{"abbreviations":["etc","e.g.","i.e."]}]
````


<a name="eslint-plugin-jsdoc-rules-require-description"></a>
### <code>require-description</code>

Requires that all functions have a description.

* All functions must have an implicit description or have the option
  `descriptionStyle` set to `tag`.
* Every jsdoc block description (or description tag if `descriptionStyle` is
  `"tag"`) must have a non-empty description that explains the purpose of the
  method.

<a name="eslint-plugin-jsdoc-rules-require-description-options-15"></a>
#### Options

An options object may have any of the following properties:

- `contexts` - Set to an array of strings representing the AST context
  where you wish the rule to be applied (e.g., `ClassDeclaration` for ES6
  classes). Overrides the default contexts (see below).  Set to `"any"` if
  you want the rule to apply to any jsdoc block throughout your files.
- `exemptedBy` - Array of tags (e.g., `['type']`) whose presence on the
    document block avoids the need for a `@description`. Defaults to an
    array with `inheritdoc`. If you set this array, it will overwrite the
    default, so be sure to add back `inheritdoc` if you wish its presence
    to cause exemption of the rule.
- `descriptionStyle` - Whether to accept implicit descriptions (`"body"`) or
    `@description` tags (`"tag"`) as satisfying the rule. Set to `"any"` to
    accept either style. Defaults to `"body"`.
- `checkConstructors` - A value indicating whether `constructor`s should be checked. Defaults to `true`.
- `checkGetters` - A value indicating whether getters should be checked. Defaults to `true`.
- `checkSetters` - A value indicating whether getters should be checked. Defaults to `true`.

|          |                                                                                                               |
| -------- | ------------------------------------------------------------------------------------------------------------- |
| Context  | `ArrowFunctionExpression`, `FunctionDeclaration`, `FunctionExpression`; others when `contexts` option enabled |
| Tags     | `description` or jsdoc block                                                                                  |
| Aliases  | `desc`                                                                                                        |
| Options  | `contexts`, `exemptedBy`, `descriptionStyle`, `checkConstructors`, `checkGetters`, `checkSetters`             |
| Settings | `overrideReplacesDocs`, `augmentsExtendsReplacesDocs`, `implementsReplacesDocs`                               |

The following patterns are considered problems:

````js
/**
 *
 */
function quux () {

}
// Options: [{"descriptionStyle":"tag"}]
// Message: Missing JSDoc @description declaration.

/**
 *
 */
function quux () {

}
// Options: [{"descriptionStyle":"any"}]
// Message: Missing JSDoc block description or @description declaration.

/**
 *
 */
function quux () {

}
// Options: [{"descriptionStyle":"body"}]
// Message: Missing JSDoc block description.

/**
 *
 */
class quux {

}
// Options: [{"contexts":["ClassDeclaration"],"descriptionStyle":"tag"}]
// Message: Missing JSDoc @description declaration.

/**
 *
 */
// Options: [{"contexts":["any"],"descriptionStyle":"tag"}]
// Message: Missing JSDoc @description declaration.

/**
 *
 */
class quux {

}
// Options: [{"contexts":["ClassDeclaration"],"descriptionStyle":"tag"}]
// Message: Missing JSDoc @description declaration.

/**
 *
 */
class quux {

}
// Options: [{"contexts":["ClassDeclaration"],"descriptionStyle":"tag"}]
// Message: Missing JSDoc @description declaration.

/**
 * @description
 */
function quux () {

}
// Options: [{"descriptionStyle":"tag"}]
// Message: Missing JSDoc @description description.

/**
 *
 */
interface quux {

}
// Options: [{"contexts":["TSInterfaceDeclaration"],"descriptionStyle":"tag"}]
// Message: Missing JSDoc @description declaration.

/**
 *
 */
var quux = class {

};
// Options: [{"contexts":["ClassExpression"],"descriptionStyle":"tag"}]
// Message: Missing JSDoc @description declaration.

/**
 *
 */
var quux = {

};
// Options: [{"contexts":["ObjectExpression"],"descriptionStyle":"tag"}]
// Message: Missing JSDoc @description declaration.

/**
 * @someDesc
 */
function quux () {

}
// Settings: {"jsdoc":{"tagNamePreference":{"description":{"message":"Please avoid `{{tagName}}`; use `{{replacement}}` instead","replacement":"someDesc"}}}}
// Options: [{"descriptionStyle":"tag"}]
// Message: Missing JSDoc @someDesc description.

/**
 * @description
 */
function quux () {

}
// Settings: {"jsdoc":{"tagNamePreference":{"description":false}}}
// Options: [{"descriptionStyle":"tag"}]
// Message: Unexpected tag `@description`

/**
 * @description
 */
function quux () {

}
// Settings: {"jsdoc":{"tagNamePreference":{"description":false}}}
// Options: [{"descriptionStyle":"any"}]
// Message: Missing JSDoc block description or @description declaration.

/**
 *
 */
function quux () {
}
// Options: [{"exemptedBy":["notPresent"]}]
// Message: Missing JSDoc block description.

class TestClass {
  /**
   * 
   */
  constructor() { }
}
// Message: Missing JSDoc block description.

class TestClass {
  /**
   * 
   */
  constructor() { }
}
// Options: [{"checkConstructors":true}]
// Message: Missing JSDoc block description.

class TestClass {
  /**
   * 
   */
  get Test() { }
}
// Message: Missing JSDoc block description.

class TestClass {
  /**
   * 
   */
  get Test() { }
}
// Options: [{"checkGetters":true}]
// Message: Missing JSDoc block description.

class TestClass {
  /**
   * 
   */
  set Test(value) { }
}
// Message: Missing JSDoc block description.

class TestClass {
  /**
   * 
   */
  set Test(value) { }
}
// Options: [{"checkSetters":true}]
// Message: Missing JSDoc block description.
````

The following patterns are not considered problems:

````js
/**
 *
 */

/**
 * @description
 * // arbitrary description content
 */
function quux () {

}
// Options: [{"descriptionStyle":"tag"}]

/**
 * @description
 * quux(); // does something useful
 */
function quux () {

}
// Options: [{"descriptionStyle":"tag"}]

/**
 * @description <caption>Valid usage</caption>
 * quux(); // does something useful
 *
 * @description <caption>Invalid usage</caption>
 * quux('random unwanted arg'); // results in an error
 */
function quux () {

}
// Options: [{"descriptionStyle":"tag"}]

/**
 *
 */
class quux {

}
// Options: [{"descriptionStyle":"tag"}]

/**
 *
 */
function quux () {

}
// Options: [{"contexts":["ClassDeclaration"]}]

/**
 * @type {MyCallback}
 */
function quux () {

}
// Options: [{"exemptedBy":["type"]}]

/**
 *
 */
interface quux {

}
// Options: [{"descriptionStyle":"tag"}]

/**
 *
 */
var quux = class {

};
// Options: [{"descriptionStyle":"tag"}]

/**
 *
 */
var quux = {

};
// Options: [{"descriptionStyle":"tag"}]

/**
 * Has an implicit description
 */
function quux () {

}
// Options: [{"descriptionStyle":"body"}]

/**
 * Has an implicit description
 */
function quux () {

}

/**
 * Has an implicit description
 */
function quux () {

}
// Options: [{"descriptionStyle":"any"}]

/**
 * @description Has an explicit description
 */
function quux () {

}
// Options: [{"descriptionStyle":"any"}]

/**
 *
 */
function quux () {

}
// Settings: {"jsdoc":{"tagNamePreference":{"description":false}}}

class TestClass {
  /**
   * Test.
   */
  constructor() { }
}

class TestClass {
  /**
   * 
   */
  constructor() { }
}
// Options: [{"checkConstructors":false}]

class TestClass {
  /**
   * Test.
   */
  get Test() { }
}

class TestClass {
  /**
   * 
   */
  get Test() { }
}
// Options: [{"checkGetters":false}]

class TestClass {
  /**
   * Test.
   */
  set Test(value) { }
}

class TestClass {
  /**
   * 
   */
  set Test(value) { }
}
// Options: [{"checkSetters":false}]
````


<a name="eslint-plugin-jsdoc-rules-require-example"></a>
### <code>require-example</code>

Requires that all functions have examples.

* All functions must have one or more `@example` tags.
* Every example tag must have a non-empty description that explains the method's usage.

<a name="eslint-plugin-jsdoc-rules-require-example-options-16"></a>
#### Options

This rule has an object option.

<a name="eslint-plugin-jsdoc-rules-require-example-options-16-exemptedby"></a>
##### <code>exemptedBy</code>

Array of tags (e.g., `['type']`) whose presence on the document
block avoids the need for an `@example`. Defaults to an array with
`inheritdoc`. If you set this array, it will overwrite the default,
so be sure to add back `inheritdoc` if you wish its presence to cause
exemption of the rule.

<a name="eslint-plugin-jsdoc-rules-require-example-options-16-contexts-3"></a>
##### <code>contexts</code>

Set this to an array of strings representing the AST context
where you wish the rule to be applied (e.g., `ClassDeclaration` for ES6 classes).
Overrides the default contexts (see below). Set to `"any"` if you want
the rule to apply to any jsdoc block throughout your files.

<a name="eslint-plugin-jsdoc-rules-require-example-options-16-checkconstructors"></a>
##### <code>checkConstructors</code>

A value indicating whether `constructor`s should be checked. Defaults to `true`.

<a name="eslint-plugin-jsdoc-rules-require-example-options-16-checkgetters"></a>
##### <code>checkGetters</code>

A value indicating whether getters should be checked. Defaults to `false`.

<a name="eslint-plugin-jsdoc-rules-require-example-options-16-checksetters"></a>
##### <code>checkSetters</code>

A value indicating whether getters should be checked. Defaults to `false`.

<a name="eslint-plugin-jsdoc-rules-require-example-fixer"></a>
#### Fixer

The fixer for `require-example` will add an empty `@example`, but it will still
report a missing example description after this is added.

|||
|---|---|
|Context|`ArrowFunctionExpression`, `FunctionDeclaration`, `FunctionExpression`; others when `contexts` option enabled|
|Tags|`example`|
|Options|`exemptedBy`, `avoidExampleOnConstructors`, `contexts`|
|Settings|`overrideReplacesDocs`, `augmentsExtendsReplacesDocs`, `implementsReplacesDocs`|

The following patterns are considered problems:

````js
/**
 *
 */
function quux () {

}
// Message: Missing JSDoc @example declaration.

/**
 * @example
 */
function quux () {

}
// Message: Missing JSDoc @example description.

/**
 * @constructor
 */
function f () {

}
// Settings: {"jsdoc":{"avoidExampleOnConstructors":true}}
// Message: `settings.jsdoc.avoidExampleOnConstructors` has been removed, use options in the rule `require-example` instead.

/**
 * @constructor
 */
function quux () {

}
// Message: Missing JSDoc @example declaration.

/**
 * @constructor
 * @example
 */
function quux () {

}
// Message: Missing JSDoc @example description.

/**
 *
 */
class quux {

}
// Options: [{"contexts":["ClassDeclaration"]}]
// Message: Missing JSDoc @example declaration.

/**
 *
 */
// Options: [{"contexts":["any"]}]
// Message: Missing JSDoc @example declaration.

/**
 *
 */
function quux () {
}
// Options: [{"exemptedBy":["notPresent"]}]
// Message: Missing JSDoc @example declaration.

class TestClass {
  /**
   * 
   */
  get Test() { }
}
// Options: [{"checkGetters":true}]
// Message: Missing JSDoc @example declaration.

class TestClass {
  /**
   * @example
   */
  get Test() { }
}
// Options: [{"checkGetters":true}]
// Message: Missing JSDoc @example description.

class TestClass {
  /**
   *
   */
  set Test(value) { }
}
// Options: [{"checkSetters":true}]
// Message: Missing JSDoc @example declaration.

class TestClass {
  /**
   * @example
   */
  set Test(value) { }
}
// Options: [{"checkSetters":true}]
// Message: Missing JSDoc @example description.
````

The following patterns are not considered problems:

````js
/**
 *
 */

/**
 * @example
 * // arbitrary example content
 */
function quux () {

}

/**
 * @example
 * quux(); // does something useful
 */
function quux () {

}

/**
 * @example <caption>Valid usage</caption>
 * quux(); // does something useful
 *
 * @example <caption>Invalid usage</caption>
 * quux('random unwanted arg'); // results in an error
 */
function quux () {

}

/**
 * @constructor
 */
function quux () {

}
// Options: [{"checkConstructors":false}]

/**
 * @constructor
 * @example
 */
function quux () {

}
// Options: [{"checkConstructors":false}]

class Foo {
  /**
   *
   */
  constructor () {

  }
}
// Options: [{"checkConstructors":false}]

/**
 * @inheritdoc
 */
function quux () {

}

/**
 * @type {MyCallback}
 */
function quux () {

}
// Options: [{"exemptedBy":["type"]}]

/**
 * @example Some example code
 */
class quux {

}
// Options: [{"contexts":["ClassDeclaration"]}]

/**
 *
 */
function quux () {

}
// Options: [{"contexts":["ClassDeclaration"]}]

class TestClass {
  /**
   *
   */
  get Test() { }
}

class TestClass {
  /**
   * @example
   */
  get Test() { }
}

class TestClass {
  /**
   * @example Test
   */
  get Test() { }
}
// Options: [{"checkGetters":true}]

class TestClass {
  /**
   *
   */
  set Test(value) { }
}

class TestClass {
  /**
   * @example
   */
  set Test(value) { }
}
// Options: [{"checkSetters":false}]

class TestClass {
  /**
   * @example Test
   */
  set Test(value) { }
}
// Options: [{"checkSetters":true}]
````


<a name="eslint-plugin-jsdoc-rules-require-file-overview"></a>
### <code>require-file-overview</code>

Checks that:

1. All files have a `@file`, `@fileoverview`, or `@overview` tag.
2. Duplicate file overview tags within a given file will be reported
3. File overview tags will be reported which are not, as per
  [the docs](https://jsdoc.app/tags-file.html), "at the beginning of
  the file"–where beginning of the file is interpreted in this rule
  as being when the overview tag is not preceded by anything other than
  a comment.

<a name="eslint-plugin-jsdoc-rules-require-file-overview-options-17"></a>
#### Options

<a name="eslint-plugin-jsdoc-rules-require-file-overview-options-17-tags-3"></a>
##### <code>tags</code>

The keys of this object are tag names, and the values are configuration
objects indicating what will be checked for these whole-file tags.

Each configuration object has the following boolean keys (which default
to `false` when this option is supplied): `mustExist`, `preventDuplicates`,
`initialCommentsOnly`. These correspond to the three items above.

When no `tags` is present, the default is:

```json
{
  "file": {
    "initialCommentsOnly": true,
    "mustExist": true,
    "preventDuplicates": true,
  }
}
```

You can add additional tag names and/or override `file` if you supply this
option, e.g., in place of or in addition to `file`, giving other potential
file global tags like `@license`, `@copyright`, `@author`, `@module` or
`@exports`, optionally restricting them to a single use or preventing them
from being preceded by anything besides comments.

For example:

```js
{
  "license": {
    "mustExist": true,
    "preventDuplicates": true,
  }
}
```

This would require one and only one `@license` in the file, though because
`initialCommentsOnly` is absent and defaults to `false`, the `@license`
can be anywhere.

In the case of `@license`, you can use this rule along with the
`check-values` rule (with its `allowedLicenses` or `licensePattern` options),
to enforce a license whitelist be present on every JS file.

Note that if you choose to use `preventDuplicates` with `license`, you still
have a way to allow multiple licenses for the whole page by using the SPDX
"AND" expression, e.g., `@license (MIT AND GPL-3.0)`.

Note that the tag names are the main jsdoc tag name, so you should use `file`
in this configuration object regardless of whether you have configured
`fileoverview` instead of `file` on `tagNamePreference` (i.e., `fileoverview`
will be checked, but you must use `file` on the configuration object).

|||
|---|---|
|Context|Everywhere|
|Tags|`file`; others when `tags` set|
|Aliases|`fileoverview`, `overview`|
|Options|`tags`|

The following patterns are considered problems:

````js

// Message: Missing @file


// Options: [{"tags":{"file":{"initialCommentsOnly":true,"mustExist":true,"preventDuplicates":true}}}]
// Message: Missing @file


// Options: [{"tags":{"file":{"mustExist":true}}}]
// Message: Missing @file


// Options: [{"tags":{"author":{"initialCommentsOnly":false,"mustExist":true,"preventDuplicates":false}}}]
// Message: Missing @author

/**
 *
 */
// Message: Missing @file

/**
 *
 */
function quux () {}
// Message: Missing @file

/**
 *
 */
function quux () {}
// Settings: {"jsdoc":{"tagNamePreference":{"file":"fileoverview"}}}
// Message: Missing @fileoverview

/**
 *
 */
function quux () {}
// Settings: {"jsdoc":{"tagNamePreference":{"file":"overview"}}}
// Message: Missing @overview

/**
 *
 */
function quux () {}
// Settings: {"jsdoc":{"tagNamePreference":{"file":false}}}
// Message: `settings.jsdoc.tagNamePreference` cannot block @file for the `require-file-overview` rule

/**
 *
 */
function quux () {}
// Settings: {"jsdoc":{"tagNamePreference":{"file":false}}}
// Options: [{"tags":{"file":{"initialCommentsOnly":false,"mustExist":true,"preventDuplicates":false}}}]
// Message: `settings.jsdoc.tagNamePreference` cannot block @file for the `require-file-overview` rule

/**
 *
 */
function quux () {}
// Settings: {"jsdoc":{"tagNamePreference":{"file":{"message":"Don't use file"}}}}
// Message: `settings.jsdoc.tagNamePreference` cannot block @file for the `require-file-overview` rule

/**
 * @param a
 */
function quux (a) {}
// Message: Missing @file

/**
 * @param a
 */
function quux (a) {}

/**
 * @param b
 */
function bar (b) {}
// Message: Missing @file

/**
 * @file
 */

 /**
  * @file
  */
// Message: Duplicate @file

/**
 * @copyright
 */

 /**
  * @copyright
  */
// Options: [{"tags":{"copyright":{"initialCommentsOnly":false,"mustExist":false,"preventDuplicates":true}}}]
// Message: Duplicate @copyright

function quux () {
}
/**
 * @file
 */
// Message: @file should be at the beginning of the file

function quux () {
}
/**
 * @license
 */
// Options: [{"tags":{"license":{"initialCommentsOnly":true,"mustExist":false,"preventDuplicates":false}}}]
// Message: @license should be at the beginning of the file

function quux () {
}
/**
 * @license
 */
// Options: [{"tags":{"license":{"initialCommentsOnly":true}}}]
// Message: @license should be at the beginning of the file

/**
 * @file
 */

/**
 * @file
 */
// Options: [{"tags":{"file":{"initialCommentsOnly":true,"preventDuplicates":true}}}]
// Message: Duplicate @file
````

The following patterns are not considered problems:

````js
/**
 * @file
 */

/**
 * @file
 */

/**
 * @file
 */
// Options: [{"tags":{"license":{"initialCommentsOnly":true,"preventDuplicates":true}}}]

// Ok preceded by comment
/**
 * @file
 */

/**
 * @fileoverview
 */
// Settings: {"jsdoc":{"tagNamePreference":{"file":"fileoverview"}}}

/**
 * @overview
 */
// Settings: {"jsdoc":{"tagNamePreference":{"file":"overview"}}}

/**
 * @file Description of file
 */

/**
 * @file Description of file
 */
function quux () {
}

/**
 *
 */

function quux () {
}
/**
 *
 */
// Options: [{"tags":{"license":{"initialCommentsOnly":true,"mustExist":false,"preventDuplicates":false}}}]

function quux () {
}
/**
 *
 */
// Options: [{"tags":{"license":{"initialCommentsOnly":false,"mustExist":false,"preventDuplicates":false}}}]

function quux () {
}
/**
 *
 */
// Options: [{"tags":{"license":{"initialCommentsOnly":false,"mustExist":false,"preventDuplicates":true}}}]

/**
 * @license MIT
 */

 var a

 /**
  * @type {Array}
  */
// Options: [{"tags":{"license":{"initialCommentsOnly":true,"mustExist":false,"preventDuplicates":false}}}]
````


<a name="eslint-plugin-jsdoc-rules-require-hyphen-before-param-description"></a>
### <code>require-hyphen-before-param-description</code>

Requires a hyphen before the `@param` description.

<a name="eslint-plugin-jsdoc-rules-require-hyphen-before-param-description-options-18"></a>
#### Options

This rule takes one optional string argument and an optional options object.

If the string is `"always"` then a problem is raised when there is no hyphen
before the description. If it is `"never"` then a problem is raised when there
is a hyphen before the description. The default value is `"always"`.

The options object may have the following properties:

- `checkProperties` - Boolean on whether to also apply the rule to `@property`
  tags.

|||
|---|---|
|Context|everywhere|
|Tags|`param` and optionally `property`|
|Aliases|`arg`, `argument`; optionally `prop`|
|Options|(a string matching `"always"|"never"`) followed by an optional object with a `checkProperties` property|

The following patterns are considered problems:

````js
/**
 * @param foo Foo.
 */
function quux () {

}
// Options: ["always"]
// Message: There must be a hyphen before @param description.

/**
 * @param foo Foo.
 */
function quux () {

}
// Message: There must be a hyphen before @param description.

/**
 * @param foo - Foo.
 */
function quux () {

}
// Options: ["never"]
// Message: There must be no hyphen before @param description.

/**
 * @param foo - foo
 * @param foo foo
 */
function quux () {

}
// Options: ["always"]
// Message: There must be a hyphen before @param description.

/**
 * @param foo foo
 * bar
 * @param bar - bar
 */
function quux () {

}
// Options: ["always"]
// Message: There must be a hyphen before @param description.

/**
 * @param foo
 */
function quux (foo) {

}
// Settings: {"jsdoc":{"tagNamePreference":{"param":false}}}
// Message: Unexpected tag `@param`

/**
 * @typedef {SomeType} ATypeDefName
 * @property foo Foo.
 */
// Options: ["always",{"checkProperties":true}]
// Message: There must be a hyphen before @property description.

/**
 * @typedef {SomeType} ATypeDefName
 * @property foo - Foo.
 */
// Options: ["never",{"checkProperties":true}]
// Message: There must be no hyphen before @property description.
````

The following patterns are not considered problems:

````js
/**
 * @param foo - Foo.
 */
function quux () {

}
// Options: ["always"]

/**
 * @param foo Foo.
 */
function quux () {

}
// Options: ["never"]

/**
 * @param foo
 */
function quux () {

}

/**
 * @typedef {SomeType} ATypeDefName
 * @property foo - Foo.
 */
// Options: ["always",{"checkProperties":true}]

/**
 * @typedef {SomeType} ATypeDefName
 * @property foo Foo.
 */
// Options: ["never",{"checkProperties":true}]
````


<a name="eslint-plugin-jsdoc-rules-require-jsdoc"></a>
### <code>require-jsdoc</code>

Checks for presence of jsdoc comments, on class declarations as well as
functions.

<a name="eslint-plugin-jsdoc-rules-require-jsdoc-options-19"></a>
#### Options

Accepts one optional options object with the following optional keys.

- `publicOnly` - This option will insist that missing jsdoc blocks are
  only reported for function bodies / class declarations that are exported
  from the module. May be a boolean or object. If set to `true`, the defaults
  below will be used. If unset, jsdoc block reporting will not be limited to
  exports.

  This object supports the following optional boolean keys (`false` unless
  otherwise noted):

  - `ancestorsOnly` - Only check node ancestors to check if node is exported
  - `esm` - ESM exports are checked for JSDoc comments (Defaults to `true`)
  - `cjs` - CommonJS exports are checked for JSDoc comments  (Defaults to `true`)
  - `window` - Window global exports are checked for JSDoc comments

- `require` - An object with the following optional boolean keys which all
    default to `false` except as noted, indicating the contexts where the rule
    will apply:

  - `ArrowFunctionExpression`
  - `ClassDeclaration`
  - `ClassExpression`
  - `FunctionDeclaration` (defaults to `true`)
  - `FunctionExpression`
  - `MethodDefinition`

- `contexts` - Set this to an array of strings representing the additional
  AST contexts where you wish the rule to be applied (e.g., `Property` for
  properties). Defaults to an empty array.

- `exemptEmptyFunctions` (default: false) - When `true`, the rule will not report
  missing jsdoc blocks above functions/methods with no parameters or return values
  (intended where variable names are sufficient for themselves as documentation).

|||
|---|---|
|Context|`ArrowFunctionExpression`, `ClassDeclaration`, `ClassExpression`, `FunctionDeclaration`, `FunctionExpression`; others when `contexts` option enabled|
|Tags|N/A|
|Options|`publicOnly`, `require`, `contexts`, `exemptEmptyFunctions`|

The following patterns are considered problems:

````js
/**
 * @func myFunction
 */
function myFunction() {

}
// Settings: {"jsdoc":{"maxLines":3,"minLines":2}}
// Message: Missing JSDoc comment.

/**
 * @func myFunction
 */


function myFunction() {

}
// Settings: {"jsdoc":{"maxLines":2}}
// Message: Missing JSDoc comment.

/** @func myFunction */ function myFunction() {

}
// Settings: {"jsdoc":{"minLines":1}}
// Message: Missing JSDoc comment.

export var test = function () {

};
// Options: [{"publicOnly":true,"require":{"FunctionExpression":true}}]
// Message: Missing JSDoc comment.

function test () {

}
export var test2 = test;
// Options: [{"publicOnly":true,"require":{"FunctionDeclaration":true}}]
// Message: Missing JSDoc comment.

export const test = () => {

};
// Options: [{"publicOnly":true,"require":{"ArrowFunctionExpression":true}}]
// Message: Missing JSDoc comment.

export let test = class {

};
// Options: [{"publicOnly":true,"require":{"ClassExpression":true}}]
// Message: Missing JSDoc comment.

export default function () {}
// Options: [{"publicOnly":{"cjs":false,"esm":true,"window":false},"require":{"FunctionDeclaration":true}}]
// Message: Missing JSDoc comment.

export default () => {}
// Options: [{"publicOnly":{"cjs":false,"esm":true,"window":false},"require":{"ArrowFunctionExpression":true}}]
// Message: Missing JSDoc comment.

export default (function () {})
// Options: [{"publicOnly":{"cjs":false,"esm":true,"window":false},"require":{"FunctionExpression":true}}]
// Message: Missing JSDoc comment.

export default class {}
// Options: [{"publicOnly":{"cjs":false,"esm":true,"window":false},"require":{"ClassDeclaration":true}}]
// Message: Missing JSDoc comment.

function quux (foo) {

}
// Message: Missing JSDoc comment.


// Settings: {"jsdoc":{"exemptEmptyFunctions":true}}
// Message: `settings.jsdoc.exemptEmptyFunctions` has been removed, use options in the rule `require-jsdoc` instead.

function quux (foo) {

}
// Options: [{"exemptEmptyFunctions":true}]
// Message: Missing JSDoc comment.

function quux (foo) {

}
// Settings: {"jsdoc":{"minLines":2}}
// Options: [{"exemptEmptyFunctions":true}]
// Message: Missing JSDoc comment.

function myFunction() {}
// Message: Missing JSDoc comment.

/**
 * Description for A.
 */
class A {
   constructor(xs) {
        this.a = xs;
   }
}
// Options: [{"require":{"ClassDeclaration":true,"MethodDefinition":true}}]
// Message: Missing JSDoc comment.

class A {
    /**
     * Description for constructor.
     * @param {object[]} xs - xs
     */
    constructor(xs) {
        this.a = xs;
    }
}
// Options: [{"require":{"ClassDeclaration":true,"MethodDefinition":true}}]
// Message: Missing JSDoc comment.

class A extends B {
    /**
     * Description for constructor.
     * @param {object[]} xs - xs
     */
    constructor(xs) {
        this.a = xs;
    }
}
// Options: [{"require":{"ClassDeclaration":true,"MethodDefinition":true}}]
// Message: Missing JSDoc comment.

export class A extends B {
    /**
     * Description for constructor.
     * @param {object[]} xs - xs
     */
    constructor(xs) {
        this.a = xs;
    }
}
// Options: [{"require":{"ClassDeclaration":true,"MethodDefinition":true}}]
// Message: Missing JSDoc comment.

export default class A extends B {
    /**
     * Description for constructor.
     * @param {object[]} xs - xs
     */
    constructor(xs) {
        this.a = xs;
    }
}
// Options: [{"require":{"ClassDeclaration":true,"MethodDefinition":true}}]
// Message: Missing JSDoc comment.

var myFunction = () => {}
// Options: [{"require":{"ArrowFunctionExpression":true}}]
// Message: Missing JSDoc comment.

var myFunction = () => () => {}
// Options: [{"require":{"ArrowFunctionExpression":true}}]
// Message: Missing JSDoc comment.

var foo = function() {}
// Options: [{"require":{"FunctionExpression":true}}]
// Message: Missing JSDoc comment.

const foo = {bar() {}}
// Options: [{"require":{"FunctionExpression":true}}]
// Message: Missing JSDoc comment.

var foo = {bar: function() {}}
// Options: [{"require":{"FunctionExpression":true}}]
// Message: Missing JSDoc comment.

function foo (abc) {}
// Options: [{"exemptEmptyFunctions":false}]
// Message: Missing JSDoc comment.

function foo () {
  return true;
}
// Options: [{"exemptEmptyFunctions":false}]
// Message: Missing JSDoc comment.

module.exports = function quux () {

}
// Options: [{"publicOnly":true,"require":{"FunctionExpression":true}}]
// Message: Missing JSDoc comment.

module.exports = function quux () {

}
// Options: [{"publicOnly":{"ancestorsOnly":true},"require":{"FunctionExpression":true}}]
// Message: Missing JSDoc comment.

module.exports = {
  method: function() {

  }
}
// Options: [{"publicOnly":true,"require":{"FunctionExpression":true}}]
// Message: Missing JSDoc comment.

module.exports = {
  test: {
    test2: function() {

    }
  }
}
// Options: [{"publicOnly":true,"require":{"FunctionExpression":true}}]
// Message: Missing JSDoc comment.

module.exports = {
  test: {
    test2: function() {

    }
  }
}
// Options: [{"publicOnly":{"ancestorsOnly":true},"require":{"FunctionExpression":true}}]
// Message: Missing JSDoc comment.

const test = module.exports = function () {

}
// Options: [{"publicOnly":true,"require":{"FunctionExpression":true}}]
// Message: Missing JSDoc comment.

/**
*
*/
const test = module.exports = function () {

}

test.prototype.method = function() {}
// Options: [{"publicOnly":true,"require":{"FunctionExpression":true}}]
// Message: Missing JSDoc comment.

const test = function () {

}
module.exports = {
  test: test
}
// Options: [{"publicOnly":true,"require":{"FunctionExpression":true}}]
// Message: Missing JSDoc comment.

const test = () => {

}
module.exports = {
  test: test
}
// Options: [{"publicOnly":true,"require":{"ArrowFunctionExpression":true}}]
// Message: Missing JSDoc comment.

class Test {
    method() {

    }
}
module.exports = Test;
// Options: [{"publicOnly":true,"require":{"MethodDefinition":true}}]
// Message: Missing JSDoc comment.

export default function quux () {

}
// Options: [{"publicOnly":true,"require":{"FunctionExpression":true}}]
// Message: Missing JSDoc comment.

export default function quux () {

}
// Options: [{"publicOnly":{"ancestorsOnly":true},"require":{"FunctionExpression":true}}]
// Message: Missing JSDoc comment.

function quux () {

}
export default quux;
// Options: [{"publicOnly":true,"require":{"FunctionExpression":true}}]
// Message: Missing JSDoc comment.

export function test() {

}
// Options: [{"publicOnly":true,"require":{"FunctionExpression":true}}]
// Message: Missing JSDoc comment.

export function test() {

}
// Options: [{"publicOnly":{"ancestorsOnly":true},"require":{"FunctionExpression":true}}]
// Message: Missing JSDoc comment.

var test = function () {

}
var test2 = 2;
export { test, test2 }
// Options: [{"publicOnly":true,"require":{"FunctionExpression":true}}]
// Message: Missing JSDoc comment.

var test = function () {

}
export { test as test2 }
// Options: [{"publicOnly":true,"require":{"FunctionExpression":true}}]
// Message: Missing JSDoc comment.

export default class A {

}
// Options: [{"publicOnly":true,"require":{"ClassDeclaration":true}}]
// Message: Missing JSDoc comment.

export default class A {

}
// Options: [{"publicOnly":{"ancestorsOnly":true},"require":{"ClassDeclaration":true}}]
// Message: Missing JSDoc comment.

var test = function () {

}
// Options: [{"publicOnly":{"window":true},"require":{"FunctionExpression":true}}]
// Message: Missing JSDoc comment.

window.test = function () {

}
// Options: [{"publicOnly":{"window":true},"require":{"FunctionExpression":true}}]
// Message: Missing JSDoc comment.

function test () {

}
// Options: [{"publicOnly":{"window":true}}]
// Message: Missing JSDoc comment.

module.exports = function() {

}
// Options: [{"publicOnly":{"cjs":true,"esm":false,"window":false},"require":{"FunctionExpression":true}}]
// Message: Missing JSDoc comment.

export function someMethod() {

}
// Options: [{"publicOnly":{"cjs":false,"esm":true,"window":false},"require":{"FunctionDeclaration":true}}]
// Message: Missing JSDoc comment.

export function someMethod() {

}
// Options: [{"publicOnly":{"cjs":false,"esm":true,"window":false},"require":{"FunctionDeclaration":true}}]
// Message: Missing JSDoc comment.

const myObject = {
  myProp: true
};
// Options: [{"contexts":["Property"]}]
// Message: Missing JSDoc comment.

/**
 * Foo interface documentation.
 */
export interface Foo extends Bar {
  /**
   * baz method documentation.
   */
  baz(): void;

  meow(): void;
}
// Options: [{"contexts":["TSMethodSignature"]}]
// Message: Missing JSDoc comment.

class MyClass {
  someProperty: boolean; // Flow type annotation.
}
// Options: [{"exemptEmptyFunctions":true,"require":{"ClassDeclaration":true}}]
// Message: Missing JSDoc comment.

export default class Test {
  constructor(a) {
    this.a = a;
  }
}
// Options: [{"publicOnly":true,"require":{"ArrowFunctionExpression":false,"ClassDeclaration":false,"ClassExpression":false,"FunctionDeclaration":false,"FunctionExpression":false,"MethodDefinition":true}}]
// Message: Missing JSDoc comment.

export default class Test {
  constructor(a) {
    this.a = a;
  }
  private abc(a) {
    this.a = a;
  }
}
// Options: [{"contexts":["MethodDefinition:not([accessibility=\"private\"]) > FunctionExpression"],"publicOnly":true,"require":{"ArrowFunctionExpression":false,"ClassDeclaration":false,"ClassExpression":false,"FunctionDeclaration":false,"FunctionExpression":false,"MethodDefinition":false}}]
// Message: Missing JSDoc comment.

e = function () {
};
// Options: [{"require":{"FunctionDeclaration":false,"FunctionExpression":true}}]
// Message: Missing JSDoc comment.

/**
 *
 */
export class Class {
    test = 1;

    foo() {
        this.test = 2;
    }
}
// Options: [{"require":{"FunctionDeclaration":false,"MethodDefinition":true}}]
// Message: Missing JSDoc comment.

class Dog {
  eat() {

  }
}
// Options: [{"require":{"FunctionDeclaration":false,"MethodDefinition":true}}]
// Message: Missing JSDoc comment.

const hello = name => {
  document.body.textContent = "Hello, " + name + "!";
};
// Options: [{"require":{"ArrowFunctionExpression":true,"FunctionDeclaration":false}}]
// Message: Missing JSDoc comment.

export const loginSuccessAction = (): BaseActionPayload => ({ type: LOGIN_SUCCESSFUL });
// Options: [{"require":{"ArrowFunctionExpression":true,"FunctionDeclaration":false}}]
// Message: Missing JSDoc comment.
````

The following patterns are not considered problems:

````js
/**
 *
 */

var array = [1,2,3];
array.forEach(function() {});

/**
 * @class MyClass
 **/
function MyClass() {}

/**
 Function doing something
 */
function myFunction() {}
/**
 Function doing something
 */
var myFunction = function() {};
/**
 Function doing something
 */
Object.myFunction = function () {};
var obj = {
   /**
    *  Function doing something
    **/
    myFunction: function () {} };

/**
 @func myFunction
 */
function myFunction() {}
/**
 @method myFunction
 */
function myFunction() {}
/**
 @function myFunction
 */
function myFunction() {}

/**
 @func myFunction
 */
var myFunction = function () {}
/**
 @method myFunction
 */
var myFunction = function () {}
/**
 @function myFunction
 */
var myFunction = function () {}

/**
 @func myFunction
 */
Object.myFunction = function() {}
/**
 @method myFunction
 */
Object.myFunction = function() {}
/**
 @function myFunction
 */
Object.myFunction = function() {}
(function(){})();

var object = {
  /**
   *  @func myFunction - Some function
   */
  myFunction: function() {} }
var object = {
  /**
   *  @method myFunction - Some function
   */
  myFunction: function() {} }
var object = {
  /**
   *  @function myFunction - Some function
   */
  myFunction: function() {} }

var array = [1,2,3];
array.filter(function() {});
Object.keys(this.options.rules || {}).forEach(function(name) {}.bind(this));
var object = { name: 'key'};
Object.keys(object).forEach(function() {})

/**
 * @func myFunction
 */

function myFunction() {

}
// Settings: {"jsdoc":{"maxLines":2,"minLines":0}}

/**
 * @func myFunction
 */


function myFunction() {

}
// Settings: {"jsdoc":{"maxLines":3,"minLines":0}}

/** @func myFunction */  function myFunction() {

}
// Settings: {"jsdoc":{"maxLines":0,"minLines":0}}

/**
 * @func myFunction
 */

function myFunction() {

}
// Settings: {"jsdoc":{"maxLines":3,"minLines":2}}

function myFunction() {}
// Options: [{"require":{"ClassDeclaration":true,"FunctionDeclaration":false,"MethodDefinition":true}}]

var myFunction = function() {}
// Options: [{"require":{"ClassDeclaration":true,"FunctionDeclaration":false,"MethodDefinition":true}}]

/**
 * Description for A.
 */
class A {
    /**
     * Description for constructor.
     * @param {object[]} xs - xs
     */
    constructor(xs) {
        this.a = xs;
    }
}
// Options: [{"require":{"ClassDeclaration":true,"MethodDefinition":true}}]

/**
 * Description for A.
 */
class App extends Component {
    /**
     * Description for constructor.
     * @param {object[]} xs - xs
     */
    constructor(xs) {
        this.a = xs;
    }
}
// Options: [{"require":{"ClassDeclaration":true,"MethodDefinition":true}}]

/**
 * Description for A.
 */
export default class App extends Component {
    /**
     * Description for constructor.
     * @param {object[]} xs - xs
     */
    constructor(xs) {
        this.a = xs;
    }
}
// Options: [{"require":{"ClassDeclaration":true,"MethodDefinition":true}}]

/**
 * Description for A.
 */
export class App extends Component {
    /**
     * Description for constructor.
     * @param {object[]} xs - xs
     */
    constructor(xs) {
        this.a = xs;
    }
}
// Options: [{"require":{"ClassDeclaration":true,"MethodDefinition":true}}]

class A {
    constructor(xs) {
        this.a = xs;
    }
}
// Options: [{"require":{"ClassDeclaration":false,"MethodDefinition":false}}]

/**
* Function doing something
*/
var myFunction = () => {}
// Options: [{"require":{"ArrowFunctionExpression":true}}]

/**
* Function doing something
*/
var myFunction = function () {}
// Options: [{"require":{"ArrowFunctionExpression":true}}]

/**
* Function doing something
*/
var myFunction = () => {}
// Options: [{"require":{"ArrowFunctionExpression":false}}]

/**
 Function doing something
*/
var myFunction = () => () => {}
// Options: [{"require":{"ArrowFunctionExpression":true}}]

setTimeout(() => {}, 10);
// Options: [{"require":{"ArrowFunctionExpression":true}}]

/**
JSDoc Block
*/
var foo = function() {}
// Options: [{"require":{"FunctionExpression":true}}]

const foo = {/**
JSDoc Block
*/
bar() {}}
// Options: [{"require":{"FunctionExpression":true}}]

var foo = {/**
JSDoc Block
*/
bar: function() {}}
// Options: [{"require":{"FunctionExpression":true}}]

var foo = { [function() {}]: 1 };
// Options: [{"require":{"FunctionExpression":true}}]

function foo () {}
// Options: [{"exemptEmptyFunctions":true}]

function foo () {
  return;
}
// Options: [{"exemptEmptyFunctions":true}]

const test = {};
/**
 * test
 */
 test.method = function () {

}
module.exports = {
  prop: { prop2: test.method }
}
// Options: [{"publicOnly":true,"require":{"FunctionExpression":true}}]

/**
 *
 */
function test() {

}

module.exports = {
  prop: { prop2: test }
}
// Options: [{"publicOnly":true,"require":{"FunctionExpression":true}}]

/**
 *
 */
test = function() {

}

module.exports = {
  prop: { prop2: test }
}
// Options: [{"publicOnly":{"cjs":true,"esm":false,"window":false},"require":{"FunctionExpression":true}}]

/**
 *
 */
test = function() {

}

exports.someMethod = {
  prop: { prop2: test }
}
// Options: [{"publicOnly":{"cjs":false,"esm":true,"window":false},"require":{"FunctionExpression":true}}]

/**
 *
 */
const test = () => {

}

module.exports = {
prop: { prop2: test }
}
// Options: [{"publicOnly":true,"require":{"ArrowFunctionExpression":true}}]

const test = () => {

}
module.exports = {
  prop: { prop2: test }
}
// Options: [{"publicOnly":{"ancestorsOnly":true},"require":{"ArrowFunctionExpression":true}}]

/**
 *
 */
window.test = function() {

}

module.exports = {
prop: window
}
// Options: [{"publicOnly":true,"require":{"FunctionExpression":true}}]

test = function() {

}

/**
 *
 */
test = function() {

}

module.exports = {
prop: { prop2: test }
}
// Options: [{"publicOnly":true,"require":{"FunctionExpression":true}}]

test = function() {

}

test = 2;

module.exports = {
prop: { prop2: test }
}
// Options: [{"publicOnly":true,"require":{"FunctionExpression":true}}]

/**
 *
 */
function test() {

}

/**
 *
 */
test.prototype.method = function() {

}

module.exports = {
prop: { prop2: test }
}
// Options: [{"publicOnly":true,"require":{"FunctionExpression":true}}]

class Test {
  /**
   * Test
   */
  method() {

  }
}
module.exports = Test;
// Options: [{"publicOnly":true,"require":{"MethodDefinition":true}}]

/**
 *
 */
export default function quux () {

}
// Options: [{"publicOnly":true,"require":{"FunctionExpression":true}}]

/**
 *
 */
export default function quux () {

}
// Options: [{"publicOnly":{"ancestorsOnly":true},"require":{"FunctionExpression":true}}]

/**
 *
 */
function quux () {

}
export default quux;
// Options: [{"publicOnly":true,"require":{"FunctionExpression":true}}]

function quux () {

}
export default quux;
// Options: [{"publicOnly":{"ancestorsOnly":true},"require":{"FunctionExpression":true}}]

/**
 *
 */
export function test() {

}
// Options: [{"publicOnly":true,"require":{"FunctionExpression":true}}]

/**
 *
 */
export function test() {

}
// Options: [{"publicOnly":{"ancestorsOnly":true},"require":{"FunctionExpression":true}}]

/**
 *
 */
var test = function () {

}
var test2 = 2;
export { test, test2 }
// Options: [{"publicOnly":true,"require":{"FunctionExpression":true}}]

/**
 *
 */
var test = function () {

}
export { test as test2 }
// Options: [{"publicOnly":true,"require":{"FunctionExpression":true}}]

/**
 *
 */
export default class A {

}
// Options: [{"publicOnly":{"ancestorsOnly":true},"require":{"ClassDeclaration":true}}]

/**
 *
 */
var test = function () {

}
// Options: [{"publicOnly":{"window":true},"require":{"FunctionExpression":true}}]

let test = function () {

}
// Options: [{"publicOnly":{"window":true},"require":{"FunctionExpression":true}}]

let test = class {

}
// Options: [{"publicOnly":true,"require":{"ClassExpression":false}}]

/**
 *
 */
let test = class {

}
// Options: [{"publicOnly":true,"require":{"ClassExpression":true}}]

export function someMethod() {

}
// Options: [{"publicOnly":{"cjs":true,"esm":false,"window":false},"require":{"FunctionDeclaration":true}}]

export function someMethod() {

}
// Options: [{"publicOnly":{"cjs":true,"esm":false,"window":false},"require":{"FunctionDeclaration":true}}]

exports.someMethod = function() {

}
// Options: [{"publicOnly":{"cjs":false,"esm":true,"window":false},"require":{"FunctionExpression":true}}]

const myObject = {
  myProp: true
};
// Options: [{"contexts":[]}]

function bear() {}
/**
 *
 */
function quux () {
}
export default quux;
// Options: [{"publicOnly":true,"require":{"FunctionExpression":true}}]

/**
 * This example interface is great!
 */
export interface Example {
  /**
   * My super test string!
   */
  test: string
}
// Options: [{"contexts":["TSInterfaceDeclaration"]}]

/**
 * This example interface is great!
 */
interface Example {
  /**
   * My super test string!
   */
  test: string
}
// Options: [{"contexts":["TSInterfaceDeclaration"]}]

/**
 * This example type is great!
 */
export type Example = {
  /**
   * My super test string!
   */
  test: string
};
// Options: [{"contexts":["TSTypeAliasDeclaration"]}]

/**
 * This example type is great!
 */
type Example = {
  /**
   * My super test string!
   */
  test: string
};
// Options: [{"contexts":["TSTypeAliasDeclaration"]}]

/**
 * This example enum is great!
 */
export enum Example {
  /**
   * My super test enum!
   */
  test = 123
}
// Options: [{"contexts":["TSEnumDeclaration"]}]

/**
 * This example enum is great!
 */
enum Example {
  /**
   * My super test enum!
   */
  test = 123
}
// Options: [{"contexts":["TSEnumDeclaration"]}]

const foo = {...{}};
function bar() {}
// Options: [{"exemptEmptyFunctions":false,"publicOnly":true,"require":{"ArrowFunctionExpression":true,"ClassDeclaration":true,"ClassExpression":true,"FunctionDeclaration":true,"FunctionExpression":false,"MethodDefinition":true}}]

/**
 * Class documentation
 */
 @logged
export default class Foo {
 // ....
}
// Options: [{"exemptEmptyFunctions":false,"require":{"ClassDeclaration":true}}]

const a = {};
const b = {
  ...a
};

export default b;
// Options: [{"contexts":["ObjectExpression"],"exemptEmptyFunctions":false,"publicOnly":true}]

/**
 * Foo interface documentation.
 */
export interface Foo extends Bar {
  /**
   * baz method documentation.
   */
  baz(): void;

  /**
   * meow method documentation.
   */
  meow(): void;
}
// Options: [{"contexts":["TSMethodSignature"]}]

export default class Test {
  private abc(a) {
    this.a = a;
  }
}
// Options: [{"contexts":["MethodDefinition:not([accessibility=\"private\"]) > FunctionExpression"],"publicOnly":true,"require":{"ArrowFunctionExpression":false,"ClassDeclaration":false,"ClassExpression":false,"FunctionDeclaration":false,"FunctionExpression":false,"MethodDefinition":false}}]
````


<a name="eslint-plugin-jsdoc-rules-require-param-description"></a>
### <code>require-param-description</code>

Requires that each `@param` tag has a `description` value.

<a name="eslint-plugin-jsdoc-rules-require-param-description-options-20"></a>
#### Options

<a name="eslint-plugin-jsdoc-rules-require-param-description-options-20-contexts-4"></a>
##### <code>contexts</code>

Set this to an array of strings representing the AST context
where you wish the rule to be applied.
Overrides the default contexts (see below). Set to `"any"` if you want
the rule to apply to any jsdoc block throughout your files (as is necessary
for finding function blocks not attached to a function declaration or
expression, i.e., `@callback` or `@function` (or its aliases `@func` or
`@method`) (including those associated with an `@interface`).

|||
|---|---|
|Context|`ArrowFunctionExpression`, `FunctionDeclaration`, `FunctionExpression`; others when `contexts` option enabled|
|Tags|`param`|
|Aliases|`arg`, `argument`|
|Options|`contexts`|

The following patterns are considered problems:

````js
/**
 * @param foo
 */
function quux (foo) {

}
// Message: Missing JSDoc @param "foo" description.

/**
 * @param foo
 */
function quux (foo) {

}
// Options: [{"contexts":["any"]}]
// Message: Missing JSDoc @param "foo" description.

/**
 * @function
 * @param foo
 */
// Options: [{"contexts":["any"]}]
// Message: Missing JSDoc @param "foo" description.

/**
 * @callback
 * @param foo
 */
// Options: [{"contexts":["any"]}]
// Message: Missing JSDoc @param "foo" description.

/**
 * @arg foo
 */
function quux (foo) {

}
// Settings: {"jsdoc":{"tagNamePreference":{"param":"arg"}}}
// Message: Missing JSDoc @arg "foo" description.

/**
 * @param foo
 */
function quux (foo) {

}
// Settings: {"jsdoc":{"tagNamePreference":{"param":false}}}
// Message: Unexpected tag `@param`
````

The following patterns are not considered problems:

````js
/**
 *
 */
function quux (foo) {

}

/**
 * @param foo Foo.
 */
function quux (foo) {

}

/**
 * @param foo Foo.
 */
function quux (foo) {

}
// Options: [{"contexts":["any"]}]

/**
 * @function
 * @param foo
 */

/**
 * @callback
 * @param foo
 */
````


<a name="eslint-plugin-jsdoc-rules-require-param-name"></a>
### <code>require-param-name</code>

Requires that all function parameters have names.

> The `@param` tag requires you to specify the name of the parameter you are documenting. You can also include the parameter's type, enclosed in curly brackets, and a description of the parameter.
>
> [JSDoc](https://jsdoc.app/tags-param.html#overview)

<a name="eslint-plugin-jsdoc-rules-require-param-name-options-21"></a>
#### Options

<a name="eslint-plugin-jsdoc-rules-require-param-name-options-21-contexts-5"></a>
##### <code>contexts</code>

Set this to an array of strings representing the AST context
where you wish the rule to be applied.
Overrides the default contexts (see below). Set to `"any"` if you want
the rule to apply to any jsdoc block throughout your files (as is necessary
for finding function blocks not attached to a function declaration or
expression, i.e., `@callback` or `@function` (or its aliases `@func` or
`@method`) (including those associated with an `@interface`).

|||
|---|---|
|Context|`ArrowFunctionExpression`, `FunctionDeclaration`, `FunctionExpression`; others when `contexts` option enabled|
|Tags|`param`|
|Aliases|`arg`, `argument`|
|Options|`contexts`|

The following patterns are considered problems:

````js
/**
 * @param
 */
function quux (foo) {

}
// Message: There must be an identifier after @param type.

/**
 * @param {string}
 */
function quux (foo) {

}
// Message: There must be an identifier after @param tag.

/**
 * @param {string}
 */
function quux (foo) {

}
// Options: [{"contexts":["any"]}]
// Message: There must be an identifier after @param tag.

/**
 * @function
 * @param {string}
 */
// Options: [{"contexts":["any"]}]
// Message: There must be an identifier after @param tag.

/**
 * @callback
 * @param {string}
 */
// Options: [{"contexts":["any"]}]
// Message: There must be an identifier after @param tag.

/**
 * @param foo
 */
function quux (foo) {

}
// Settings: {"jsdoc":{"tagNamePreference":{"param":false}}}
// Message: Unexpected tag `@param`
````

The following patterns are not considered problems:

````js
/**
 * @param foo
 */
function quux (foo) {

}

/**
 * @param foo
 */
function quux (foo) {

}
// Options: [{"contexts":["any"]}]

/**
 * @param {string} foo
 */
function quux (foo) {

}

/**
 * @function
 * @param
 */

/**
 * @callback
 * @param
 */
````


<a name="eslint-plugin-jsdoc-rules-require-param-type"></a>
### <code>require-param-type</code>

Requires that each `@param` tag has a `type` value.

<a name="eslint-plugin-jsdoc-rules-require-param-type-options-22"></a>
#### Options

<a name="eslint-plugin-jsdoc-rules-require-param-type-options-22-contexts-6"></a>
##### <code>contexts</code>

Set this to an array of strings representing the AST context
where you wish the rule to be applied.
Overrides the default contexts (see below). Set to `"any"` if you want
the rule to apply to any jsdoc block throughout your files (as is necessary
for finding function blocks not attached to a function declaration or
expression, i.e., `@callback` or `@function` (or its aliases `@func` or
`@method`) (including those associated with an `@interface`).

|||
|---|---|
|Context|`ArrowFunctionExpression`, `FunctionDeclaration`, `FunctionExpression`; others when `contexts` option enabled|
|Tags|`param`|
|Aliases|`arg`, `argument`|
|Options|`contexts`|

The following patterns are considered problems:

````js
/**
 * @param foo
 */
function quux (foo) {

}
// Message: Missing JSDoc @param "foo" type.

/**
 * @param foo
 */
function quux (foo) {

}
// Options: [{"contexts":["any"]}]
// Message: Missing JSDoc @param "foo" type.

/**
 * @function
 * @param foo
 */
// Options: [{"contexts":["any"]}]
// Message: Missing JSDoc @param "foo" type.

/**
 * @callback
 * @param foo
 */
// Options: [{"contexts":["any"]}]
// Message: Missing JSDoc @param "foo" type.

/**
 * @arg foo
 */
function quux (foo) {

}
// Settings: {"jsdoc":{"tagNamePreference":{"param":"arg"}}}
// Message: Missing JSDoc @arg "foo" type.

/**
 * @param foo
 */
function quux (foo) {

}
// Settings: {"jsdoc":{"tagNamePreference":{"param":false}}}
// Message: Unexpected tag `@param`
````

The following patterns are not considered problems:

````js
/**
 *
 */
function quux (foo) {

}

/**
 * @param {number} foo
 */
function quux (foo) {

}

/**
 * @param {number} foo
 */
function quux (foo) {

}
// Options: [{"contexts":["any"]}]

/**
 * @function
 * @param foo
 */

/**
 * @callback
 * @param foo
 */
````


<a name="eslint-plugin-jsdoc-rules-require-param"></a>
### <code>require-param</code>

Requires that all function parameters are documented.

<a name="eslint-plugin-jsdoc-rules-require-param-fixer-1"></a>
#### Fixer

Adds `@param <name>` for each tag present in the function signature but
missing in the jsdoc. Can be disabled by setting the `enableFixer`
option to `false`.

<a name="eslint-plugin-jsdoc-rules-require-param-fixer-1-destructured-object-and-array-naming"></a>
##### Destructured object and array naming

When the fixer is applied to destructured objects, only the input name is
used.

So for:

```js
/**
 * @param cfg
 */
function quux ({foo: bar, baz: bax = 5}) {
}
```

..the fixed jsdoc will be:

```js
/**
* @param cfg
* @param cfg.foo
* @param cfg.baz
*/
```

This is because the input to the function is the relevant item for
understanding the function's input, not how the variable is renamed
for internal use (the signature itself documents that).

For destructured arrays, the input name is merely the array index.

So for:

```js
/**
 * @param cfg
 */
function quux ([foo, bar]) {
}
```

..the fixed jsdoc will be:

```js
/**
* @param cfg
* @param cfg.0
* @param cfg.1
*/
```

<a name="eslint-plugin-jsdoc-rules-require-param-fixer-1-missing-root-fixing"></a>
##### Missing root fixing

Note that unless `enableRootFixer` (or `enableFixer`) is set to `false`,
missing roots will be added and auto-incremented. The default behavior
is for "root" to be auto-inserted for missing roots, followed by a
0-based auto-incrementing number.

So for:

```js
function quux ({foo}, {bar}, {baz}) {
}
```

...the default jsdoc that would be added if the fixer is enabled would be:

```js
/**
* @param root0
* @param root0.foo
* @param root1
* @param root1.bar
* @param root2
* @param root2.baz
*/
```

The name of "root" can be configured with `unnamedRootBase` (which also allows
cycling through a list of multiple root names before there is need for any
numeric component).

And one can have the count begin at another number (e.g., `1`) by changing
`autoIncrementBase` from the default of `0`.

<a name="eslint-plugin-jsdoc-rules-require-param-fixer-1-rest-element-restelement-insertions"></a>
##### Rest Element (<code>RestElement</code>) insertions

The fixer will automatically report/insert [jsdoc repeatable parameters](https://jsdoc.app/tags-param.html#multiple-types-and-repeatable-parameters) if missing.

```js
/**
  * @param {GenericArray} cfg
  * @param {number} cfg.0
 */
function baar ([a, ...extra]) {
  //
}
```

..becomes:

```js
/**
  * @param {GenericArray} cfg
  * @param {number} cfg.0
  * @param {...any} cfg.1
 */
function baar ([a, ...extra]) {
  //
}
```

Note that the type `any` is included since we don't know of any specific
type to use.

To disable such rest element insertions, set `enableRestElementFixer` to
`true`.

Note too that the following will be reported even though there is an item
corresponding to `extra`:

```js
/**
  * @param {GenericArray} cfg
  * @param {number} cfg.0
  * @param {any} cfg.1
 */
function baar ([a, ...extra]) {
  //
}
```

...because it does not use the `...` syntax in the type.

<a name="eslint-plugin-jsdoc-rules-require-param-fixer-1-object-rest-property-experimentalrestproperty-insertions"></a>
##### Object Rest Property (<code>ExperimentalRestProperty</code>) insertions

If the `checkRestProperty` option is set to `true` (`false` by default),
missing rest properties will be reported with documentation auto-inserted:

```js
/**
 * @param cfg
 * @param cfg.num
 */
function quux ({num, ...extra}) {
}
```

...becomes:

```js
/**
 * @param cfg
 * @param cfg.num
 * @param cfg.extra
 */
function quux ({num, ...extra}) {
}
```

You may wish to manually note in your jsdoc for `extra` that this is a
rest property, however, as jsdoc [does not appear](https://github.com/jsdoc/jsdoc/issues/1773)
to currently support syntax or output to distinguish rest properties from
other properties, so in looking at the docs alone without looking at the
function signature, it may appear that there is an actual property named
`extra`.

<a name="eslint-plugin-jsdoc-rules-require-param-options-23"></a>
#### Options

An options object accepts the following optional properties:

<a name="eslint-plugin-jsdoc-rules-require-param-options-23-enablefixer"></a>
##### <code>enableFixer</code>

Whether to enable the fixer. Defaults to `true`.

<a name="eslint-plugin-jsdoc-rules-require-param-options-23-enablerootfixer"></a>
##### <code>enableRootFixer</code>

Whether to enable the auto-adding of incrementing roots (see the "Fixer"
section). Defaults to `true`. Has no effect if `enableFixer` is set to
`false`.

<a name="eslint-plugin-jsdoc-rules-require-param-options-23-enablerestelementfixer"></a>
##### <code>enableRestElementFixer</code>

Whether to enable the rest element fixer (see
"Rest Element (`RestElement`) insertions"). Defaults to `true`.

<a name="eslint-plugin-jsdoc-rules-require-param-options-23-checkrestproperty-1"></a>
##### <code>checkRestProperty</code>

If set to `true`, will report (and add fixer insertions) for missing rest
properties (`ExperimentalRestProperty`). Defaults to `false`.

If set to `true`, note that you can still document the subproperties of the
rest property using other jsdoc features, e.g., `@typedef`:

```js
/**
 * @typedef ExtraOptions
 * @property innerProp1
 * @property innerProp2
 */

/**
 * @param cfg
 * @param cfg.num
 * @param {ExtraOptions} extra
 */
function quux ({num, ...extra}) {
}
```

Setting this option to `false` (the default) may be useful in cases where
you already have separate `@param` definitions for each of the properties
within the rest property.

For example, with the option disabled, this will not give an error despite
`extra` not having any definition:

```js
/**
 * @param cfg
 * @param cfg.num
 */
function quux ({num, ...extra}) {
}
```

Nor will this:

```js
/**
 * @param cfg
 * @param cfg.num
 * @param cfg.innerProp1
 * @param cfg.innerProp2
 */
function quux ({num, ...extra}) {
}
```

<a name="eslint-plugin-jsdoc-rules-require-param-options-23-autoincrementbase"></a>
##### <code>autoIncrementBase</code>

Numeric to indicate the number at which to begin auto-incrementing roots.
Defaults to `0`.

<a name="eslint-plugin-jsdoc-rules-require-param-options-23-unnamedrootbase"></a>
##### <code>unnamedRootBase</code>

An array of root names to use in the fixer when roots are missing. Defaults
to `['root']`. Note that only when all items in the array besides the last
are exhausted will auto-incrementing occur. So, with `unnamedRootBase: ['arg', 'config']`, the following:

```js
function quux ({foo}, [bar], {baz}) {
}
```

...will get the following jsdoc block added:

```js
/**
* @param arg
* @param arg.foo
* @param config0
* @param config0.0 (`bar`)
* @param config1
* @param config1.baz
*/
```

<a name="eslint-plugin-jsdoc-rules-require-param-options-23-exemptedby-1"></a>
##### <code>exemptedBy</code>

Array of tags (e.g., `['type']`) whose presence on the document block
avoids the need for a `@param`. Defaults to an array with
`inheritdoc`. If you set this array, it will overwrite the default,
so be sure to add back `inheritdoc` if you wish its presence to cause
exemption of the rule.

<a name="eslint-plugin-jsdoc-rules-require-param-options-23-contexts-7"></a>
##### <code>contexts</code>

Set this to an array of strings representing the AST context
where you wish the rule to be applied. Overrides the default
contexts (see below). May be useful for adding such as
`TSMethodSignature` in TypeScript or restricting the contexts
which are checked.

<a name="eslint-plugin-jsdoc-rules-require-param-options-23-checkconstructors-1"></a>
##### <code>checkConstructors</code>

A value indicating whether `constructor`s should be checked. Defaults to `true`.

<a name="eslint-plugin-jsdoc-rules-require-param-options-23-checkgetters-1"></a>
##### <code>checkGetters</code>

A value indicating whether getters should be checked. Defaults to `false`.

<a name="eslint-plugin-jsdoc-rules-require-param-options-23-checksetters-1"></a>
##### <code>checkSetters</code>

A value indicating whether getters should be checked. Defaults to `false`.

|          |                                                                                                               |
| -------- | ------------------------------------------------------------------------------------------------------------- |
| Context  | `ArrowFunctionExpression`, `FunctionDeclaration`, `FunctionExpression`; others when `contexts` option enabled |
| Tags     | `param`                                                                                                       |
| Aliases  | `arg`, `argument`                                                                                             |
| Options  | `contexts`, `exemptedBy`, `checkConstructors`, `checkGetters`, `checkSetters`                                 |
| Settings | `overrideReplacesDocs`, `augmentsExtendsReplacesDocs`, `implementsReplacesDocs`                               |

The following patterns are considered problems:

````js
/**
 *
 */
function quux (foo) {

}
// Message: Missing JSDoc @param "foo" declaration.

/**
 *
 */
 function quux (foo) {

 }
// Options: [{"contexts":["FunctionDeclaration"]}]
// Message: Missing JSDoc @param "foo" declaration.

/**
 *
 */
function quux ({foo}) {

}
// Message: Missing JSDoc @param "root0.foo" declaration.

/**
 * @param
 */
function quux ({foo}) {

}
// Message: Missing JSDoc @param "root0.foo" declaration.

/**
 * @param
 */
function quux ({foo}) {

}
// Options: [{"autoIncrementBase":1}]
// Message: Missing JSDoc @param "root1.foo" declaration.

/**
 * @param options
 */
function quux ({foo}) {

}
// Message: Missing JSDoc @param "options.foo" declaration.

/**
 * @param
 */
function quux ({ foo, bar: { baz }}) {

}
// Message: Missing JSDoc @param "root0.foo" declaration.

/**
 *
 */
function quux ({foo}, {bar}) {

}
// Options: [{"unnamedRootBase":["arg"]}]
// Message: Missing JSDoc @param "arg0.foo" declaration.

/**
 *
 */
function quux ({foo}, {bar}) {

}
// Options: [{"unnamedRootBase":["arg","config"]}]
// Message: Missing JSDoc @param "arg0.foo" declaration.

/**
 *
 */
function quux (foo, bar) {

}
// Message: Missing JSDoc @param "foo" declaration.

/**
 * @param foo
 */
function quux (foo, bar) {

}
// Message: Missing JSDoc @param "bar" declaration.

/**
 * @param bar
 */
function quux (foo, bar, baz) {

}
// Message: Missing JSDoc @param "foo" declaration.

/**
 * @param foo
 * @param bar
 */
function quux (foo, bar, baz) {

}
// Message: Missing JSDoc @param "baz" declaration.

/**
 * @param baz
 */
function quux (foo, bar, baz) {

}
// Message: Missing JSDoc @param "foo" declaration.

/**
 * @param
 */
function quux (foo) {

}
// Settings: {"jsdoc":{"tagNamePreference":{"param":"arg"}}}
// Message: Missing JSDoc @arg "foo" declaration.

/**
 * @param foo
 */
function quux (foo, bar) {

}
// Message: Missing JSDoc @param "bar" declaration.

/**
 * @override
 */
function quux (foo) {

}
// Settings: {"jsdoc":{"overrideReplacesDocs":false}}
// Message: Missing JSDoc @param "foo" declaration.

/**
 * @implements
 */
function quux (foo) {

}
// Settings: {"jsdoc":{"implementsReplacesDocs":false}}
// Message: Missing JSDoc @param "foo" declaration.

/**
 * @augments
 */
function quux (foo) {

}
// Message: Missing JSDoc @param "foo" declaration.

/**
 * @extends
 */
function quux (foo) {

}
// Message: Missing JSDoc @param "foo" declaration.

/**
 * @override
 */
class A {
  /**
    *
    */
  quux (foo) {

  }
}
// Settings: {"jsdoc":{"overrideReplacesDocs":false}}
// Message: Missing JSDoc @param "foo" declaration.

/**
 * @implements
 */
class A {
  /**
   *
   */
  quux (foo) {

  }
}
// Settings: {"jsdoc":{"implementsReplacesDocs":false}}
// Message: Missing JSDoc @param "foo" declaration.

/**
 * @augments
 */
class A {
  /**
   *
   */
  quux (foo) {

  }
}
// Message: Missing JSDoc @param "foo" declaration.

/**
 * @extends
 */
class A {
  /**
   *
   */
  quux (foo) {

  }
}
// Message: Missing JSDoc @param "foo" declaration.

export class SomeClass {
  /**
   * @param property
   */
  constructor(private property: string, private foo: number) {}
}
// Message: Missing JSDoc @param "foo" declaration.

/**
 * @param
 */
function quux (foo) {

}
// Settings: {"jsdoc":{"tagNamePreference":{"param":false}}}
// Message: Unexpected tag `@param`

/**
 *
 */
function quux ({bar, baz}, foo) {
}
// Message: Missing JSDoc @param "root0.bar" declaration.

/**
 *
 */
function quux (foo, {bar, baz}) {
}
// Message: Missing JSDoc @param "foo" declaration.

/**
 *
 */
function quux ([bar, baz], foo) {
}
// Message: Missing JSDoc @param "foo" declaration.

/**
 *
 */
function quux (foo) {
}
// Options: [{"exemptedBy":["notPresent"]}]
// Message: Missing JSDoc @param "foo" declaration.

/**
 * @inheritdoc
 */
function quux (foo) {

}
// Options: [{"exemptedBy":[]}]
// Message: Missing JSDoc @param "foo" declaration.

/**
 * @inheritdoc
 */
function quux (foo) {

}
// Settings: {"jsdoc":{"mode":"closure"}}
// Message: Missing JSDoc @param "foo" declaration.

/**
 * Assign the project to a list of employees.
 * @param {object[]} employees - The employees who are responsible for the project.
 * @param {string} employees[].name - The name of an employee.
 * @param {string} employees[].department - The employee's department.
 */
function assign (employees, name) {

};
// Message: Missing JSDoc @param "name" declaration.

interface ITest {
/**
 * Test description.
 */
TestMethod(id: number): void;
}
// Options: [{"contexts":["TSMethodSignature"]}]
// Message: Missing JSDoc @param "id" declaration.

/**
 * A test class.
 */
abstract class TestClass
{
/**
 * A test method.
 */
abstract TestFunction(id);
}
// Options: [{"contexts":["TSEmptyBodyFunctionExpression"]}]
// Message: Missing JSDoc @param "id" declaration.

/**
 * A test class.
 */
declare class TestClass
{
/**
 *
 */
TestMethod(id);
}
// Options: [{"contexts":["TSEmptyBodyFunctionExpression"]}]
// Message: Missing JSDoc @param "id" declaration.

/**
 * A test function.
 */
declare let TestFunction: (id) => void;
// Options: [{"contexts":["TSFunctionType"]}]
// Message: Missing JSDoc @param "id" declaration.

/**
 * A test function.
 */
let TestFunction: (id) => void;
// Options: [{"contexts":["TSFunctionType"]}]
// Message: Missing JSDoc @param "id" declaration.

/**
* A test function.
*/
function test(
processor: (id: number) => string
) {
return processor(10);
}
// Options: [{"contexts":["TSFunctionType"]}]
// Message: Missing JSDoc @param "id" declaration.

/**
* A test function.
*/
let test = (processor: (id: number) => string) =>
{
return processor(10);
}
// Options: [{"contexts":["TSFunctionType"]}]
// Message: Missing JSDoc @param "id" declaration.

class TestClass {
/**
* A class property.
*/
public Test: (id: number) => string;
}
// Options: [{"contexts":["TSFunctionType"]}]
// Message: Missing JSDoc @param "id" declaration.

class TestClass {
/**
* A class method.
*/
public TestMethod(): (id: number) => string
{
}
}
// Options: [{"contexts":["TSFunctionType"]}]
// Message: Missing JSDoc @param "id" declaration.

interface TestInterface {
/**
* An interface property.
*/
public Test: (id: number) => string;
}
// Options: [{"contexts":["TSFunctionType"]}]
// Message: Missing JSDoc @param "id" declaration.

interface TestInterface {
/**
* An interface method.
*/
public TestMethod(): (id: number) => string;
}
// Options: [{"contexts":["TSFunctionType"]}]
// Message: Missing JSDoc @param "id" declaration.

/**
* A function with return type
*/
function test(): (id: number) => string;
// Options: [{"contexts":["TSFunctionType"]}]
// Message: Missing JSDoc @param "id" declaration.

/**
* A function with return type
*/
let test = (): (id: number) => string =>
{
  return (id) => `${id}`;
}
// Options: [{"contexts":["TSFunctionType"]}]
// Message: Missing JSDoc @param "id" declaration.

/**
 * @param options
 */
function quux ({foo: bar}) {

}
// Message: Missing JSDoc @param "options.foo" declaration.

class Client {
  /**
   * Set collection data.
   * @param  {Object}   data                    The collection data object.
   * @param  {number}   data.last_modified
   * @param  {Object}   options            The options object.
   * @param  {Object}   [options.headers]       The headers object option.
   * @param  {Number}   [options.retry=0]       Number of retries to make
   *     when faced with transient errors.
   * @param  {Boolean}  [options.safe]          The safe option.
   * @param  {Boolean}  [options.patch]         The patch option.
   * @param  {Number}   [options.last_modified] The last_modified option.
   * @return {Promise<Object, Error>}
   */
  async setData(
    data: { last_modified?: number },
    options: {
      headers?: Record<string, string>;
      safe?: boolean;
      retry?: number;
      patch?: boolean;
      last_modified?: number;
      permissions?: [];
    } = {}
  ) {}
}
// Message: Missing JSDoc @param "options.permissions" declaration.

/**
 *
 */
function quux (foo) {

}
// Options: [{"enableFixer":false}]
// Message: Missing JSDoc @param "foo" declaration.
````

The following patterns are not considered problems:

````js
/**
 * @param foo
 */
function quux (foo) {

}

/**
 * @param root0
 * @param root0.foo
 */
function quux ({foo}) {

}

/**
 * @param root0
 * @param root0.foo
 * @param root1
 * @param root1.bar
 */
function quux ({foo}, {bar}) {

}

/**
 * @param arg0
 * @param arg0.foo
 * @param arg1
 * @param arg1.bar
 */
function quux ({foo}, {bar}) {

}
// Options: [{"unnamedRootBase":["arg"]}]

/**
 * @param arg0
 * @param arg0.foo
 * @param config0
 * @param config0.bar
 * @param arg1
 * @param arg1.baz
 */
function quux ({foo}, {bar}, {baz}) {

}
// Options: [{"unnamedRootBase":["arg","config"]}]

/**
 * @inheritdoc
 */
function quux (foo) {

}

/**
 * @inheritDoc
 */
function quux (foo) {

}

/**
 * @arg foo
 */
function quux (foo) {

}
// Settings: {"jsdoc":{"tagNamePreference":{"param":"arg"}}}

/**
 * @override
 * @param foo
 */
function quux (foo) {

}

/**
 * @override
 */
function quux (foo) {

}

/**
 * @override
 */
class A {
  /**
    *
    */
  quux (foo) {

  }
}

/**
 * @override
 */
function quux (foo) {

}
// Settings: {"jsdoc":{"overrideReplacesDocs":true}}

/**
 * @implements
 */
class A {
  /**
   *
   */
  quux (foo) {

  }
}

/**
 * @implements
 */
function quux (foo) {

}

/**
 * @implements
 */
function quux (foo) {

}
// Settings: {"jsdoc":{"implementsReplacesDocs":true}}

/**
 * @implements
 * @param foo
 */
function quux (foo) {

}

/**
 * @augments
 */
function quux (foo) {

}
// Settings: {"jsdoc":{"augmentsExtendsReplacesDocs":true}}

/**
 * @augments
 * @param foo
 */
function quux (foo) {

}

/**
 * @extends
 */
function quux (foo) {

}
// Settings: {"jsdoc":{"augmentsExtendsReplacesDocs":true}}

/**
 * @extends
 * @param foo
 */
function quux (foo) {

}

/**
 * @augments
 */
function quux (foo) {

}
// Settings: {"jsdoc":{"augmentsExtendsReplacesDocs":true}}

/**
 * @extends
 */
function quux (foo) {

}
// Settings: {"jsdoc":{"augmentsExtendsReplacesDocs":true}}

/**
 * @override
 */
class A {
  /**
  * @param foo
  */
  quux (foo) {

  }
}

/**
 * @override
 */
class A {
  /**
   *
   */
  quux (foo) {

  }
}
// Settings: {"jsdoc":{"overrideReplacesDocs":true}}

/**
 * @implements
 */
class A {
  /**
   *
   */
  quux (foo) {

  }
}
// Settings: {"jsdoc":{"implementsReplacesDocs":true}}

/**
 * @implements
 */
class A {
  /**
   * @param foo
   */
  quux (foo) {

  }
}

/**
 * @augments
 */
class A {
  /**
   *
   */
  quux (foo) {

  }
}
// Settings: {"jsdoc":{"augmentsExtendsReplacesDocs":true}}

/**
 * @augments
 */
class A {
  /**
   * @param foo
   */
  quux (foo) {

  }
}

/**
 * @extends
 */
class A {
  /**
   *
   */
  quux (foo) {

  }
}
// Settings: {"jsdoc":{"augmentsExtendsReplacesDocs":true}}

/**
 * @extends
 */
class A {
  /**
   * @param foo
   */
  quux (foo) {

  }
}

/**
 * @augments
 */
class A {
  /**
   *
   */
  quux (foo) {

  }
}
// Settings: {"jsdoc":{"augmentsExtendsReplacesDocs":true}}

/**
 * @extends
 */
class A {
  /**
   *
   */
  quux (foo) {

  }
}
// Settings: {"jsdoc":{"augmentsExtendsReplacesDocs":true}}

/**
 * @private
 */
function quux (foo) {

}
// Settings: {"jsdoc":{"ignorePrivate":true}}

/**
 * @access private
 */
function quux (foo) {

}
// Settings: {"jsdoc":{"ignorePrivate":true}}

// issue 182: optional chaining
/** @const {boolean} test */
const test = something?.find(_ => _)

/** @type {RequestHandler} */
function foo(req, res, next) {}

/**
 * @type {MyCallback}
 */
function quux () {

}
// Options: [{"exemptedBy":["type"]}]

/**
 * @override
 */
var A = class {
  /**
    *
    */
  quux (foo) {

  }
}

export class SomeClass {
  /**
   * @param property
   */
  constructor(private property: string) {}
}

/**
 * Assign the project to an employee.
 *
 * @param {object} employee - The employee who is responsible for the project.
 * @param {string} employee.name - The name of the employee.
 * @param {string} employee.department - The employee's department.
 */
function assign({name, department}) {
  // ...
}

export abstract class StephanPlugin<O, D> {

    /**
     * Called right after Stephan loads the plugin file.
     *
     * @example
     *```typescript
     * type Options = {
     *      verbose?: boolean;
     *      token?: string;
     * }
     * ```
     *
     * Note that your Options type should only have optional properties...
     *
     * @param args Arguments compiled and provided by StephanClient.
     * @param args.options The options as provided by the user, or an empty object if not provided.
     * @param args.client The options as provided by the user, or an empty object if not provided.
     * @param defaultOptions The default options as provided by the plugin, or an empty object.
     */
    public constructor({options, client}: {
        options: O;
        client: unknown;
    }, defaultOptions: D) {

    }
}

/**
 *
 */
function quux (foo) {

}
// Options: [{"contexts":["ArrowFunctionExpression"]}]

/**
* A function with return type
*
* @param id
*/
let test = (): (id: number) => string =>
{
  return (id) => `${id}`;
}
// Options: [{"contexts":["TSFunctionType"]}]

/** @abstract */
class base {
/** @param {boolean} arg0 */
constructor(arg0) {}
}

class foo extends base {
/** @inheritDoc */
constructor(arg0) {
super(arg0);
this.arg0 = arg0;
}
}
// Settings: {"jsdoc":{"mode":"closure"}}

<<<<<<< HEAD
    export abstract class StephanPlugin<O, D> {

    /**
     * Called right after Stephan loads the plugin file.
     *
     * @example
     *```typescript
     * type Options = {
     *      verbose?: boolean;
     *      token?: string;
     * }
     * ```
     *
     * Note that your Options type should only have optional properties...
     *
     * @param args Arguments compiled and provided by StephanClient.
     * @param args.options The options as provided by the user, or an empty object if not provided.
     * @param args.client The options as provided by the user, or an empty object if not provided.
     * @param args.client.name The name of the client.
     * @param defaultOptions The default options as provided by the plugin, or an empty object.
     */
    public constructor({ options, client: { name } }: {
        options: O;
        client: { name: string };
    }, defaultOptions: D) {

    }
=======
/**
* @param {string} cb
*/
function createGetter (cb) {
  return function (...args) {
    cb();
  };
>>>>>>> e7720eca
}
````


<a name="eslint-plugin-jsdoc-rules-require-property"></a>
### <code>require-property</code>

Requires that all `@typedef` and `@namespace` tags have `@property`
when their type is a plain `object`, `Object`, or `PlainObject`.

Note that any other type, including a subtype of object such as
`object<string, string>`, will not be reported.

<a name="eslint-plugin-jsdoc-rules-require-property-fixer-2"></a>
#### Fixer

The fixer for `require-property` will add an empty `@property`.

|||
|---|---|
|Context|Everywhere|
|Tags|`typedef`, `namespace`|

The following patterns are considered problems:

````js
/**
 * @typedef {object} SomeTypedef
 */
// Message: Missing JSDoc @property.

/**
 * @typedef {PlainObject} SomeTypedef
 */
// Settings: {"jsdoc":{"tagNamePreference":{"property":"prop"}}}
// Message: Missing JSDoc @prop.

/**
 * @namespace {Object} SomeName
 */
// Message: Missing JSDoc @property.
````

The following patterns are not considered problems:

````js
/**
 *
 */

/**
 * @property
 */

/**
 * @typedef {Object} SomeTypedef
 * @property {SomeType} propName Prop description
 */

/**
 * @typedef {object} SomeTypedef
 * @prop {SomeType} propName Prop description
 */
// Settings: {"jsdoc":{"tagNamePreference":{"property":"prop"}}}

/**
 * @typedef {object} SomeTypedef
 * @property
 * // arbitrary property content
 */

/**
 * @typedef {object<string, string>} SomeTypedef
 */

/**
 * @typedef {string} SomeTypedef
 */

/**
 * @namespace {object} SomeName
 * @property {SomeType} propName Prop description
 */

/**
 * @namespace {object} SomeName
 * @property
 * // arbitrary property content
 */

/**
 * @typedef {object} SomeTypedef
 * @property someProp
 * @property anotherProp This with a description
 * @property {anotherType} yetAnotherProp This with a type and desc.
 */
function quux () {

}
````


<a name="eslint-plugin-jsdoc-rules-require-property-description"></a>
### <code>require-property-description</code>

Requires that each `@property` tag has a `description` value.

|||
|---|---|
|Context|everywhere|
|Tags|N/A|

The following patterns are considered problems:

````js
/**
 * @typedef {SomeType} SomeTypedef
 * @property foo
 */
// Message: Missing JSDoc @property "foo" description.

/**
 * @typedef {SomeType} SomeTypedef
 * @prop foo
 */
// Settings: {"jsdoc":{"tagNamePreference":{"property":"prop"}}}
// Message: Missing JSDoc @prop "foo" description.

/**
 * @typedef {SomeType} SomeTypedef
 * @property foo
 */
// Settings: {"jsdoc":{"tagNamePreference":{"property":false}}}
// Message: Unexpected tag `@property`
````

The following patterns are not considered problems:

````js
/**
 * @typedef {SomeType} SomeTypedef
 */

/**
 * @typedef {SomeType} SomeTypedef
 * @property foo Foo.
 */

/**
 * @namespace {SomeType} SomeName
 * @property foo Foo.
 */

/**
 * @class
 * @property foo Foo.
 */
````


<a name="eslint-plugin-jsdoc-rules-require-property-name"></a>
### <code>require-property-name</code>

Requires that all function `@property` tags have names.

|||
|---|---|
|Context|everywhere|
|Tags|N/A|

The following patterns are considered problems:

````js
/**
 * @typedef {SomeType} SomeTypedef
 * @property
 */
// Message: There must be an identifier after @property type.

/**
 * @typedef {SomeType} SomeTypedef
 * @property {string}
 */
// Message: There must be an identifier after @property tag.

/**
 * @typedef {SomeType} SomeTypedef
 * @property foo
 */
// Settings: {"jsdoc":{"tagNamePreference":{"property":false}}}
// Message: Unexpected tag `@property`
````

The following patterns are not considered problems:

````js
/**
 * @typedef {SomeType} SomeTypedef
 * @property foo
 */

/**
 * @typedef {SomeType} SomeTypedef
 * @property {string} foo
 */

/**
 * @namespace {SomeType} SomeName
 * @property {string} foo
 */

/**
 * @class
 * @property {string} foo
 */
````


<a name="eslint-plugin-jsdoc-rules-require-property-type"></a>
### <code>require-property-type</code>

Requires that each `@property` tag has a `type` value.

|||
|---|---|
|Context|everywhere|
|Tags|N/A|

The following patterns are considered problems:

````js
/**
 * @typedef {SomeType} SomeTypedef
 * @property foo
 */
// Message: Missing JSDoc @property "foo" type.

/**
 * @typedef {SomeType} SomeTypedef
 * @prop foo
 */
// Settings: {"jsdoc":{"tagNamePreference":{"property":"prop"}}}
// Message: Missing JSDoc @prop "foo" type.

/**
 * @typedef {SomeType} SomeTypedef
 * @property foo
 */
// Settings: {"jsdoc":{"tagNamePreference":{"property":false}}}
// Message: Unexpected tag `@property`
````

The following patterns are not considered problems:

````js
/**
 * @typedef {SomeType} SomeTypedef
 */

/**
 * @typedef {SomeType} SomeTypedef
 * @property {number} foo
 */

/**
 * @namespace {SomeType} SomeName
 * @property {number} foo
 */

/**
 * @class
 * @property {number} foo
 */
````


<a name="eslint-plugin-jsdoc-rules-require-returns-check"></a>
### <code>require-returns-check</code>

Requires a return statement in function body if a `@returns` tag is specified in jsdoc comment.

Will also report if multiple `@returns` tags are present.

|||
|---|---|
|Context|`ArrowFunctionExpression`, `FunctionDeclaration`, `FunctionExpression`|
|Tags|`returns`|
|Aliases|`return`|

The following patterns are considered problems:

````js
/**
 * @returns
 */
function quux (foo) {

}
// Message: JSDoc @returns declaration present but return expression not available in function.

/**
 * @return
 */
function quux (foo) {

}
// Settings: {"jsdoc":{"tagNamePreference":{"returns":"return"}}}
// Message: JSDoc @return declaration present but return expression not available in function.

/**
 * @returns
 */
const quux = () => {}
// Message: JSDoc @returns declaration present but return expression not available in function.

/**
 * @returns {undefined} Foo.
 * @returns {String} Foo.
 */
function quux () {

  return foo;
}
// Message: Found more than one @returns declaration.

const language = {
  /**
   * @param {string} name
   * @returns {string}
   */
  get name() {
    this._name = name;
  }
}
// Message: JSDoc @returns declaration present but return expression not available in function.

class Foo {
  /**
   * @returns {string}
   */
  bar () {
  }
}
// Message: JSDoc @returns declaration present but return expression not available in function.

/**
 * @returns
 */
function quux () {

}
// Settings: {"jsdoc":{"tagNamePreference":{"returns":false}}}
// Message: Unexpected tag `@returns`

/**
 * @returns {string}
 */
function f () {
  function g() {
    return 'foo'
  }

  () => {
    return 5
  }
}
// Message: JSDoc @returns declaration present but return expression not available in function.
````

The following patterns are not considered problems:

````js
/**
 * @returns Foo.
 */
function quux () {

  return foo;
}

/**
 * @returns {string} Foo.
 */
function quux () {

  return foo;
}

/**
 * @returns {string} Foo.
 */
function quux () {

  return foo;
}

/**
 *
 */
function quux () {
}

/**
 * @returns {*} Foo.
 */
const quux = () => foo;

/**
 * @returns {undefined} Foo.
 */
function quux () {}

/**
 * @returns { void } Foo.
 */
function quux () {}

/**
 * @returns {Promise<void>}
 */
async function quux() {}

/**
 * @returns {Promise<void>}
 */
const quux = async function () {}

/**
 * @returns {Promise<void>}
 */
const quux = async () => {}

/**
 * @returns Foo.
 * @abstract
 */
function quux () {
  throw new Error('must be implemented by subclass!');
}

/**
 * @returns Foo.
 * @virtual
 */
function quux () {
  throw new Error('must be implemented by subclass!');
}

/**
 * @returns Foo.
 * @constructor
 */
function quux () {
}

/**
 * @interface
 */
class Foo {
  /**
   * @returns {string}
   */
  bar () {
  }
}

/**
 * @record
 */
class Foo {
  /**
   * @returns {string}
   */
  bar () {
  }
}
// Settings: {"jsdoc":{"mode":"closure"}}

/**
 * @returns {undefined} Foo.
 */
function quux () {
}

/**
 * @returns {void} Foo.
 */
function quux () {
}

/**
 * @returns {void} Foo.
 */
function quux () {
  return undefined;
}

/**
 * @returns {void} Foo.
 */
function quux () {
  return;
}

/**
 *
 */
function quux () {
  return undefined;
}

/**
 *
 */
function quux () {
  return;
}

/**
 * @returns {true}
 */
function quux () {
  try {
    return true;
  } catch (err) {
  }
  return;
}

/**
 * @returns {true}
 */
function quux () {
  try {
  } finally {
    return true;
  }
  return;
}

/**
 * @returns {true}
 */
function quux () {
  try {
    return;
  } catch (err) {
  }
  return true;
}

/**
 * @returns {true}
 */
function quux () {
  try {
    something();
  } catch (err) {
    return true;
  }
  return;
}

/**
 * @returns {true}
 */
function quux () {
  switch (true) {
  case 'abc':
    return true;
  }
  return;
}

/**
 * @returns {true}
 */
function quux () {
  switch (true) {
  case 'abc':
    return;
  }
  return true;
}

/**
 * @returns {true}
 */
function quux () {
  for (const i of abc) {
    return true;
  }
  return;
}

/**
 * @returns {true}
 */
function quux () {
  for (const a in b) {
    return true;
  }
}

/**
 * @returns {true}
 */
function quux () {
  for (let i=0; i<n; i+=1) {
    return true;
  }
}

/**
 * @returns {true}
 */
function quux () {
  while(true) {
    return true
  }
}

/**
 * @returns {true}
 */
function quux () {
  do {
    return true
  }
  while(true)
}

/**
 * @returns {true}
 */
function quux () {
  if (true) {
    return;
  }
  return true;
}

/**
 * @returns {true}
 */
function quux () {
  if (true) {
    return true;
  }
}

/**
 * @returns {true}
 */
function quux () {
  var a = {};
  with (a) {
    return true;
  }
}

/**
 * @returns {true}
 */
function quux () {
  if (true) {
    return;
  } else {
    return true;
  }
  return;
}
````


<a name="eslint-plugin-jsdoc-rules-require-returns-description"></a>
### <code>require-returns-description</code>

Requires that the `@returns` tag has a `description` value. The error
will not be reported if the return value is `void` or `undefined`.

<a name="eslint-plugin-jsdoc-rules-require-returns-description-options-24"></a>
#### Options

<a name="eslint-plugin-jsdoc-rules-require-returns-description-options-24-contexts-8"></a>
##### <code>contexts</code>

Set this to an array of strings representing the AST context
where you wish the rule to be applied.
Overrides the default contexts (see below). Set to `"any"` if you want
the rule to apply to any jsdoc block throughout your files (as is necessary
for finding function blocks not attached to a function declaration or
expression, i.e., `@callback` or `@function` (or its aliases `@func` or
`@method`) (including those associated with an `@interface`).

|||
|---|---|
|Context|`ArrowFunctionExpression`, `FunctionDeclaration`, `FunctionExpression`; others when `contexts` option enabled|
|Tags|`returns`|
|Aliases|`return`|
|Options|`contexts`|

The following patterns are considered problems:

````js
/**
 * @returns
 */
function quux (foo) {

}
// Message: Missing JSDoc @returns description.

/**
 * @returns {string}
 */
function quux (foo) {

}
// Message: Missing JSDoc @returns description.

/**
 * @returns {string}
 */
function quux (foo) {

}
// Options: [{"contexts":["any"]}]
// Message: Missing JSDoc @returns description.

/**
 * @function
 * @returns {string}
 */
// Options: [{"contexts":["any"]}]
// Message: Missing JSDoc @returns description.

/**
 * @callback
 * @returns {string}
 */
// Options: [{"contexts":["any"]}]
// Message: Missing JSDoc @returns description.

/**
 * @return
 */
function quux (foo) {

}
// Settings: {"jsdoc":{"tagNamePreference":{"returns":"return"}}}
// Message: Missing JSDoc @return description.

/**
 * @returns
 */
function quux () {

}
// Settings: {"jsdoc":{"tagNamePreference":{"returns":false}}}
// Message: Unexpected tag `@returns`
````

The following patterns are not considered problems:

````js
/**
 *
 */
function quux () {

}

/**
 * @returns Foo.
 */
function quux () {

}

/**
 * @returns Foo.
 */
function quux () {

}
// Options: [{"contexts":["any"]}]

/**
 * @returns {undefined}
 */
function quux () {

}

/**
 * @returns {void}
 */
function quux () {

}

/**
 * @function
 * @returns
 */

/**
 * @callback
 * @returns
 */
````


<a name="eslint-plugin-jsdoc-rules-require-returns-type"></a>
### <code>require-returns-type</code>

Requires that `@returns` tag has `type` value.

<a name="eslint-plugin-jsdoc-rules-require-returns-type-options-25"></a>
#### Options

<a name="eslint-plugin-jsdoc-rules-require-returns-type-options-25-contexts-9"></a>
##### <code>contexts</code>

Set this to an array of strings representing the AST context
where you wish the rule to be applied.
Overrides the default contexts (see below). Set to `"any"` if you want
the rule to apply to any jsdoc block throughout your files (as is necessary
for finding function blocks not attached to a function declaration or
expression, i.e., `@callback` or `@function` (or its aliases `@func` or
`@method`) (including those associated with an `@interface`).

|||
|---|---|
|Context|`ArrowFunctionExpression`, `FunctionDeclaration`, `FunctionExpression`; others when `contexts` option enabled|
|Tags|`returns`|
|Aliases|`return`|
|Options|`contexts`|

The following patterns are considered problems:

````js
/**
 * @returns
 */
function quux () {

}
// Message: Missing JSDoc @returns type.

/**
 * @returns Foo.
 */
function quux () {

}
// Message: Missing JSDoc @returns type.

/**
 * @returns Foo.
 */
function quux () {

}
// Options: [{"contexts":["any"]}]
// Message: Missing JSDoc @returns type.

/**
 * @function
 * @returns Foo.
 */
// Options: [{"contexts":["any"]}]
// Message: Missing JSDoc @returns type.

/**
 * @callback
 * @returns Foo.
 */
// Options: [{"contexts":["any"]}]
// Message: Missing JSDoc @returns type.

/**
 * @return Foo.
 */
function quux () {

}
// Settings: {"jsdoc":{"tagNamePreference":{"returns":"return"}}}
// Message: Missing JSDoc @return type.

/**
 * @returns
 */
function quux () {

}
// Settings: {"jsdoc":{"tagNamePreference":{"returns":false}}}
// Message: Unexpected tag `@returns`
````

The following patterns are not considered problems:

````js
/**
 * @returns {number}
 */
function quux () {

}

/**
 * @returns {number}
 */
function quux () {

}
// Options: [{"contexts":["any"]}]

/**
 * @function
 * @returns Foo.
 */

/**
 * @callback
 * @returns Foo.
 */
````


<a name="eslint-plugin-jsdoc-rules-require-returns"></a>
### <code>require-returns</code>

Requires returns are documented.

Will also report if multiple `@returns` tags are present.

<a name="eslint-plugin-jsdoc-rules-require-returns-options-26"></a>
#### Options

- `checkConstructors` - A value indicating whether `constructor`s should
  be checked for `@returns` tags. Defaults to `false`.
- `checkGetters` - Boolean to determine whether getter methods should
  be checked for `@returns` tags. Defaults to `true`.
- `exemptedBy` - Array of tags (e.g., `['type']`) whose presence on the document
    block avoids the need for a `@returns`. Defaults to an array with
    `inheritdoc`. If you set this array, it will overwrite the default,
    so be sure to add back `inheritdoc` if you wish its presence to cause
    exemption of the rule.
- `forceRequireReturn` - Set to `true` to always insist on
  `@returns` documentation regardless of implicit or explicit `return`'s
  in the function. May be desired to flag that a project is aware of an
  `undefined`/`void` return. Defaults to `false`.
- `forceReturnsWithAsync` - By default `async` functions that do not explicitly
  return a value pass this rule as an `async` function will always return a
  `Promise`, even if the `Promise` resolves to void. You can force all `async`
  functions to require return statements by setting `forceReturnsWithAsync`
  to `true` on the options object. This may be useful for flagging that there
  has been consideration of return type. Defaults to `false`.
- `contexts` - Set this to an array of strings representing the AST context
  where you wish the rule to be applied.
  Overrides the default contexts (see below). Set to `"any"` if you want
  the rule to apply to any jsdoc block throughout your files (as is necessary
  for finding function blocks not attached to a function declaration or
  expression, i.e., `@callback` or `@function` (or its aliases `@func` or
  `@method`) (including those associated with an `@interface`). This
  rule will only apply on non-default contexts when there is such a tag
  present and the `forceRequireReturn` option is set or if the
  `forceReturnsWithAsync` option is set with a present `@async` tag
  (since we are not checking against the actual `return` values in these
  cases).

```js
'jsdoc/require-returns': ['error', {forceReturnsWithAsync: true}]
```

|          |                                                                                                               |
| -------- | ------------------------------------------------------------------------------------------------------------- |
| Context  | `ArrowFunctionExpression`, `FunctionDeclaration`, `FunctionExpression`; others when `contexts` option enabled |
| Tags     | `returns`                                                                                                     |
| Aliases  | `return`                                                                                                      |
| Options  | `checkConstructors`, `checkGetters`, `contexts`, `exemptedBy`, `forceRequireReturn`, `forceReturnsWithAsync`  |
| Settings | `overrideReplacesDocs`, `augmentsExtendsReplacesDocs`, `implementsReplacesDocs`                               |

The following patterns are considered problems:

````js
/**
 *
 */
function quux (foo) {

  return foo;
}
// Message: Missing JSDoc @returns declaration.

/**
 *
 */
const foo = () => ({
  bar: 'baz'
})
// Message: Missing JSDoc @returns declaration.

/**
 *
 */
const foo = bar=>({ bar })
// Message: Missing JSDoc @returns declaration.

/**
 *
 */
const foo = bar => bar.baz()
// Message: Missing JSDoc @returns declaration.

/**
 *
 */
function quux (foo) {

  return foo;
}
// Settings: {"jsdoc":{"tagNamePreference":{"returns":"return"}}}
// Message: Missing JSDoc @return declaration.

/**
 *
 */
function foo() {}

/**
 *
 */
function bar() {}
// Settings: {"jsdoc":{"forceRequireReturn":true}}
// Message: `settings.jsdoc.forceRequireReturn` has been removed, use options in the rule `require-returns` instead.

/**
 *
 */
async function quux() {
}
// Options: [{"forceRequireReturn":true}]
// Message: Missing JSDoc @returns declaration.

/**
 *
 */
const quux = async function () {}
// Options: [{"forceRequireReturn":true}]
// Message: Missing JSDoc @returns declaration.

/**
 *
 */
const quux = async () => {}
// Options: [{"forceRequireReturn":true}]
// Message: Missing JSDoc @returns declaration.

/**
 *
 */
async function quux () {}
// Options: [{"forceRequireReturn":true}]
// Message: Missing JSDoc @returns declaration.

/**
 *
 */
function quux () {
}
// Options: [{"forceRequireReturn":true}]
// Message: Missing JSDoc @returns declaration.

/**
 *
 */
function quux () {
}
// Options: [{"contexts":["any"],"forceRequireReturn":true}]
// Message: Missing JSDoc @returns declaration.

/**
 * @function
 */
// Options: [{"contexts":["any"],"forceRequireReturn":true}]
// Message: Missing JSDoc @returns declaration.

/**
 * @callback
 */
// Options: [{"contexts":["any"],"forceRequireReturn":true}]
// Message: Missing JSDoc @returns declaration.

const language = {
  /**
   * @param {string} name
   */
  get name() {
    return this._name;
  }
}
// Message: Missing JSDoc @returns declaration.

/**
 *
 */
async function quux () {
}
// Options: [{"forceReturnsWithAsync":true}]
// Message: Missing JSDoc @returns declaration.

/**
 * @function
 * @async
 */
// Options: [{"contexts":["any"],"forceReturnsWithAsync":true}]
// Message: Missing JSDoc @returns declaration.

/**
 * @callback
 * @async
 */
// Options: [{"contexts":["any"],"forceReturnsWithAsync":true}]
// Message: Missing JSDoc @returns declaration.

/**
 * @returns {undefined}
 * @returns {void}
 */
function quux (foo) {

  return foo;
}
// Message: Found more than one @returns declaration.

/**
 * @returns
 */
function quux () {

}
// Settings: {"jsdoc":{"tagNamePreference":{"returns":false}}}
// Message: Unexpected tag `@returns`

/**
 * @param foo
 */
function quux (foo) {
  return 'bar';
}
// Options: [{"exemptedBy":["notPresent"]}]
// Message: Missing JSDoc @returns declaration.

/**
 * @param {array} a
 */
async function foo(a) {
  return;
}
// Options: [{"forceReturnsWithAsync":true}]
// Message: Missing JSDoc @returns declaration.

/**
 * @param {array} a
 */
async function foo(a) {
  return Promise.all(a);
}
// Options: [{"forceReturnsWithAsync":true}]
// Message: Missing JSDoc @returns declaration.

class foo {
  /** gets bar */
  get bar() {
    return 0;
  }
}
// Options: [{"checkGetters":true}]
// Message: Missing JSDoc @returns declaration.

class TestClass {
  /**
   * 
   */
  constructor() {
    return new Map();
  }
}
// Options: [{"checkConstructors":true}]
// Message: Missing JSDoc @returns declaration.

class TestClass {
  /**
   * 
   */
  get Test() {
    return 0;
  }
}
// Options: [{"checkGetters":true}]
// Message: Missing JSDoc @returns declaration.
````

The following patterns are not considered problems:

````js
/**
 * @returns Foo.
 */
function quux () {

  return foo;
}

/**
 * @returns Foo.
 */
function quux () {

  return foo;
}
// Options: [{"contexts":["any"]}]

/**
 *
 */
function quux () {
}

/**
 *
 */
function quux (bar) {
  bar.filter(baz => {
    return baz.corge();
  })
}

/**
 * @returns Array
 */
function quux (bar) {
  return bar.filter(baz => {
    return baz.corge();
  })
}

/**
 * @returns Array
 */
const quux = (bar) => bar.filter(({ corge }) => corge())

/**
 * @inheritdoc
 */
function quux (foo) {
}

/**
 * @override
 */
function quux (foo) {
}

/**
 * @constructor
 */
function quux (foo) {
}

/**
 * @implements
 */
function quux (foo) {
}

/**
 * @override
 */
function quux (foo) {

  return foo;
}

/**
 * @class
 */
function quux (foo) {

}

/**
 * @constructor
 */
function quux (foo) {

}

/**
 * @returns {object}
 */
function quux () {

  return {a: foo};
}

/**
 * @returns {object}
 */
const quux = () => ({a: foo});

/**
 * @returns {object}
 */
const quux = () => {
  return {a: foo}
};

/**
 * @returns {void}
 */
function quux () {
}

/**
 * @returns {void}
 */
const quux = () => {

}

/**
 * @returns {undefined}
 */
function quux () {
}

/**
 * @returns {undefined}
 */
const quux = () => {

}

/**
 *
 */
function quux () {
}

/**
 *
 */
const quux = () => {

}

class Foo {
  /**
   *
   */
  constructor () {
  }
}
// Options: [{"forceRequireReturn":true}]

const language = {
  /**
   * @param {string} name
   */
  set name(name) {
    this._name = name;
  }
}

/**
 * @returns {void}
 */
function quux () {
}
// Options: [{"forceRequireReturn":true}]

/**
 * @returns {void}
 */
function quux () {
  return undefined;
}

/**
 * @returns {void}
 */
function quux () {
  return undefined;
}
// Options: [{"forceRequireReturn":true}]

/**
 * @returns {void}
 */
function quux () {
  return;
}

/**
 * @returns {void}
 */
function quux () {
}
// Options: [{"forceRequireReturn":true}]

/**
 * @returns {void}
 */
function quux () {
  return;
}
// Options: [{"forceRequireReturn":true}]

/** @type {RequestHandler} */
function quux (req, res , next) {
  return;
}

/**
 * @returns {Promise}
 */
async function quux () {
}
// Options: [{"forceRequireReturn":true}]

/**
 * @returns {Promise}
 */
async function quux () {
}
// Options: [{"forceReturnsWithAsync":true}]

/**
 *
 */
async function quux () {}

/**
 *
 */
const quux = async function () {}

/**
 *
 */
const quux = async () => {}

/** foo class */
class foo {
  /** foo constructor */
  constructor () {
    // =>
    this.bar = true;
  }
}

export default foo;

/**
 *
 */
function quux () {
}
// Options: [{"forceReturnsWithAsync":true}]

/**
 * @type {MyCallback}
 */
function quux () {

}
// Options: [{"exemptedBy":["type"]}]

/**
 * @param {array} a
 */
async function foo(a) {
  return Promise.all(a);
}

/**
 * @param {array} a
 */
async function foo(a) {
  return;
}

/**
 *
 */
// Options: [{"contexts":["any"]}]

/**
 * @async
 */
// Options: [{"contexts":["any"]}]

/**
 * @function
 */
// Options: [{"forceRequireReturn":true}]

/**
 * @callback
 */
// Options: [{"forceRequireReturn":true}]

/**
 * @function
 * @async
 */
// Options: [{"forceReturnsWithAsync":true}]

/**
 * @callback
 * @async
 */
// Options: [{"forceReturnsWithAsync":true}]

/**
 * @function
 */
// Options: [{"contexts":["any"],"forceReturnsWithAsync":true}]

/**
 * @callback
 */
// Options: [{"contexts":["any"],"forceReturnsWithAsync":true}]

class foo {
  get bar() {
    return 0;
  }
}
// Options: [{"checkGetters":false}]

class foo {
  /** @returns zero */
  get bar() {
    return 0;
  }
}
// Options: [{"checkGetters":true}]

class foo {
  /** @returns zero */
  get bar() {
    return 0;
  }
}
// Options: [{"checkGetters":false}]

class TestClass {
  /**
   *
   */
  constructor() { }
}

class TestClass {
  /**
   * @returns A map.
   */
  constructor() {
    return new Map();
  }
}

class TestClass {
  /**
   *
   */
  constructor() { }
}
// Options: [{"checkConstructors":false}]

class TestClass {
  /**
   *
   */
  get Test() { }
}

class TestClass {
  /**
   * @returns A number.
   */
  get Test() {
    return 0;
  }
}

class TestClass {
  /**
   *
   */
  get Test() {
    return 0;
  }
}
// Options: [{"checkGetters":false}]
````


<a name="eslint-plugin-jsdoc-rules-valid-types"></a>
### <code>valid-types</code>

Requires all types to be valid JSDoc or Closure compiler types without syntax errors.

Also impacts behaviors on namepath (or event)-defining and pointing tags:

1. Name(path)-defining tags requiring namepath: `@external`, `@host`, `@name`, `@typedef`
1. Name(path)-defining tags (which may have value without namepath or their
    namepath can be expressed elsewhere on the block): `@event`, `@callback`,
    `@class`, `@constructor`, `@constant`, `@const`,
    `@function`, `@func`, `@method`, `@interface`, `@member`, `@var`,
    `@mixin`, `@namespace`
1. Name(path)-pointing tags requiring namepath: `@alias`, `@augments`, `@extends`, `@lends`, `@memberof`, `@memberof!`, `@mixes`, `@this`
1. Name(path)-pointing tags (which may have value without namepath or their
    namepath can be expressed elsewhere on the block): `@listens`, `@fires`,
    `@emits`, and `@modifies`
1. Name(path)-pointing tags (multiple names in one): `@borrows`

...with the following applying to the above sets:

- Expect tags in set 1-4 to have a valid namepath if present
- Prevent sets 2 and 4 from being empty by setting `allowEmptyNamepaths` to
  `false` as these tags might have some indicative value without a path
  or may allow a name expressed elsewhere on the block (but sets 1 and 3 will
  always fail if empty)
- For the special case of set 5, i.e., `@borrows <that namepath> as <this namepath>`,
  check that both namepaths are present and valid and ensure there is an `as `
  between them. In the case of `<this namepath>`, it can be preceded by
  one of the name path operators, `#`, `.`, or `~`.
- For the special case of `@memberof` and `@memberof!` (part of set 3), as
   per the [specification](https://jsdoc.app/tags-memberof.html), they also
   allow `#`, `.`, or `~` at the end (which is not allowed at the end of
   normal paths).

<a name="eslint-plugin-jsdoc-rules-valid-types-options-27"></a>
#### Options

- `allowEmptyNamepaths` (default: true) - Set to `false` to disallow
  empty name paths with `@callback`, `@event`, `@class`, `@constructor`,
  `@constant`, `@const`, `@function`, `@func`, `@method`, `@interface`,
  `@member`, `@var`, `@mixin`, `@namespace`, `@listens`, `@fires`,
  `@modifies`, or `@emits` (these might often be expected to have an
  accompanying name path, though they have some indicative value without
  one; these may also allow names to be defined in another manner elsewhere
  in the block)
- `checkSeesForNamepaths` (default: false) - Set this to `true` to insist
  that `@see` only use name paths (the tag is normally permitted to
  allow other text)


|||
|---|---|
|Context|everywhere|
|Tags|For name only unless otherwise stated: `alias`, `augments`, `borrows`, `callback`, `class` (for name and type), `constant` (for name and type), `enum` (for type), `event`, `external`, `fires`, `function`, `implements` (for type), `interface`, `lends`, `listens`, `member` (for name and type),  `memberof`, `memberof!`, `mixes`, `mixin`, `modifies`, `module` (for name and type), `name`, `namespace` (for name and type), `param` (for name and type), `property` (for name and type), `returns` (for type), `this`, `throws` (for type), `type` (for type), `typedef` (for name and type), `yields` (for type)|
|Aliases|`extends`, `constructor`, `const`, `host`, `emits`, `func`, `method`, `var`, `arg`, `argument`, `prop`, `return`, `exception`, `yield`|
|Closure-only|For type only: `package`, `private`, `protected`, `public`, `static`|
|Options|`allowEmptyNamepaths`, `checkSeesForNamepaths`|
|Settings|`mode`|

The following patterns are considered problems:

````js
/**
 * @param {Array<string} foo
 */
function quux() {

}
// Message: Syntax error in type: Array<string

/**
 * @memberof module:namespace.SomeClass<~
 */
function quux() {

}
// Message: Syntax error in namepath: module:namespace.SomeClass<~

/**
 * @memberof module:namespace.SomeClass~<
 */
function quux() {

}
// Message: Syntax error in namepath: module:namespace.SomeClass~<

/**
 * @borrows foo% as bar
 */
function quux() {

}
// Message: Syntax error in namepath: foo%

/**
 * @borrows #foo as bar
 */
function quux() {

}
// Message: Syntax error in namepath: #foo

/**
 * @borrows foo as bar%
 */
function quux() {

}
// Message: Syntax error in namepath: bar%

/**
 * @borrows foo
 */
function quux() {

}
// Message: @borrows must have an "as" expression. Found ""

/**
 * @see foo%
 */
function quux() {

}
// Options: [{"checkSeesForNamepaths":true}]
// Message: Syntax error in namepath: foo%

/** */
function foo() {}
// Settings: {"jsdoc":{"allowEmptyNamepaths":true,"checkSeesForNamepaths":true}}
// Message: `settings.jsdoc.allowEmptyNamepaths` has been removed, use options in the rule `valid-types` instead.

/**
 * @alias module:abc#event:foo-bar
 */
function quux() {

}
// Message: Syntax error in namepath: module:abc#event:foo-bar

/**
 * @mixes module:namespace.SomeClass~
 */
function quux() {

}
// Message: Syntax error in namepath: module:namespace.SomeClass~

/**
 * @callback
 */
function quux() {

}
// Options: [{"allowEmptyNamepaths":false}]
// Message: Tag @callback must have a name/namepath

/**
 * @constant {str%ng}
 */
 const FOO = 'foo';
// Message: Syntax error in type: str%ng

/**
 * @typedef {str%ng} UserString
 */
// Message: Syntax error in type: str%ng

/**
 * @typedef {string} UserStr%ng
 */
// Message: Syntax error in namepath: UserStr%ng

/**
 * @extends
 */
 class Bar {};
// Message: Tag @extends must have either a type or namepath

/**
 * @type
 */
 let foo;
// Message: Tag @type must have a type

/**
 * @modifies {bar|foo<}
 */
function quux (foo, bar, baz) {}
// Message: Syntax error in type: bar|foo<

/**
 * @private {BadTypeChecked<}
 */
function quux () {}
// Settings: {"jsdoc":{"mode":"closure"}}
// Message: Syntax error in type: BadTypeChecked<

/**
 * @this {BadTypeChecked<}
 */
function quux () {}
// Settings: {"jsdoc":{"mode":"closure"}}
// Message: Syntax error in type: BadTypeChecked<

/**
 * @define
 */
 function quux () {}
// Settings: {"jsdoc":{"mode":"closure"}}
// Message: Tag @define must have a type

/**
 * @this
 */
 let foo;
// Settings: {"jsdoc":{"mode":"closure"}}
// Message: Tag @this must have a type
````

The following patterns are not considered problems:

````js
/**
 * @param {Array<string>} foo
 */
function quux() {

}

/**
 * @param {string} foo
 */
function quux() {

}

/**
 * @param foo
 */
function quux() {

}

/**
 * @borrows foo as bar
 */
function quux() {

}

/**
 * @borrows foo as #bar
 */
function quux() {

}

/**
 * @see foo%
 */
function quux() {

}

/**
 * @alias module:namespace.SomeClass#event:ext_anevent
 */
function quux() {

}

/**
 * @callback foo
 */
function quux() {

}

/**
 * @callback
 */
function quux() {

}
// Options: [{"allowEmptyNamepaths":true}]

/**
 * @class
 */
function quux() {

}

/**
 * @see {@link foo}
 */
function quux() {

}
// Options: [{"checkSeesForNamepaths":true}]

/**
 *
 * @fires {module:namespace.SomeClass#event:ext_anevent}
 */
function quux() {

}

/**
 * @memberof module:namespace.SomeClass~
 */
function quux() {

}

/**
 * @memberof! module:namespace.SomeClass.
 */
function quux() {

}

/**
 *
 */
function quux() {

}

/**
 * @constant {string}
 */
 const FOO = 'foo';

/**
 * @constant {string} FOO
 */
 const FOO = 'foo';

/**
 * @extends Foo
 */
 class Bar {};

/**
 * @extends {Foo<String>}
 */
 class Bar {};

/**
 * @typedef {number|string} UserDefinedType
 */

/**
 * @typedef {number|string}
 */
let UserDefinedGCCType;

/**
 * @modifies {foo|bar}
 */
function quux (foo, bar, baz) {}

/**
 * @private {BadTypeNotCheckedInJsdoc<}
 */
function quux () {}

/**
 * @this {Navigator}
 */
function quux () {}
// Settings: {"jsdoc":{"mode":"closure"}}

/**
 * @export {SomeType}
 */
function quux () {}
// Settings: {"jsdoc":{"mode":"closure"}}

/**
 * @define {boolean}
 */
function quux () {}
// Settings: {"jsdoc":{"mode":"closure"}}

/**
 * @define
 */
 function quux () {}
````

<|MERGE_RESOLUTION|>--- conflicted
+++ resolved
@@ -5244,14 +5244,14 @@
 // Message: There must be no newline after the description of the JSDoc block.
 
 
-         /**
-          * Bar.
-          *
-          * Bar.
-          *
-          * @bar
-          */
-         function quux () {
+         /**
+          * Bar.
+          *
+          * Bar.
+          *
+          * @bar
+          */
+         function quux () {
 
          }
 // Options: ["never"]
@@ -5275,12 +5275,12 @@
 // Message: There must be a newline after the description of the JSDoc block.
 
 
-     /**
-      * Service for fetching symbols.
-      * @param {object} $http - Injected http helper.
-      * @param {object} $q - Injected Promise api helper.
-      * @param {object} $location - Injected window location object.
-      * @param {object} REPORT_DIALOG_CONSTANTS - Injected handle.
+     /**
+      * Service for fetching symbols.
+      * @param {object} $http - Injected http helper.
+      * @param {object} $q - Injected Promise api helper.
+      * @param {object} $location - Injected window location object.
+      * @param {object} REPORT_DIALOG_CONSTANTS - Injected handle.
       */
 // Message: There must be a newline after the description of the JSDoc block.
 ````
@@ -5324,20 +5324,20 @@
 // Options: ["never"]
 
 
-     /**
-      * @foo
-      * Test 
-      * abc 
-      * @bar 
+     /**
+      * @foo
+      * Test 
+      * abc 
+      * @bar 
       */
 
 
-     /**
-      * 
-      * @foo
-      * Test 
-      * abc 
-      * @bar 
+     /**
+      * 
+      * @foo
+      * Test 
+      * abc 
+      * @bar 
       */
 
 /***
@@ -5348,16 +5348,16 @@
 }
 // Options: ["always"]
 
-/**
- * Parses query string to object containing URL parameters
- * 
- * @param queryString
- * Input string
- * 
- * @returns
- * Object containing URL parameters
- */
-export function parseQueryString(queryString: string): { [key: string]: string } {    // <-- Line 10 that fails
+/**
+ * Parses query string to object containing URL parameters
+ * 
+ * @param queryString
+ * Input string
+ * 
+ * @returns
+ * Object containing URL parameters
+ */
+export function parseQueryString(queryString: string): { [key: string]: string } {    // <-- Line 10 that fails
 
 }
 ````
@@ -9548,7 +9548,15 @@
 function quux ({foo}) {
 
 }
-// Message: Missing JSDoc @param "root0.foo" declaration.
+// Message: Missing JSDoc @param "root0" declaration.
+
+/**
+ *
+ */
+function quux ({foo: bar = 5} = {}) {
+
+}
+// Message: Missing JSDoc @param "root0" declaration.
 
 /**
  * @param
@@ -9556,7 +9564,7 @@
 function quux ({foo}) {
 
 }
-// Message: Missing JSDoc @param "root0.foo" declaration.
+// Message: Missing JSDoc @param "root0" declaration.
 
 /**
  * @param
@@ -9565,7 +9573,7 @@
 
 }
 // Options: [{"autoIncrementBase":1}]
-// Message: Missing JSDoc @param "root1.foo" declaration.
+// Message: Missing JSDoc @param "root1" declaration.
 
 /**
  * @param options
@@ -9581,7 +9589,7 @@
 function quux ({ foo, bar: { baz }}) {
 
 }
-// Message: Missing JSDoc @param "root0.foo" declaration.
+// Message: Missing JSDoc @param "root0" declaration.
 
 /**
  *
@@ -9590,7 +9598,7 @@
 
 }
 // Options: [{"unnamedRootBase":["arg"]}]
-// Message: Missing JSDoc @param "arg0.foo" declaration.
+// Message: Missing JSDoc @param "arg0" declaration.
 
 /**
  *
@@ -9599,7 +9607,7 @@
 
 }
 // Options: [{"unnamedRootBase":["arg","config"]}]
-// Message: Missing JSDoc @param "arg0.foo" declaration.
+// Message: Missing JSDoc @param "arg0" declaration.
 
 /**
  *
@@ -9769,7 +9777,7 @@
  */
 function quux ({bar, baz}, foo) {
 }
-// Message: Missing JSDoc @param "root0.bar" declaration.
+// Message: Missing JSDoc @param "root0" declaration.
 
 /**
  *
@@ -9948,9 +9956,10 @@
 // Message: Missing JSDoc @param "id" declaration.
 
 /**
+ * @param baz
  * @param options
  */
-function quux ({foo: bar}) {
+function quux (baz, {foo: bar}) {
 
 }
 // Message: Missing JSDoc @param "options.foo" declaration.
@@ -10434,7 +10443,6 @@
 }
 // Settings: {"jsdoc":{"mode":"closure"}}
 
-<<<<<<< HEAD
     export abstract class StephanPlugin<O, D> {
 
     /**
@@ -10462,7 +10470,8 @@
     }, defaultOptions: D) {
 
     }
-=======
+}
+
 /**
 * @param {string} cb
 */
@@ -10470,7 +10479,6 @@
   return function (...args) {
     cb();
   };
->>>>>>> e7720eca
 }
 ````
 
