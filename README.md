<a name="eslint-plugin-jsdoc"></a>
# eslint-plugin-jsdoc

[![GitSpo Mentions](https://gitspo.com/badges/mentions/gajus/eslint-plugin-jsdoc?style=flat-square)](https://gitspo.com/mentions/gajus/eslint-plugin-jsdoc)
[![NPM version](http://img.shields.io/npm/v/eslint-plugin-jsdoc.svg?style=flat-square)](https://www.npmjs.org/package/eslint-plugin-jsdoc)
[![Travis build status](http://img.shields.io/travis/gajus/eslint-plugin-jsdoc/master.svg?style=flat-square)](https://travis-ci.org/gajus/eslint-plugin-jsdoc)
[![js-canonical-style](https://img.shields.io/badge/code%20style-canonical-blue.svg?style=flat-square)](https://github.com/gajus/canonical)

JSDoc linting rules for ESLint.

* [eslint-plugin-jsdoc](#eslint-plugin-jsdoc)
    * [Installation](#eslint-plugin-jsdoc-installation)
    * [Configuration](#eslint-plugin-jsdoc-configuration)
    * [Options](#eslint-plugin-jsdoc-options)
    * [Settings](#eslint-plugin-jsdoc-settings)
        * [Allow `@private` to disable rules for that comment block](#eslint-plugin-jsdoc-settings-allow-private-to-disable-rules-for-that-comment-block)
        * [`maxLines` and `minLines`](#eslint-plugin-jsdoc-settings-maxlines-and-minlines)
        * [Mode](#eslint-plugin-jsdoc-settings-mode)
        * [Alias Preference](#eslint-plugin-jsdoc-settings-alias-preference)
        * [`@override`/`@augments`/`@extends`/`@implements` Without Accompanying `@param`/`@description`/`@example`/`@returns`](#eslint-plugin-jsdoc-settings-override-augments-extends-implements-without-accompanying-param-description-example-returns)
        * [Settings to Configure `check-types` and `no-undefined-types`](#eslint-plugin-jsdoc-settings-settings-to-configure-check-types-and-no-undefined-types)
    * [Rules](#eslint-plugin-jsdoc-rules)
        * [`check-access`](#eslint-plugin-jsdoc-rules-check-access)
        * [`check-alignment`](#eslint-plugin-jsdoc-rules-check-alignment)
        * [`check-examples`](#eslint-plugin-jsdoc-rules-check-examples)
        * [`check-indentation`](#eslint-plugin-jsdoc-rules-check-indentation)
        * [`check-param-names`](#eslint-plugin-jsdoc-rules-check-param-names)
        * [`check-property-names`](#eslint-plugin-jsdoc-rules-check-property-names)
        * [`check-syntax`](#eslint-plugin-jsdoc-rules-check-syntax)
        * [`check-tag-names`](#eslint-plugin-jsdoc-rules-check-tag-names)
        * [`check-types`](#eslint-plugin-jsdoc-rules-check-types)
        * [`check-values`](#eslint-plugin-jsdoc-rules-check-values)
        * [`empty-tags`](#eslint-plugin-jsdoc-rules-empty-tags)
        * [`implements-on-classes`](#eslint-plugin-jsdoc-rules-implements-on-classes)
        * [`match-description`](#eslint-plugin-jsdoc-rules-match-description)
        * [`newline-after-description`](#eslint-plugin-jsdoc-rules-newline-after-description)
        * [`no-types`](#eslint-plugin-jsdoc-rules-no-types)
        * [`no-undefined-types`](#eslint-plugin-jsdoc-rules-no-undefined-types)
        * [`require-description-complete-sentence`](#eslint-plugin-jsdoc-rules-require-description-complete-sentence)
        * [`require-description`](#eslint-plugin-jsdoc-rules-require-description)
        * [`require-example`](#eslint-plugin-jsdoc-rules-require-example)
        * [`require-file-overview`](#eslint-plugin-jsdoc-rules-require-file-overview)
        * [`require-hyphen-before-param-description`](#eslint-plugin-jsdoc-rules-require-hyphen-before-param-description)
        * [`require-jsdoc`](#eslint-plugin-jsdoc-rules-require-jsdoc)
        * [`require-param-description`](#eslint-plugin-jsdoc-rules-require-param-description)
        * [`require-param-name`](#eslint-plugin-jsdoc-rules-require-param-name)
        * [`require-param-type`](#eslint-plugin-jsdoc-rules-require-param-type)
        * [`require-param`](#eslint-plugin-jsdoc-rules-require-param)
        * [`require-property`](#eslint-plugin-jsdoc-rules-require-property)
        * [`require-property-description`](#eslint-plugin-jsdoc-rules-require-property-description)
        * [`require-property-name`](#eslint-plugin-jsdoc-rules-require-property-name)
        * [`require-property-type`](#eslint-plugin-jsdoc-rules-require-property-type)
        * [`require-returns-check`](#eslint-plugin-jsdoc-rules-require-returns-check)
        * [`require-returns-description`](#eslint-plugin-jsdoc-rules-require-returns-description)
        * [`require-returns-type`](#eslint-plugin-jsdoc-rules-require-returns-type)
        * [`require-returns`](#eslint-plugin-jsdoc-rules-require-returns)
        * [`valid-types`](#eslint-plugin-jsdoc-rules-valid-types)


<a name="eslint-plugin-jsdoc-installation"></a>
## Installation

Install [ESLint](https://www.github.com/eslint/eslint) either locally or globally.

```sh
npm install --save-dev eslint
```

If you have installed `ESLint` globally, you have to install JSDoc plugin globally too. Otherwise, install it locally.

```sh
npm install --save-dev eslint-plugin-jsdoc
```

<a name="eslint-plugin-jsdoc-configuration"></a>
## Configuration

Add `plugins` section and specify `eslint-plugin-jsdoc` as a plugin.

```json
{
    "plugins": [
        "jsdoc"
    ]
}
```

Finally, enable all of the rules that you would like to use.

```javascript
{
    "rules": {
        "jsdoc/check-alignment": 1, // Recommended
        "jsdoc/check-examples": 1,
        "jsdoc/check-indentation": 1,
        "jsdoc/check-param-names": 1, // Recommended
        "jsdoc/check-syntax": 1,
        "jsdoc/check-tag-names": 1, // Recommended
        "jsdoc/check-types": 1, // Recommended
        "jsdoc/implements-on-classes": 1, // Recommended
        "jsdoc/match-description": 1,
        "jsdoc/newline-after-description": 1, // Recommended
        "jsdoc/no-types": 1,
        "jsdoc/no-undefined-types": 1, // Recommended
        "jsdoc/require-description": 1,
        "jsdoc/require-description-complete-sentence": 1,
        "jsdoc/require-example": 1,
        "jsdoc/require-hyphen-before-param-description": 1,
        "jsdoc/require-jsdoc": 1, // Recommended
        "jsdoc/require-param": 1, // Recommended
        "jsdoc/require-param-description": 1, // Recommended
        "jsdoc/require-param-name": 1, // Recommended
        "jsdoc/require-param-type": 1, // Recommended
        "jsdoc/require-returns": 1, // Recommended
        "jsdoc/require-returns-check": 1, // Recommended
        "jsdoc/require-returns-description": 1, // Recommended
        "jsdoc/require-returns-type": 1, // Recommended
        "jsdoc/valid-types": 1 // Recommended
    }
}
```

Or you can simply use the following which enables the rules commented
above as "recommended":

```json
{
  "extends": ["plugin:jsdoc/recommended"]
}
```

You can then selectively add to or override the recommended rules.

<a name="eslint-plugin-jsdoc-options"></a>
## Options

Rules may, as per the [ESLint user guide](https://eslint.org/docs/user-guide/configuring), have their own individual options. In `eslint-plugin-jsdoc`, a few options,
such as, `exemptedBy` and `contexts`, may be used across different rules.

`eslint-plugin-jsdoc` options, if present, are in the form of an object
supplied as the second argument in an array after the error level.

```js
// `.eslintrc.js`
{
  rules: {
    'jsdoc/require-example': [
        // The Error level should be `error`, `warn`, or `off` (or 2, 1, or 0)
        'error',
        // The options vary by rule, but are added to an options object:
        {
          avoidExampleOnConstructors: true,
          exemptedBy: ['type']
        }
    ]
  }
}
```

<a name="eslint-plugin-jsdoc-settings"></a>
## Settings

<a name="eslint-plugin-jsdoc-settings-allow-private-to-disable-rules-for-that-comment-block"></a>
### Allow <code>@private</code> to disable rules for that comment block

- `settings.jsdoc.ignorePrivate` - Disables all rules for the comment block
  on which a `@private` tag (or `@access private`) occurs. Defaults to
  `false`. Note: This has no effect with the rule `check-access` (whose
  purpose is to check access modifiers).

<a name="eslint-plugin-jsdoc-settings-maxlines-and-minlines"></a>
### <code>maxLines</code> and <code>minLines</code>

One can use `minLines` and `maxLines` to indicate how many line breaks
(if any) will be checked to find a jsdoc comment block before the given
code block. These settings default to `0` and `1` respectively.

In conjunction with the `require-jsdoc` rule, these settings can
be enforced so as to report problems if a jsdoc block is not found within
the specified boundaries. The settings are also used in the fixer to determine
how many line breaks to add when a block is missing.

<a name="eslint-plugin-jsdoc-settings-mode"></a>
### Mode

- `settings.jsdoc.mode` - Set to `jsdoc` (the default), `typescript`, or `closure`.
  Currently is used for the following:
  - Determine valid tags for `check-tag-names`
  - Only check `@template` in `no-undefined-types` for types in "closure" and
    "typescript" modes
  - For type-checking rules, determine which tags will be checked for types
    (Closure allows types on some tags which the others do not,
    so these tags will additionally be checked in "closure" mode)
  - Check preferred tag names

<a name="eslint-plugin-jsdoc-settings-alias-preference"></a>
### Alias Preference

Use `settings.jsdoc.tagNamePreference` to configure a preferred alias name for a JSDoc tag. The format of the configuration is: `<primary tag name>: <preferred alias name>`, e.g.

```json
{
    "rules": {},
    "settings": {
        "jsdoc": {
            "tagNamePreference": {
                "param": "arg",
                "returns": "return"
            }
        }
    }
}
```

One may also use an object with a `message` and `replacement`.

The following will report the message `@extends is to be used over @augments as it is more evocative of classes than @augments` upon encountering `@augments`.

```json
{
    "rules": {},
    "settings": {
        "jsdoc": {
            "tagNamePreference": {
                "augments": {
                  "message": "@extends is to be used over @augments as it is more evocative of classes than @augments",
                  "replacement": "extends"
                }
            }
        }
    }
}
```

If one wishes to reject a normally valid tag, e.g., `@todo`, one may set the tag to `false`:

```json
{
    "rules": {},
    "settings": {
        "jsdoc": {
            "tagNamePreference": {
                "todo": false
            }
        }
    }
}
```

A project wishing to ensure no blocks are left excluded from entering the
documentation, might wish to prevent the `@ignore` tag in the above manner.

Or one may set the targeted tag to an object with a custom `message`, but without a `replacement` property:

```json
{
    "rules": {},
    "settings": {
        "jsdoc": {
            "tagNamePreference": {
                "todo": {
                  "message": "We expect immediate perfection, so don't leave to-dos in your code."
                }
            }
        }
    }
}
```

Note that the preferred tags indicated in the `settings.jsdoc.tagNamePreference`
map will be assumed to be defined by `check-tag-names`.

See `check-tag-names` for how that fact can be used to set an alias to itself
to allow both the alias and the default (since aliases are otherwise not
permitted unless used in `tagNamePreference`).

<a name="eslint-plugin-jsdoc-settings-alias-preference-default-preferred-aliases"></a>
#### Default Preferred Aliases

The defaults in `eslint-plugin-jsdoc` (for tags which offer
aliases) are as follows:

- `@abstract` (over `@virtual`)
- `@augments` (over `@extends`)
- `@class` (over `@constructor`)
- `@constant` (over `@const`)
- `@default` (over `@defaultvalue`)
- `@description` (over `@desc`)
- `@external` (over `@host`)
- `@file` (over `@fileoverview`, `@overview`)
- `@fires` (over `@emits`)
- `@function` (over `@func`, `@method`)
- `@member` (over `@var`)
- `@param` (over `@arg`, `@argument`)
- `@property` (over `@prop`)
- `@returns` (over `@return`)
- `@throws` (over `@exception`)
- `@yields` (over `@yield`)

This setting is utilized by the the rule for tag name checking
(`check-tag-names`) as well as in the `@param` and `@require` rules:

- `check-param-names`
- `check-tag-names`
- `require-hyphen-before-param-description`
- `require-description`
- `require-param`
- `require-param-description`
- `require-param-name`
- `require-param-type`
- `require-returns`
- `require-returns-check`
- `require-returns-description`
- `require-returns-type`

<a name="eslint-plugin-jsdoc-settings-override-augments-extends-implements-without-accompanying-param-description-example-returns"></a>
### <code>@override</code>/<code>@augments</code>/<code>@extends</code>/<code>@implements</code> Without Accompanying <code>@param</code>/<code>@description</code>/<code>@example</code>/<code>@returns</code>

The following settings allows the element(s) they reference to be omitted
on the JSDoc comment block of the function or that of its parent class
for any of the "require" rules (i.e., `require-param`, `require-description`,
`require-example`, or `require-returns`).

* `settings.jsdoc.overrideReplacesDocs` (`@override`) - Defaults to `true`
* `settings.jsdoc.augmentsExtendsReplacesDocs` (`@augments` or its alias `@extends`) - Defaults to `false`.
* `settings.jsdoc.implementsReplacesDocs` (`@implements`) - Defaults to `false`

The format of the configuration is as follows:

```json
{
    "rules": {},
    "settings": {
        "jsdoc": {
            "overrideReplacesDocs": true,
            "augmentsExtendsReplacesDocs": true,
            "implementsReplacesDocs": true
        }
    }
}
```

<a name="eslint-plugin-jsdoc-settings-settings-to-configure-check-types-and-no-undefined-types"></a>
### Settings to Configure <code>check-types</code> and <code>no-undefined-types</code>

- `settings.jsdoc.preferredTypes` An option map to indicate preferred
  or forbidden types (if default types are indicated here, these will
  have precedence over the default recommendations for `check-types`).
  The keys of this map are the types to be replaced (or forbidden).
  These keys may include:
  1. The "ANY" type, `*`
  1. The pseudo-type `[]` which we use to denote the parent (array)
    types used in the syntax `string[]`, `number[]`, etc.
  1. The pseudo-type `.<>` (or `.`) to represent the format `Array.<value>`
    or `Object.<key, value>`
  1. The pseudo-type `<>` to represent the format `Array<value>` or
    `Object<key, value>`
  1. A plain string type, e.g., `MyType`
  1. A plain string type followed by one of the above pseudo-types (except
    for `[]` which is always assumed to be an `Array`), e.g., `Array.`, or
    `SpecialObject<>`.

  If a bare pseudo-type is used, it will match all parent types of that form.
  If a pseudo-type prefixed with a type name is used, it will only match
  parent types of that form and type name.

  The values can be:
  - `false` to forbid the type
  - a string to indicate the type that should be preferred in its place
    (and which `fix` mode can replace); this can be one of the formats
    of the keys described above.
    - Note that the format will not be changed unless you use a pseudo-type
      in the replacement. (For example, `'Array.<>': 'MyArray'` will change
      `Array.<string>` to `MyArray.<string>`, preserving the dot. To get rid
      of the dot, you must use the pseudo-type with `<>`, i.e.,
      `'Array.<>': 'MyArray<>'`, which will change `Array.<string>` to
      `MyArray<string>`).
    - If you use a _bare_ pseudo-type in the replacement (e.g.,
      `'MyArray.<>': '<>'`), the type will be converted to the format
      of the pseudo-type without changing the type name. For example,
      `MyArray.<string>` will become `MyArray<string>` but `Array.<string>`
      will not be modified.
  - an object with:
    - the key `message` to provide a specific error message
      when encountering the discouraged type.
      - The message string will have the substrings with special meaning,
        `{{tagName}}` and `{{tagValue}}`, replaced with their
        corresponding value.
    - an optional key `replacement` with either of the following values:
      - a string type to be preferred in its place (and which `fix` mode
        can replace)
      - `false` (for forbidding the type)

Note that the preferred types indicated as targets in `settings.jsdoc.preferredTypes`
map will be assumed to be defined by `no-undefined-types`.

See the option of `check-types`, `unifyParentAndChildTypeChecks`, for
how the keys of `preferredTypes` may have `<>` or `.<>` (or just `.`)
appended and its bearing on whether types are checked as parents/children
only (e.g., to match `Array` if the type is `Array` vs. `Array.<string>`).

<a name="eslint-plugin-jsdoc-rules"></a>
## Rules

<a name="eslint-plugin-jsdoc-rules-check-access"></a>
### <code>check-access</code>

Checks that `@access` tags use one of the following values:

- "package", "private", "protected", "public"

Also reports:

- Mixing of `@access` with `@public`, `@private`, `@protected`, or `@package`
  on the same doc block.
- Use of multiple instances of `@access` (or the `@public`, etc. style tags)
  on the same doc block.

|||
|---|---|
|Context|everywhere|
|Tags|`@access`|
|Settings||
|Options||

The following patterns are considered problems:

````js
/**
 * @access foo
 */
function quux (foo) {

}
// Message: Missing valid JSDoc @access level.

/**
 * @access foo
 */
function quux (foo) {

}
// Settings: {"jsdoc":{"ignorePrivate":true}}
// Message: Missing valid JSDoc @access level.

/**
 * @accessLevel foo
 */
function quux (foo) {

}
// Settings: {"jsdoc":{"tagNamePreference":{"access":"accessLevel"}}}
// Message: Missing valid JSDoc @accessLevel level.

/**
 * @access
 */
function quux (foo) {

}
// Settings: {"jsdoc":{"tagNamePreference":{"access":false}}}
// Message: Unexpected tag `@access`

class MyClass {
  /**
   * @access
   */
  myClassField = 1
}
// Message: Missing valid JSDoc @access level.

/**
 * @access public
 * @public
 */
function quux (foo) {

}
// Message: The @access tag may not be used with specific access-control tags (@package, @private, @protected, or @public).

/**
 * @access public
 * @access private
 */
function quux (foo) {

}
// Message: At most one access-control tag may be present on a jsdoc block.

/**
 * @access public
 * @access private
 */
function quux (foo) {

}
// Settings: {"jsdoc":{"ignorePrivate":true}}
// Message: At most one access-control tag may be present on a jsdoc block.

/**
 * @public
 * @private
 */
function quux (foo) {

}
// Message: At most one access-control tag may be present on a jsdoc block.

/**
 * @public
 * @private
 */
function quux (foo) {

}
// Settings: {"jsdoc":{"ignorePrivate":true}}
// Message: At most one access-control tag may be present on a jsdoc block.

/**
 * @public
 * @public
 */
function quux (foo) {

}
// Message: At most one access-control tag may be present on a jsdoc block.
````

The following patterns are not considered problems:

````js
/**
 *
 */
function quux (foo) {

}

/**
 * @access public
 */
function quux (foo) {

}

/**
 * @accessLevel package
 */
function quux (foo) {

}
// Settings: {"jsdoc":{"tagNamePreference":{"access":"accessLevel"}}}

class MyClass {
  /**
   * @access private
   */
  myClassField = 1
}

/**
 * @public
 */
function quux (foo) {

}

/**
 * @private
 */
function quux (foo) {

}
// Settings: {"jsdoc":{"ignorePrivate":true}}
````


<a name="eslint-plugin-jsdoc-rules-check-alignment"></a>
### <code>check-alignment</code>

Reports invalid alignment of JSDoc block asterisks.

|||
|---|---|
|Context|everywhere|
|Tags|N/A|

The following patterns are considered problems:

````js
/**
  * @param {Number} foo
 */
function quux (foo) {
  // with spaces
}
// Message: Expected JSDoc block to be aligned.

/**
  * @param {Number} foo
 */
function quux (foo) {
	// with tabs
}
// Message: Expected JSDoc block to be aligned.

/**
  * @param {Number} foo
 */
function quux (foo) {
  // with spaces
}
// Message: Expected JSDoc block to be aligned.

/**
* @param {Number} foo
*/
function quux (foo) {
  // with spaces
}
// Message: Expected JSDoc block to be aligned.

/**
 * @param {Number} foo
  */
function quux (foo) {

}
// Message: Expected JSDoc block to be aligned.

 /**
 * @param {Number} foo
 */
function quux (foo) {

}
// Message: Expected JSDoc block to be aligned.

 /**
  * @param {Number} foo
 */
function quux (foo) {

}
// Message: Expected JSDoc block to be aligned.

/**
  * @param {Number} foo
  */
 function quux (foo) {

 }
// Message: Expected JSDoc block to be aligned.

/**
   * A jsdoc not attached to any node.
 */
// Message: Expected JSDoc block to be aligned.

class Foo {
  /**
   *  Some method
    * @param a
   */
  quux(a) {}
}
// Message: Expected JSDoc block to be aligned.
````

The following patterns are not considered problems:

````js
/**
 * Desc
 *
 * @param {Number} foo
 */
function quux (foo) {

}

/**
 * Desc
 *
 * @param {{
  foo: Bar,
  bar: Baz
 * }} foo
 *
 */
function quux (foo) {

}

/*  <- JSDoc must start with 2 stars.
  *    So this is unchecked.
 */
function quux (foo) {}

/**
  * @param {Number} foo
  * @private
 */
function quux (foo) {
  // with spaces
}
// Settings: {"jsdoc":{"ignorePrivate":true}}

/**
  * @param {Number} foo
  * @access private
 */
function quux (foo) {
  // with spaces
}
// Settings: {"jsdoc":{"ignorePrivate":true}}
````


<a name="eslint-plugin-jsdoc-rules-check-examples"></a>
### <code>check-examples</code>

Ensures that (JavaScript) examples within JSDoc adhere to ESLint rules.

<a name="eslint-plugin-jsdoc-rules-check-examples-options-1"></a>
#### Options

The options below all default to no-op/`false` except as noted.

<a name="eslint-plugin-jsdoc-rules-check-examples-options-1-captionrequired"></a>
##### <code>captionRequired</code>

JSDoc specs use of an optional `<caption>` element at the beginning of
`@example`.

The option `captionRequired` insists on a `<caption>` being present at
the beginning of any `@example`.

<a name="eslint-plugin-jsdoc-rules-check-examples-options-1-examplecoderegex-and-rejectexamplecoderegex"></a>
##### <code>exampleCodeRegex</code> and <code>rejectExampleCodeRegex</code>

JSDoc does not specify a formal means for delimiting code blocks within
`@example` (it uses generic syntax highlighting techniques for its own
syntax highlighting). The following options determine whether a given
`@example` tag will have the `check-examples` checks applied to it:

* `exampleCodeRegex` - Regex which whitelists lintable
  examples. If a parenthetical group is used, the first one will be used,
  so you may wish to use `(?:...)` groups where you do not wish the
  first such group treated as one to include. If no parenthetical group
  exists or matches, the whole matching expression will be used.
  An example might be ````"^```(?:js|javascript)([\\s\\S]*)```\s*$"````
  to only match explicitly fenced JavaScript blocks. Defaults to only
  using the `u` flag, so to add your own flags, encapsulate your
  expression as a string, but like a literal, e.g., ````/```js.*```/gi````.
  Note that specifying a global regular expression (i.e., with `g`) will
  allow independent linting of matched blocks within a single `@example`.
* `rejectExampleCodeRegex` - Regex blacklist which rejects
  non-lintable examples (has priority over `exampleCodeRegex`). An example
  might be ```"^`"``` to avoid linting fenced blocks which may indicate
  a non-JavaScript language. See `exampleCodeRegex` on how to add flags
  if the default `u` is not sufficient.

If neither is in use, all examples will be matched. Note also that even if
`captionRequired` is not set, any initial `<caption>` will be stripped out
before doing the regex matching.

<a name="eslint-plugin-jsdoc-rules-check-examples-options-1-paddedindent"></a>
##### <code>paddedIndent</code>

This integer property allows one to add a fixed amount of whitespace at the
beginning of the second or later lines of the example to be stripped so as
to avoid linting issues with the decorative whitespace. For example, if set
to a value of `4`, the initial whitespace below will not trigger `indent`
rule errors as the extra 4 spaces on each subsequent line will be stripped
out before evaluation.

```js
/**
 * @example
 *     anArray.filter((a) => {
 *      return a.b;
 *     });
 */
```

<a name="eslint-plugin-jsdoc-rules-check-examples-options-1-reportunuseddisabledirectives"></a>
##### <code>reportUnusedDisableDirectives</code>

If not set to `false`, `reportUnusedDisableDirectives` will report disabled
directives which are not used (and thus not needed). Defaults to `true`.
Corresponds to ESLint's [`--report-unused-disable-directives`](https://eslint.org/docs/user-guide/command-line-interface#--report-unused-disable-directives).

Inline ESLint config within `@example` JavaScript is allowed, though the
disabling of ESLint directives which are not needed by the resolved rules
will be reported as with the ESLint `--report-unused-disable-directives`
command.

<a name="eslint-plugin-jsdoc-rules-check-examples-options-for-determining-eslint-rule-applicability-allowinlineconfig-nodefaultexamplerules-matchingfilename-configfile-checkeslintrc-and-baseconfig"></a>
#### Options for Determining ESLint Rule Applicability (<code>allowInlineConfig</code>, <code>noDefaultExampleRules</code>, <code>matchingFileName</code>, <code>configFile</code>, <code>checkEslintrc</code>, and <code>baseConfig</code>)

The following options determine which individual ESLint rules will be
applied to the JavaScript found within the `@example` tags (as determined
to be applicable by the above regex options). They are ordered by
decreasing precedence:

* `allowInlineConfig` - If not set to `false`, will allow
  inline config within the `@example` to override other config. Defaults
  to `true`.
* `noDefaultExampleRules` - Setting to `true` will disable the
  default rules which are expected to be troublesome for most documentation
  use. See the section below for the specific default rules.
* `configFile` - A config file. Corresponds to ESLint's [`-c`](https://eslint.org/docs/user-guide/command-line-interface#-c---config).
* `matchingFileName` - Option for a file name (even non-existent) to trigger
  specific rules defined in one's config; usable with ESLint `.eslintrc.*`
  `overrides` -> `files` globs, to apply a desired subset of rules with
  `@example` (besides allowing for rules specific to examples, this option
  can be useful for enabling reuse of the same rules within `@example` as
  with JavaScript Markdown lintable by
  [other plugins](https://github.com/eslint/eslint-plugin-markdown), e.g.,
  if one sets `matchingFileName` to `dummy.md` so that `@example` rules will
  follow one's Markdown rules).
* `checkEslintrc` - Defaults to `true` in adding rules
  based on an `.eslintrc.*` file. Setting to `false` corresponds to
  ESLint's [`--no-eslintrc`](https://eslint.org/docs/user-guide/command-line-interface#--no-eslintrc).
  If `matchingFileName` is set, this will automatically be `true` and
  will use the config corresponding to that file. If `matchingFileName` is
  not set and this value is set to `false`, the `.eslintrc.*` configs will
  not be checked. If `matchingFileName` is not set, and this is unset or
  set to `true`, the `.eslintrc.*` configs will be checked as though the file
  name were the same as the file containing the example, with any file
  extension changed to ".md" (and if there is no file extension, "dummy.md"
  will be used). This allows convenient sharing of similar rules with often
  also context-free Markdown as well as use of `overrides` as described under
  `matchingFileName`. Note that this option (whether set by `matchingFileName`
  or set manually to `true`) may come at somewhat of a performance penalty
  as the file's existence is checked by eslint.
* `baseConfig` - Set to an object of rules with the same schema
  as `.eslintrc.*` for defaults.

<a name="eslint-plugin-jsdoc-rules-check-examples-options-for-determining-eslint-rule-applicability-allowinlineconfig-nodefaultexamplerules-matchingfilename-configfile-checkeslintrc-and-baseconfig-rules-disabled-by-default-unless-nodefaultexamplerules-is-set-to-true"></a>
##### Rules Disabled by Default Unless <code>noDefaultExampleRules</code> is Set to <code>true</code>

* `eol-last` - Insisting that a newline "always" be at the end is less likely
  to be desired in sample code as with the code file convention.
* `no-console` - This rule is unlikely to have inadvertent temporary debugging
  within examples.
* `no-multiple-empty-lines` - This rule may be problematic for projects which
  use an initial newline just to start an example. Also, projects may wish to
  use extra lines within examples just for easier illustration
  purposes.
* `no-undef` - Many variables in examples will be `undefined`.
* `no-unused-vars` - It is common to define variables for clarity without always
  using them within examples.
* `padded-blocks` - It can generally look nicer to pad a little even if one's
  code follows more stringency as far as block padding.
* `import/no-unresolved` - One wouldn't generally expect example paths to
  resolve relative to the current JavaScript file as one would with real code.
* `import/unambiguous` - Snippets in examples are likely too short to always
  include full import/export info.
* `node/no-missing-import` - See `import/no-unresolved`.
* `node/no-missing-require` -  See `import/no-unresolved`.

|||
|---|---|
|Context|everywhere|
|Tags|`example`|
|Options| *See above* |

The following patterns are considered problems:

````js
/**
 * @example alert('hello')
 */
function quux () {

}
// Options: [{"baseConfig":{"rules":{"no-alert":2,"semi":["error","always"]}},"checkEslintrc":false}]
// Message: @example error (no-alert): Unexpected alert.

/**
 * @example alert('hello')
 */
class quux {

}
// Options: [{"baseConfig":{"rules":{"no-alert":2,"semi":["error","always"]}},"checkEslintrc":false}]
// Message: @example error (no-alert): Unexpected alert.

/**
 * @example ```js
 alert('hello');
 ```
 */
function quux () {

}
// Options: [{"baseConfig":{"rules":{"semi":["error","never"]}},"checkEslintrc":false,"exampleCodeRegex":"```js([\\s\\S]*)```"}]
// Message: @example error (semi): Extra semicolon.

/**
 * @example
 *
 * ```js alert('hello'); ```
 */
function quux () {

}
// Options: [{"baseConfig":{"rules":{"semi":["error","never"]}},"checkEslintrc":false,"exampleCodeRegex":"```js ([\\s\\S]*)```"}]
// Message: @example error (semi): Extra semicolon.

/**
 * @example
 * ```js alert('hello'); ```
 */
var quux = {

};
// Options: [{"baseConfig":{"rules":{"semi":["error","never"]}},"checkEslintrc":false,"exampleCodeRegex":"```js ([\\s\\S]*)```"}]
// Message: @example error (semi): Extra semicolon.

/**
 * @example ```
 * js alert('hello'); ```
 */
function quux () {

}
// Options: [{"baseConfig":{"rules":{"semi":["error","never"]}},"checkEslintrc":false,"exampleCodeRegex":"```\njs ([\\s\\S]*)```"}]
// Message: @example error (semi): Extra semicolon.

/**
 * @example <b>Not JavaScript</b>
 */
function quux () {

}
/**
 * @example quux2();
 */
function quux2 () {

}
// Options: [{"baseConfig":{"rules":{"semi":["error","never"]}},"checkEslintrc":false,"rejectExampleCodeRegex":"^\\s*<.*>\\s*$"}]
// Message: @example error (semi): Extra semicolon.

/**
 * @example
 * quux(); // does something useful
 */
function quux () {

}
// Options: [{"baseConfig":{"rules":{"no-undef":["error"]}},"checkEslintrc":false,"noDefaultExampleRules":true}]
// Message: @example error (no-undef): 'quux' is not defined.

/**
 * @example <caption>Valid usage</caption>
 * quux(); // does something useful
 *
 * @example
 * quux('random unwanted arg'); // results in an error
 */
function quux () {

}
// Options: [{"captionRequired":true,"checkEslintrc":false}]
// Message: Caption is expected for examples.

/**
 * @example  quux();
 */
function quux () {

}
// Options: [{"baseConfig":{"rules":{"indent":["error"]}},"checkEslintrc":false,"noDefaultExampleRules":false}]
// Message: @example error (indent): Expected indentation of 0 spaces but found 1.

/**
 * @example test() // eslint-disable-line semi
 */
function quux () {}
// Options: [{"checkEslintrc":false,"noDefaultExampleRules":true,"reportUnusedDisableDirectives":true}]
// Message: @example error: Unused eslint-disable directive (no problems were reported from 'semi').

/**
 * @example
 test() // eslint-disable-line semi
 */
function quux () {}
// Options: [{"allowInlineConfig":false,"baseConfig":{"rules":{"semi":["error","always"]}},"checkEslintrc":false,"noDefaultExampleRules":true}]
// Message: @example error (semi): Missing semicolon.

/**
 * @example const i = 5;
 * quux2()
 */
function quux2 () {

}
// Options: [{"matchingFileName":"../../jsdocUtils.js"}]
// Message: @example warning (id-length): Identifier name 'i' is too short (< 2).

/**
 * @example const i = 5;
 * quux2()
 */
function quux2 () {

}
// Message: @example warning (id-length): Identifier name 'i' is too short (< 2).

/**
 * @example const i = 5;
 *   quux2()
 */
function quux2 () {

}
// Options: [{"paddedIndent":2}]
// Message: @example warning (id-length): Identifier name 'i' is too short (< 2).

/**
 * @example
 * const i = 5;
 * quux2()
 */
function quux2 () {

}
// Message: @example warning (id-length): Identifier name 'i' is too short (< 2).

/**
 * @example const idx = 5;
 * quux2()
 */
function quux2 () {

}
// Options: [{"matchingFileName":"dummy.js"}]
// Message: @example error (semi): Missing semicolon.

/**
 * @example const idx = 5;
 *
 * quux2()
 */
function quux2 () {

}
// Options: [{"matchingFileName":"dummy.js"}]
// Message: @example error (semi): Missing semicolon.

/**
 * @example const idx = 5;
 *
 * quux2()
 */
function quux2 () {

}
// Options: [{"checkEslintrc":false,"matchingFileName":"dummy.js"}]
// Message: @example error: Parsing error: The keyword 'const' is reserved

/**
 * @example // begin
 alert('hello')
 // end
 */
function quux () {

}
// Options: [{"baseConfig":{"rules":{"semi":["warn","always"]}},"checkEslintrc":false,"exampleCodeRegex":"// begin[\\s\\S]*// end","noDefaultExampleRules":true}]
// Message: @example warning (semi): Missing semicolon.

/**
 *
 */
function f () {

}
// Settings: {"jsdoc":{"allowInlineConfig":true,"baseConfig":{},"captionRequired":false,"configFile":"configFile.js","eslintrcForExamples":true,"exampleCodeRegex":".*?","matchingFileName":"test.md","noDefaultExampleRules":false,"rejectExampleCodeRegex":"\\W*","reportUnusedDisableDirectives":true}}
// Message: `settings.jsdoc.captionRequired` has been removed, use options in the rule `check-examples` instead.

/**
 * @typedef {string} Foo
 * @example <caption></caption>
 * 'foo'
 */
// Options: [{"captionRequired":true,"checkEslintrc":false}]
// Message: Caption is expected for examples.

/**
 * @example
 * const list: number[] = [1, 2, 3]
 * quux(list);
 */
function quux () {

}
// Options: [{"baseConfig":{"parser":"@typescript-eslint/parser","parserOptions":{"ecmaVersion":6},"rules":{"semi":["error","always"]}},"checkEslintrc":false}]
// Message: @example error (semi): Missing semicolon.

/**
 * @example
 * const test = something?.find((_) => {
 *   return _
 * });
 */
function quux () {

}
// Options: [{"baseConfig":{"parserOptions":{"ecmaVersion":6},"rules":{"semi":["error","always"]}}}]
// Message: @example error (semi): Missing semicolon.

/**
 * @example <caption>Say `Hello!` to the user.</caption>
 * First, import the function:
 *
 * ```js
 * import popup from './popup'
 * const aConstInSameScope = 5;
 * ```
 *
 * Then use it like this:
 *
 * ```js
 * const aConstInSameScope = 7;
 * popup('Hello!')
 * ```
 *
 * Here is the result on macOS:
 *
 * ![Screenshot](path/to/screenshot.jpg)
 */
// Options: [{"baseConfig":{"parserOptions":{"ecmaVersion":2015,"sourceType":"module"},"rules":{"semi":["error","always"]}},"checkEslintrc":false,"exampleCodeRegex":"/^```(?:js|javascript)\\n([\\s\\S]*?)```$/gm"}]
// Message: @example error (semi): Missing semicolon.

/**
 * @example // begin
 alert('hello')
 // end
 * And here is another example:
 // begin
 alert('there')
 // end
 */
function quux () {

}
// Options: [{"baseConfig":{"rules":{"semi":["warn","always"]}},"checkEslintrc":false,"exampleCodeRegex":"/\\/\\/ begin[\\s\\S]*?// end/g","noDefaultExampleRules":true}]
// Message: @example warning (semi): Missing semicolon.

/**
 * @example
 *   quux();
 */
function quux () {

}
// Options: [{"baseConfig":{"rules":{"indent":["error"]}},"checkEslintrc":false,"noDefaultExampleRules":false}]
// Message: @example error (indent): Expected indentation of 0 spaces but found 2.
````

The following patterns are not considered problems:

````js
/**
 * @example ```js
 alert('hello');
 ```
 */
function quux () {

}
// Options: [{"baseConfig":{"rules":{"semi":["error","always"]}},"checkEslintrc":false,"exampleCodeRegex":"```js([\\s\\S]*)```"}]

/**
 * @example ```js
 alert('hello');
 ```
 */
function quux () {

}
// Options: [{"baseConfig":{"rules":{"semi":["error","always"]}},"checkEslintrc":false,"exampleCodeRegex":"/```js([\\s\\S]*)```/"}]

/**
 * @example
 * // arbitrary example content
 */
function quux () {

}
// Options: [{"checkEslintrc":false}]

/**
 * @example
 * quux(); // does something useful
 */
function quux () {

}
// Options: [{"baseConfig":{"rules":{"no-undef":["error"]}},"checkEslintrc":false,"noDefaultExampleRules":false}]

/**
 * @example quux();
 */
function quux () {

}
// Options: [{"baseConfig":{"rules":{"indent":["error"]}},"checkEslintrc":false,"noDefaultExampleRules":false}]

/**
 * @example <caption>Valid usage</caption>
 * quux(); // does something useful
 *
 * @example <caption>Invalid usage</caption>
 * quux('random unwanted arg'); // results in an error
 */
function quux () {

}
// Options: [{"captionRequired":true,"checkEslintrc":false}]

/**
 * @example test() // eslint-disable-line semi
 */
function quux () {}
// Options: [{"checkEslintrc":false,"noDefaultExampleRules":true,"reportUnusedDisableDirectives":false}]

/**
 * @example
 test() // eslint-disable-line semi
 */
function quux () {}
// Options: [{"allowInlineConfig":true,"baseConfig":{"rules":{"semi":["error","always"]}},"checkEslintrc":false,"noDefaultExampleRules":true}]

/**
 * @example ```js
 alert('hello')
 ```
 */
var quux = {

};
// Options: [{"baseConfig":{"rules":{"semi":["error","never"]}},"checkEslintrc":false,"exampleCodeRegex":"```js([\\s\\S]*)```"}]

/**
 * @example
 * foo(function (err) {
 *     throw err;
 * });
 */
function quux () {}
// Options: [{"baseConfig":{"rules":{"indent":["error"]}},"checkEslintrc":false,"noDefaultExampleRules":false}]

/**
 * @example
 * const list: number[] = [1, 2, 3];
 * quux(list);
 */
function quux () {

}
// Options: [{"baseConfig":{"parser":"@typescript-eslint/parser","parserOptions":{"ecmaVersion":6},"rules":{"semi":["error","always"]}},"checkEslintrc":false}]

/**
 * @example const ident = 5;
 *   quux2();
 *   bar();
 */
function quux2 () {

}
// Options: [{"paddedIndent":2}]

/**
 * @example
 * function quux() {
 *     bar();
 * }
 */
function quux () {

}
// Options: [{"baseConfig":{"rules":{"indent":["error"]}},"checkEslintrc":false,"noDefaultExampleRules":false}]
````


<a name="eslint-plugin-jsdoc-rules-check-indentation"></a>
### <code>check-indentation</code>

Reports invalid padding inside JSDoc blocks.

Ignores parts enclosed in Markdown "code block"'s. For example,
the following description is not reported:

```js
/**
 * Some description:
 * ```html
 * <section>
 *   <title>test</title>
 * </section>
 * ```
 */
```

<a name="eslint-plugin-jsdoc-rules-check-indentation-options-2"></a>
#### Options

This rule has an object option.

<a name="eslint-plugin-jsdoc-rules-check-indentation-options-2-excludetags"></a>
##### <code>excludeTags</code>

Array of tags (e.g., `['example', 'description']`) whose content will be
"hidden" from the `check-indentation` rule. Defaults to `['example']`.

By default, the whole JSDoc block will be checked for invalid padding.
That would include `@example` blocks too, which can get in the way
of adding full, readable examples of code without ending up with multiple
linting issues.

When disabled (by passing `excludeTags: []` option), the following code *will*
report a padding issue:

```js
/**
 * @example
 * anArray.filter((a) => {
 *   return a.b;
 * });
 */
```

|||
|---|---|
|Context|everywhere|
|Tags|N/A|
|Options| `excludeTags` |

The following patterns are considered problems:

````js
/**  foo */
function quux () {

}
// Message: There must be no indentation.

/**
 * foo
 *
 * @param bar
 *  baz
 */
function quux () {

}
// Message: There must be no indentation.

/**
 * Foo
 *   bar
 */
class Moo {}
// Message: There must be no indentation.

/**
 * foo
 *
 * @example
 * anArray.filter((a) => {
 *   return a.b;
 * });
 */
function quux () {

}
// Options: [{"excludeTags":[]}]
// Message: There must be no indentation.

/**
 * foo
 *
 * @example
 *   aaaa
 * @returns
 *   eeee
 */
function quux () {

}
// Message: There must be no indentation.

/**
 * foo
 * ```html
 * <section>
 *   <title>test</title>
 * </section>
 * ```
 * @returns
 *   eeee
 */
function quux () {

}
// Message: There must be no indentation.

/**
 * foo
 * ```   aaaa```
 * @returns
 *   eeee
 */
function quux () {

}
// Message: There must be no indentation.

/**
* @example <caption>
* Here is a long
*   indented summary of this
* example
* </caption>
* ```js
* function hi () {
*   alert('Hello');
* }
* ```
*/
// Options: [{"excludeTags":[]}]
// Message: There must be no indentation.

/**
* @example <caption>
* Here is a long
* summary of this
* example
* </caption>
* // Code is not wrapped into fenced code block
* function hi () {
*   alert('Hello');
* }
*/
// Options: [{"excludeTags":[]}]
// Message: There must be no indentation.
````

The following patterns are not considered problems:

````js
/**
 * foo
 *
 * @param bar
 * baz
 */
function quux () {

}

/*** foo */
function quux () {

}

/**
 * foo
 *
 * @example
 * anArray.filter((a) => {
 *   return a.b;
 * });
 */
function quux () {

}

/**
 * foo
 *
 * @example
 * anArray.filter((a) => {
 *   return a.b;
 * });
 * @returns
 *   eeee
 */
function quux () {

}
// Options: [{"excludeTags":["example","returns"]}]

/**
 * foo
 * ```html
 * <section>
 *   <title>test</title>
 * </section>
 * ```
 * @returns eeee
 */
function quux () {

}

/**
 * foo
 * ```   aaaa```
 * @returns eeee
 */
function quux () {

}

/**
* @example <caption>
* Here is a long
* summary of this
* example
* </caption>
* ```js
* function hi () {
*   alert('Hello');
* }
* ```
*/
// Options: [{"excludeTags":[]}]
````


<a name="eslint-plugin-jsdoc-rules-check-param-names"></a>
### <code>check-param-names</code>

Ensures that parameter names in JSDoc match those in the function declaration.

<a name="eslint-plugin-jsdoc-rules-check-param-names-options-3"></a>
#### Options

<a name="eslint-plugin-jsdoc-rules-check-param-names-options-3-allowextratrailingparamdocs"></a>
##### <code>allowExtraTrailingParamDocs</code>

If set to `true`, this option will allow extra `@param` definitions (e.g.,
representing future expected or virtual params) to be present without needing
their presence within the function signature. Other inconsistencies between
`@param`'s and present function parameters will still be reported.

|||
|---|---|
|Context|`ArrowFunctionExpression`, `FunctionDeclaration`, `FunctionExpression`|
|Options|`allowExtraTrailingParamDocs`|
|Tags|`param`|

The following patterns are considered problems:

````js
/**
 * @param Foo
 */
function quux (foo = 'FOO') {

}
// Message: Expected @param names to be "foo". Got "Foo".

/**
 * @arg Foo
 */
function quux (foo = 'FOO') {

}
// Settings: {"jsdoc":{"tagNamePreference":{"param":"arg"}}}
// Message: Expected @arg names to be "foo". Got "Foo".

/**
 * @param Foo
 */
function quux (foo) {

}
// Message: Expected @param names to be "foo". Got "Foo".

/**
 * @param Foo.Bar
 */
function quux (foo) {

}
// Message: @param path declaration ("Foo.Bar") appears before any real parameter.

/**
 * @param foo
 * @param Foo.Bar
 */
function quux (foo) {

}
// Message: @param path declaration ("Foo.Bar") root node name ("Foo") does not match previous real parameter name ("foo").

/**
 * Assign the project to a list of employees.
 * @param {string} employees[].name - The name of an employee.
 * @param {string} employees[].department - The employee's department.
 */
function assign (employees) {

};
// Message: @param path declaration ("employees[].name") appears before any real parameter.

/**
 * Assign the project to a list of employees.
 * @param {string} employees[].name - The name of an employee.
 * @param {string} employees[].name - The employee's department.
 */
function assign (employees) {

};
// Message: Duplicate @param "employees[].name"

/**
 * @param foo
 * @param foo.bar
 * @param bar
 */
function quux (bar, foo) {

}
// Message: Expected @param names to be "bar, foo". Got "foo, bar".

/**
 * @param foo
 * @param bar
 */
function quux (foo) {

}
// Message: @param "bar" does not match an existing function parameter.

/**
 * @param foo
 * @param foo
 */
function quux (foo) {

}
// Message: Duplicate @param "foo"

/**
 * @param foo
 * @param foo
 */
function quux (foo, bar) {

}
// Message: Duplicate @param "foo"

/**
 * @param foo
 * @param foo
 */
function quux (foo, foo) {

}
// Message: Duplicate @param "foo"

/**
 * @param cfg
 * @param cfg.foo
 * @param cfg.foo
 */
function quux ({foo}) {

}
// Message: Duplicate @param "cfg.foo"

/**
 * @param cfg
 * @param cfg.foo
 */
function quux ({foo, bar}) {

}
// Message: Missing @param "cfg.bar"

/**
 * @param cfg
 * @param cfg.foo
 * @param [cfg.foo]
 * @param baz
 */
function quux ({foo}, baz) {

}
// Message: Duplicate @param "cfg.foo"

/**
 * @param cfg
 * @param cfg.foo
 * @param [cfg.foo="with a default"]
 * @param baz
 */
function quux ({foo, bar}, baz) {

}
// Message: Missing @param "cfg.bar"

/**
 * @param cfg
 * @param cfg.foo
 * @param [cfg.foo="with a default"]
 * @param baz
 */
function quux ({foo}, baz) {

}
// Message: Duplicate @param "cfg.foo"

/**
 * @param cfg
 * @param [cfg.foo="with a default"]
 * @param baz
 */
function quux ({foo, bar}, baz) {

}
// Message: Missing @param "cfg.bar"

/**
 * @param args
 */
function quux ({a, b}) {

}
// Message: Missing @param "args.a"

export class SomeClass {
  /**
   * @param prop
   */
  constructor(private property: string) {}
}
// Message: Expected @param names to be "property". Got "prop".

export class SomeClass {
  /**
   * @param prop
   * @param prop.foo
   */
  constructor(prop: { foo: string, bar: string }) {}
}
// Message: Missing @param "prop.bar"

export class SomeClass {
  /**
   * @param prop
   * @param prop.foo
   * @param prop.bar
   */
  constructor(options: { foo: string, bar: string }) {}
}
// Message: Missing @param "options.foo"

export class SomeClass {
  /**
   * @param options
   * @param options.foo
   * @param options.bar
   */
  constructor(options: { foo: string }) {}
}
// Message: @param "options.bar" does not exist on options

/**
 * @param foo
 */
function quux (foo) {

}
// Settings: {"jsdoc":{"tagNamePreference":{"param":false}}}
// Message: Unexpected tag `@param`

/**
 * @param {Error} error Exit code
 * @param {number} [code = 1] Exit code
 */
function quux (error, cde = 1) {
};
// Message: Expected @param names to be "error, cde". Got "error, code".
````

The following patterns are not considered problems:

````js
/**
 *
 */
function quux (foo) {

}

/**
 * @param foo
 */
function quux (foo) {

}

/**
 * @param foo
 * @param bar
 */
function quux (foo, bar) {

}

/**
 * @param foo
 * @param bar
 */
function quux (foo, bar, baz) {

}

/**
 * @param foo
 * @param foo.foo
 * @param bar
 */
function quux (foo, bar) {

}

/**
 * @param args
 */
function quux (...args) {

}

/**
 * @param foo
 * @param foo.a
 * @param foo.b
 */
function quux ({a, b}) {

}

/**
 * @param foo
 * @param foo.bar
 * @param foo.baz
 * @param bar
 */
function quux (foo, bar) {

}

/**
 * @param args
 */
function quux ({a, b} = {}) {

}

/**
 * @param foo
 */
function quux ([a, b] = []) {

}

/**
 * Assign the project to a list of employees.
 * @param {object[]} employees - The employees who are responsible for the project.
 * @param {string} employees[].name - The name of an employee.
 * @param {string} employees[].department - The employee's department.
 */
function assign (employees) {

};

export class SomeClass {
  /**
   * @param property
   */
  constructor(private property: string) {}
}

export class SomeClass {
  /**
   * @param options
   * @param options.foo
   * @param options.bar
   */
  constructor(options: { foo: string, bar: string }) {}
}

export class SomeClass {
  /**
   * @param options
   * @param options.foo
   * @param options.bar
   */
  constructor({ foo, bar }: { foo: string, bar: string }) {}
}

export class SomeClass {
  /**
   * @param options
   * @param options.foo
   * @param options.bar
   */
  constructor({ foo, bar }: { foo: string, bar: string }) {}
}

/**
 * @param {Error} error Exit code
 * @param {number} [code = 1] Exit code
 */
function quux (error, code = 1) {
};

/**
 * @param foo
 * @param bar
 */
function quux (foo) {

}
// Options: [{"allowExtraTrailingParamDocs":true}]

/**
 * @param cfg
 * @param cfg.foo
 * @param baz
 */
function quux ({foo}, baz) {

}
````


<a name="eslint-plugin-jsdoc-rules-check-param-names-deconstructing-function-parameter"></a>
#### Deconstructing Function Parameter

`eslint-plugin-jsdoc` does not validate names of parameters in function deconstruction, e.g.

```js
/**
 * @param foo
 */
function quux ({
    a,
    b
}) {

}
```

`{a, b}` is an [`ObjectPattern`](https://github.com/estree/estree/blob/master/es2015.md#objectpattern) AST type and does not have a name. Therefore, the associated parameter in JSDoc block can have any name.

Likewise for the pattern `[a, b]` which is an [`ArrayPattern`](https://github.com/estree/estree/blob/master/es2015.md#arraypattern).

<a name="eslint-plugin-jsdoc-rules-check-property-names"></a>
### <code>check-property-names</code>

Ensures that property names in JSDoc are not duplicated on the same block
and that nested properties have defined roots.

<a name="eslint-plugin-jsdoc-rules-check-property-names-options-4"></a>
#### Options

|||
|---|---|
|Context|Everywhere|
|Tags|`property`|

The following patterns are considered problems:

````js
/**
 * @typedef (SomeType) SomeTypedef
 * @property Foo.Bar
 */
// Message: @property path declaration ("Foo.Bar") appears before any real property.

/**
 * @typedef (SomeType) SomeTypedef
 * @property foo
 * @property Foo.Bar
 */
// Message: @property path declaration ("Foo.Bar") root node name ("Foo") does not match previous real property name ("foo").

/**
 * Assign the project to a list of employees.
 * @typedef (SomeType) SomeTypedef
 * @property {string} employees[].name - The name of an employee.
 * @property {string} employees[].department - The employee's department.
 */
// Message: @property path declaration ("employees[].name") appears before any real property.

/**
 * Assign the project to a list of employees.
 * @typedef (SomeType) SomeTypedef
 * @property {string} employees[].name - The name of an employee.
 * @property {string} employees[].name - The employee's department.
 */
// Message: Duplicate @property "employees[].name"

/**
 * @typedef (SomeType) SomeTypedef
 * @property foo
 * @property foo
 */
// Message: Duplicate @property "foo"

/**
 * @typedef (SomeType) SomeTypedef
 * @property cfg
 * @property cfg.foo
 * @property cfg.foo
 */
function quux ({foo, bar}) {

}
// Message: Duplicate @property "cfg.foo"

/**
 * @typedef (SomeType) SomeTypedef
 * @property cfg
 * @property cfg.foo
 * @property [cfg.foo]
 * @property baz
 */
function quux ({foo, bar}, baz) {

}
// Message: Duplicate @property "cfg.foo"

/**
 * @typedef (SomeType) SomeTypedef
 * @property cfg
 * @property cfg.foo
 * @property [cfg.foo="with a default"]
 * @property baz
 */
function quux ({foo, bar}, baz) {

}
// Message: Duplicate @property "cfg.foo"

/**
 * @typedef (SomeType) SomeTypedef
 * @prop foo
 * @prop foo
 */
// Settings: {"jsdoc":{"tagNamePreference":{"property":"prop"}}}
// Message: Duplicate @prop "foo"

/**
 * @typedef (SomeType) SomeTypedef
 * @property foo
 */
// Settings: {"jsdoc":{"tagNamePreference":{"property":false}}}
// Message: Unexpected tag `@property`
````

The following patterns are not considered problems:

````js
/**
 *
 */

/**
 * @typedef (SomeType) SomeTypedef
 * @property foo
 */

/**
 * @typedef (SomeType) SomeTypedef
 * @prop foo
 */

/**
 * @typedef (SomeType) SomeTypedef
 * @property foo
 * @property bar
 */

/**
 * @typedef (SomeType) SomeTypedef
 * @property foo
 * @property foo.foo
 * @property bar
 */

/**
 * Assign the project to a list of employees.
 * @typedef (SomeType) SomeTypedef
 * @property {object[]} employees - The employees who are responsible for the project.
 * @property {string} employees[].name - The name of an employee.
 * @property {string} employees[].department - The employee's department.
 */

/**
 * @typedef (SomeType) SomeTypedef
 * @property {Error} error Exit code
 * @property {number} [code = 1] Exit code
 */

/**
 * @namespace (SomeType) SomeNamespace
 * @property {Error} error Exit code
 * @property {number} [code = 1] Exit code
 */

/**
 * @class
 * @property {Error} error Exit code
 * @property {number} [code = 1] Exit code
 */
function quux (code = 1) {
  this.error = new Error('oops');
  this.code = code;
}

/**
 * @typedef (SomeType) SomeTypedef
 * @property foo
 * @property foo.bar
 * @property foo.baz
 * @property bar
 */
````


<a name="eslint-plugin-jsdoc-rules-check-syntax"></a>
### <code>check-syntax</code>

Reports against Google Closure Compiler syntax.

|||
|---|---|
|Context|everywhere|
|Tags|N/A|

The following patterns are considered problems:

````js
/**
 * @param {string=} foo
 */
function quux (foo) {

}
// Message: Syntax should not be Google Closure Compiler style.
````

The following patterns are not considered problems:

````js
/**
 * @param {string} [foo]
 */
function quux (foo) {

}

/**
 *
 */
function quux (foo) {

}
````


<a name="eslint-plugin-jsdoc-rules-check-tag-names"></a>
### <code>check-tag-names</code>

Reports invalid block tag names.

Valid [JSDoc 3 Block Tags](https://jsdoc.app/#block-tags) are:

```
abstract
access
alias
async
augments
author
borrows
callback
class
classdesc
constant
constructs
copyright
default
deprecated
description
enum
event
example
exports
external
file
fires
function
generator
global
hideconstructor
ignore
implements
inheritdoc
inner
instance
interface
kind
lends
license
listens
member
memberof
memberof!
mixes
mixin
module
name
namespace
override
package
param
private
property
protected
public
readonly
requires
returns
see
since
static
summary
this
throws
todo
tutorial
type
typedef
variation
version
yields
```

`modifies` is also supported (see [source](https://github.com/jsdoc/jsdoc/blob/master/packages/jsdoc/lib/jsdoc/tag/dictionary/definitions.js#L594)) but is undocumented.

The following synonyms are also recognized if you set them in `tagNamePreference`
as a key (or replacement):

```
arg
argument
const
constructor
defaultvalue
desc
emits
exception
extends
fileoverview
func
host
method
overview
prop
return
var
virtual
yield
```

If you wish to allow in certain cases both a primary tag name and its alias(es),
you can set a normally non-preferred tag name to itself to indicate that you want
to allow both the default tag (in this case `@returns`) and a non-default
(in this case `return`):

```js
"tagNamePreference": {
    "return": "return",
}
```

Because the tags indicated as replacements in `settings.jsdoc.tagNamePreference`
will automatically be considered as valid, the above works.

For [TypeScript](https://www.typescriptlang.org/docs/handbook/type-checking-javascript-files.html#supported-jsdoc)
(or Closure), when `settings.jsdoc.mode` is set to `typescript` or `closure`,
one may also use the following:

```
template
```

And for [Closure](https://github.com/google/closure-compiler/wiki/Annotating-JavaScript-for-the-Closure-Compiler),
when `settings.jsdoc.mode` is set to `closure`, one may use the following (in
addition to the jsdoc and TypeScript tags):

```
define (synonym of `const` per jsdoc source)
dict
export
externs
final
implicitCast (casing distinct from that recognized by jsdoc internally)
inheritDoc (casing distinct from that recognized by jsdoc internally)
noalias
nocollapse
nocompile
noinline
nosideeffects
polymer
polymerBehavior
preserve
record (synonym of `interface` per jsdoc source)
struct
suppress
unrestricted
```

...and these undocumented tags which are only in [source](https://github.com/google/closure-compiler/blob/master/src/com/google/javascript/jscomp/parsing/Annotation.java):

```
closurePrimitive
customElement
expose
hidden
idGenerator
meaning
mixinClass
mixinFunction
ngInject
owner
typeSummary
wizaction
```

<a name="eslint-plugin-jsdoc-rules-check-tag-names-options-5"></a>
#### Options

<a name="eslint-plugin-jsdoc-rules-check-tag-names-options-5-definedtags"></a>
##### <code>definedTags</code>

Use an array of `definedTags` strings to configure additional, allowed tags.
The format is as follows:

```json
{
  "definedTags": ["note", "record"]
}
```

|||
|---|---|
|Context|everywhere|
|Tags|N/A|
|Options|`definedTags`|
|Settings|`tagNamePreference`, `mode`|

The following patterns are considered problems:

````js
/** @typoo {string} */
let a;
// Message: Invalid JSDoc tag name "typoo".

/**
 * @Param
 */
function quux () {

}
// Message: Invalid JSDoc tag name "Param".

/**
 * @foo
 */
function quux () {

}
// Message: Invalid JSDoc tag name "foo".

/**
 * @arg foo
 */
function quux (foo) {

}
// Message: Invalid JSDoc tag (preference). Replace "arg" JSDoc tag with "param".

/**
 * @param foo
 */
function quux (foo) {

}
// Settings: {"jsdoc":{"tagNamePreference":{"param":"arg"}}}
// Message: Invalid JSDoc tag (preference). Replace "param" JSDoc tag with "arg".

/**
 * @arg foo
 */
function quux (foo) {

}
// Settings: {"jsdoc":{"tagNamePreference":{"arg":"somethingDifferent"}}}
// Message: Invalid JSDoc tag (preference). Replace "arg" JSDoc tag with "somethingDifferent".

/**
 * @param foo
 */
function quux (foo) {

}
// Settings: {"jsdoc":{"tagNamePreference":{"param":"parameter"}}}
// Message: Invalid JSDoc tag (preference). Replace "param" JSDoc tag with "parameter".

/**
 * @bar foo
 */
function quux (foo) {

}
// Message: Invalid JSDoc tag name "bar".

/**
 * @baz @bar foo
 */
function quux (foo) {

}
// Options: [{"definedTags":["bar"]}]
// Message: Invalid JSDoc tag name "baz".

/**
 * @bar
 * @baz
 */
function quux (foo) {

}
// Options: [{"definedTags":["bar"]}]
// Message: Invalid JSDoc tag name "baz".

/**
 * @todo
 */
function quux () {

}
// Settings: {"jsdoc":{"tagNamePreference":{"todo":false}}}
// Message: Blacklisted tag found (`@todo`)

/**
 * @todo
 */
function quux () {

}
// Settings: {"jsdoc":{"tagNamePreference":{"todo":{"message":"Please resolve to-dos or add to the tracker"}}}}
// Message: Please resolve to-dos or add to the tracker

/**
 * @todo
 */
function quux () {

}
// Settings: {"jsdoc":{"tagNamePreference":{"todo":{"message":"Please use x-todo instead of todo","replacement":"x-todo"}}}}
// Message: Please use x-todo instead of todo

/**
 * @todo
 */
function quux () {

}
// Settings: {"jsdoc":{"tagNamePreference":{"todo":{"message":"Please use x-todo instead of todo","replacement":"x-todo"}}}}
// Message: Please use x-todo instead of todo

/**
 * @todo
 */
function quux () {

}
// Settings: {"jsdoc":{"tagNamePreference":{"todo":55}}}
// Message: Invalid `settings.jsdoc.tagNamePreference`. Values must be falsy, a string, or an object.

/**
 * @property {object} a
 * @prop {boolean} b
 */
function quux () {

}
// Message: Invalid JSDoc tag (preference). Replace "prop" JSDoc tag with "property".

/**
 * @abc foo
 * @abcd bar
 */
function quux () {

}
// Settings: {"jsdoc":{"tagNamePreference":{"abc":"abcd"}}}
// Options: [{"definedTags":["abcd"]}]
// Message: Invalid JSDoc tag (preference). Replace "abc" JSDoc tag with "abcd".

/**
 * @abc
 * @abcd
 */
function quux () {

}
// Settings: {"jsdoc":{"tagNamePreference":{"abc":"abcd"}}}
// Message: Invalid JSDoc tag (preference). Replace "abc" JSDoc tag with "abcd".

/** 
 * @modifies
 * @abstract
 * @access
 * @alias
 * @async
 * @augments
 * @author
 * @borrows
 * @callback
 * @class
 * @classdesc
 * @constant
 * @constructs
 * @copyright
 * @default
 * @deprecated
 * @description
 * @enum
 * @event
 * @example
 * @exports
 * @external
 * @file
 * @fires
 * @function
 * @generator
 * @global
 * @hideconstructor
 * @ignore
 * @implements
 * @inheritdoc
 * @inheritDoc
 * @inner
 * @instance
 * @interface
 * @kind
 * @lends
 * @license
 * @listens
 * @member
 * @memberof
 * @memberof!
 * @mixes
 * @mixin
 * @module
 * @name
 * @namespace
 * @override
 * @package
 * @param
 * @private
 * @property
 * @protected
 * @public
 * @readonly
 * @requires
 * @returns
 * @see
 * @since
 * @static
 * @summary
 * @this
 * @throws
 * @todo
 * @tutorial
 * @type
 * @typedef
 * @variation
 * @version
 * @yields
 */
function quux (foo) {}
// Settings: {"jsdoc":{"mode":"badMode"}}
// Message: Unrecognized value `badMode` for `settings.jsdoc.mode`.

/** 
 * @modifies
 * @abstract
 * @access
 * @alias
 * @async
 * @augments
 * @author
 * @borrows
 * @callback
 * @class
 * @classdesc
 * @constant
 * @constructs
 * @copyright
 * @default
 * @deprecated
 * @description
 * @enum
 * @event
 * @example
 * @exports
 * @external
 * @file
 * @fires
 * @function
 * @generator
 * @global
 * @hideconstructor
 * @ignore
 * @implements
 * @inheritdoc
 * @inheritDoc
 * @inner
 * @instance
 * @interface
 * @kind
 * @lends
 * @license
 * @listens
 * @member
 * @memberof
 * @memberof!
 * @mixes
 * @mixin
 * @module
 * @name
 * @namespace
 * @override
 * @package
 * @param
 * @private
 * @property
 * @protected
 * @public
 * @readonly
 * @requires
 * @returns
 * @see
 * @since
 * @static
 * @summary
 * @this
 * @throws
 * @todo
 * @tutorial
 * @type
 * @typedef
 * @variation
 * @version
 * @yields
 * @template
 */
function quux (foo) {}
// Message: Invalid JSDoc tag name "template".

/** 
 * @externs
 */
function quux (foo) {}
// Message: Invalid JSDoc tag name "externs".
````

The following patterns are not considered problems:

````js
/**
 * @param foo
 */
function quux (foo) {

}

/**
 * @memberof! foo
 */
function quux (foo) {

}

/**
 * @arg foo
 */
function quux (foo) {

}
// Settings: {"jsdoc":{"tagNamePreference":{"param":"arg"}}}

/**
 * @bar foo
 */
function quux (foo) {

}
// Options: [{"definedTags":["bar"]}]

/**
 * @baz @bar foo
 */
function quux (foo) {

}
// Options: [{"definedTags":["baz","bar"]}]

/**
 * @baz @bar foo
 */
function quux (foo) {

}
// Settings: {"jsdoc":{"tagNamePreference":{"param":"baz","returns":{"message":"Prefer `bar`","replacement":"bar"},"todo":false}}}

/** 
 * @modifies
 * @abstract
 * @access
 * @alias
 * @async
 * @augments
 * @author
 * @borrows
 * @callback
 * @class
 * @classdesc
 * @constant
 * @constructs
 * @copyright
 * @default
 * @deprecated
 * @description
 * @enum
 * @event
 * @example
 * @exports
 * @external
 * @file
 * @fires
 * @function
 * @generator
 * @global
 * @hideconstructor
 * @ignore
 * @implements
 * @inheritdoc
 * @inheritDoc
 * @inner
 * @instance
 * @interface
 * @kind
 * @lends
 * @license
 * @listens
 * @member
 * @memberof
 * @memberof!
 * @mixes
 * @mixin
 * @module
 * @name
 * @namespace
 * @override
 * @package
 * @param
 * @private
 * @property
 * @protected
 * @public
 * @readonly
 * @requires
 * @returns
 * @see
 * @since
 * @static
 * @summary
 * @this
 * @throws
 * @todo
 * @tutorial
 * @type
 * @typedef
 * @variation
 * @version
 * @yields
 */
function quux (foo) {}

/** 
 * @modifies
 * @abstract
 * @access
 * @alias
 * @async
 * @augments
 * @author
 * @borrows
 * @callback
 * @class
 * @classdesc
 * @constant
 * @constructs
 * @copyright
 * @default
 * @deprecated
 * @description
 * @enum
 * @event
 * @example
 * @exports
 * @external
 * @file
 * @fires
 * @function
 * @generator
 * @global
 * @hideconstructor
 * @ignore
 * @implements
 * @inheritdoc
 * @inheritDoc
 * @inner
 * @instance
 * @interface
 * @kind
 * @lends
 * @license
 * @listens
 * @member
 * @memberof
 * @memberof!
 * @mixes
 * @mixin
 * @module
 * @name
 * @namespace
 * @override
 * @package
 * @param
 * @private
 * @property
 * @protected
 * @public
 * @readonly
 * @requires
 * @returns
 * @see
 * @since
 * @static
 * @summary
 * @this
 * @throws
 * @todo
 * @tutorial
 * @type
 * @typedef
 * @variation
 * @version
 * @yields
 * @template
 */
function quux (foo) {}
// Settings: {"jsdoc":{"mode":"typescript"}}

/** 
 * @externs
 */
function quux (foo) {}
// Settings: {"jsdoc":{"mode":"closure"}}

/**
 *
 */
function quux (foo) {

}

/**
 * @todo
 */
function quux () {

}

/**
 * @extends Foo
 */
function quux () {

}
// Settings: {"jsdoc":{"tagNamePreference":{"augments":{"message":"@extends is to be used over @augments.","replacement":"extends"}}}}

/**
 * (Set tag name preference to itself to get aliases to
 *   work along with main tag name.)
 * @augments Bar
 * @extends Foo
 */
function quux () {

}
// Settings: {"jsdoc":{"tagNamePreference":{"extends":"extends"}}}

/**
 * Registers the `target` class as a transient dependency; each time the dependency is resolved a new instance will be created.
 *
 * @param target - The class / constructor function to register as transient.
 *
 * @example ```ts
@transient()
class Foo { }
```
 * @param Time for a new tag
 */
export function transient<T>(target?: T): T {
  // ...
}
````


<a name="eslint-plugin-jsdoc-rules-check-types"></a>
### <code>check-types</code>

Reports invalid types.

By default, ensures that the casing of native types is the same as in this list:

```
undefined
null
boolean
number
bigint
string
symbol
object
Array
Function
Date
RegExp
```

<a name="eslint-plugin-jsdoc-rules-check-types-options-6"></a>
#### Options

`check-types` allows one option:

- An option object:
  - with the key `noDefaults` to insist that only the supplied option type
    map is to be used, and that the default preferences (such as "string"
    over "String") will not be enforced. The option's default is `false`.
  - with the key `exemptTagContexts` which will avoid reporting when a
    bad type is found on a specified tag. Set to an array of objects with
    a key `tag` set to the tag to exempt, and a `types` key which can
    either be `true` to indicate that any types on that tag will be allowed,
    or to an array of strings which will only allow specific bad types.
    If an array of strings is given, these must match the type exactly,
    e.g., if you only allow `"object"`, it will not allow
    `"object<string, string>"`. Note that this is different from the
    behavior of `settings.jsdoc.preferredTypes`. This option is useful
    for normally restricting generic types like `object` with
    `preferredTypes`, but allowing `typedef` to indicate that its base
    type is `object`.
  - with the key `unifyParentAndChildTypeChecks` which will treat
    `settings.jsdoc.preferredTypes` keys such as `SomeType` as matching
    not only child types such as an unadorned `SomeType` but also
    `SomeType<aChildType>`, `SomeType.<aChildType>`, or if `SomeType` is
    `Array` (or `[]`), it will match `aChildType[]`. If this is `false` or
    unset, the former format will only apply to types which are not parent
    types/unions whereas the latter formats will only apply for parent
    types/unions. The special types `[]`, `.<>` (or `.`), and `<>`
    act only as parent types (and will not match a bare child type such as
    `Array` even when unified, though, as mentioned, `Array` will match
    say `string[]` or `Array.<string>` when unified). The special type
    `*` is only a child type. Note that there is no detection of parent
    and child type together, e.g., you cannot specify preferences for
    `string[]` specifically as distinct from say `number[]`, but you can
    target both with `[]` or the child types `number` or `string`.

See also the documentation on `settings.jsdoc.preferredTypes` which impacts
the behavior of `check-types`.

<a name="eslint-plugin-jsdoc-rules-check-types-why-not-capital-case-everything"></a>
#### Why not capital case everything?

Why are `boolean`, `number` and `string` exempt from starting with a capital letter? Let's take `string` as an example. In Javascript, everything is an object. The string Object has prototypes for string functions such as `.toUpperCase()`.

Fortunately we don't have to write `new String()` everywhere in our code. Javascript will automatically wrap string primitives into string Objects when we're applying a string function to a string primitive. This way the memory footprint is a tiny little bit smaller, and the [GC](https://en.wikipedia.org/wiki/Garbage_collection_(computer_science)) has less work to do.

So in a sense, there two types of strings in Javascript; `{string}` literals, also called primitives and `{String}` Objects. We use the primitives because it's easier to write and uses less memory. `{String}` and `{string}` are technically both valid, but they are not the same.

```js
new String('lard') // String {0: "l", 1: "a", 2: "r", 3: "d", length: 4}
'lard' // "lard"
new String('lard') === 'lard' // false
```

To make things more confusing, there are also object literals and object Objects. But object literals are still static Objects and object Objects are instantiated Objects. So an object primitive is still an object Object.

However, `Object.create(null)` objects are not `instanceof Object`, however, so
in the case of this Object we lower-case to indicate possible support for
these objects.

Basically, for primitives, we want to define the type as a primitive, because that's what we use in 99.9% of cases. For everything else, we use the type rather than the primitive. Otherwise it would all just be `{object}`.

In short: It's not about consistency, rather about the 99.9% use case. (And some
functions might not even support the objects if they are checking for identity.)

type name | `typeof` | check-types | testcase
--|--|--|--
**Array** | object | **Array** | `([]) instanceof Array` -> `true`
**Function** | function | **function** | `(function f () {}) instanceof Function` -> `true`
**Date** | object | **Date** | `(new Date()) instanceof Date` -> `true`
**RegExp** | object | **RegExp** | `(new RegExp(/.+/)) instanceof RegExp` -> `true`
Object | **object** | **object** | `({}) instanceof Object` -> `true` but `Object.create(null) instanceof Object` -> `false`
Boolean | **boolean** | **boolean** | `(true) instanceof Boolean` -> **`false`**
Number | **number** | **number** | `(41) instanceof Number` -> **`false`**
String | **string** | **string** | `("test") instanceof String` -> **`false`**

|||
|---|---|
|Context|everywhere|
|Tags|`augments`, `class`, `constant`, `enum`, `implements`, `member`, `module`, `namespace`, `param`, `property`, `returns`, `throws`, `type`, `typedef`, `yields`|
|Aliases|`constructor`, `const`, `extends`, `var`, `arg`, `argument`, `prop`, `return`, `exception`, `yield`|
|Closure-only|`package`, `private`, `protected`, `public`, `static`|
|Options|`noDefaults`, `exemptTagContexts`, `unifyParentAndChildTypeChecks`|
|Settings|`preferredTypes`, `mode`|

The following patterns are considered problems:

````js
/**
 * @param {abc} foo
 */
function quux (foo) {

}
// Settings: {"jsdoc":{"preferredTypes":{"abc":100}}}
// Message: Invalid `settings.jsdoc.preferredTypes`. Values must be falsy, a string, or an object.

/**
 * @param {Number} foo
 */
function quux (foo) {

}
// Message: Invalid JSDoc @param "foo" type "Number"; prefer: "number".

/**
 * @arg {Number} foo
 */
function quux (foo) {

}
// Message: Invalid JSDoc @arg "foo" type "Number"; prefer: "number".

/**
 * @returns {Number} foo
 * @throws {Number} foo
 */
function quux () {

}
// Message: Invalid JSDoc @returns type "Number"; prefer: "number".

/**
 * @param {(Number|string|Boolean)=} foo
 */
function quux (foo, bar, baz) {

}
// Message: Invalid JSDoc @param "foo" type "Number"; prefer: "number".

/**
 * @param {Array.<Number|String>} foo
 */
function quux (foo, bar, baz) {

}
// Message: Invalid JSDoc @param "foo" type "Number"; prefer: "number".

/**
 * @param {(Number|String)[]} foo
 */
function quux (foo, bar, baz) {

}
// Message: Invalid JSDoc @param "foo" type "Number"; prefer: "number".

/**
 * @param {abc} foo
 */
function qux(foo) {
}
// Settings: {"jsdoc":{"preferredTypes":{"abc":"Abc","string":"Str"}}}
// Message: Invalid JSDoc @param "foo" type "abc"; prefer: "Abc".

/**
 * @param {abc} foo
 */
function qux(foo) {
}
// Settings: {"jsdoc":{"preferredTypes":{"abc":{"replacement":"Abc"},"string":"Str"}}}
// Message: Invalid JSDoc @param "foo" type "abc"; prefer: "Abc".

/**
 * @param {abc} foo
 */
function qux(foo) {
}
// Settings: {"jsdoc":{"preferredTypes":{"abc":{"message":"Messed up JSDoc @{{tagName}}{{tagValue}} type \"abc\"; prefer: \"Abc\".","replacement":"Abc"},"string":"Str"}}}
// Message: Messed up JSDoc @param "foo" type "abc"; prefer: "Abc".

/**
 * @param {abc} foo
 * @param {cde} bar
 * @param {object} baz
 */
function qux(foo, bar, baz) {
}
// Settings: {"jsdoc":{"preferredTypes":{"abc":{"message":"Messed up JSDoc @{{tagName}}{{tagValue}} type \"abc\"; prefer: \"Abc\".","replacement":"Abc"},"cde":{"message":"More messed up JSDoc @{{tagName}}{{tagValue}} type \"cde\"; prefer: \"Cde\".","replacement":"Cde"},"object":"Object"}}}
// Message: Messed up JSDoc @param "foo" type "abc"; prefer: "Abc".

/**
 * @param {abc} foo
 */
function qux(foo) {
}
// Settings: {"jsdoc":{"preferredTypes":{"abc":{"message":"Messed up JSDoc @{{tagName}}{{tagValue}} type \"abc\".","replacement":false},"string":"Str"}}}
// Message: Messed up JSDoc @param "foo" type "abc".

/**
 * @param {abc} foo
 */
function qux(foo) {
}
// Settings: {"jsdoc":{"preferredTypes":{"abc":{"message":"Messed up JSDoc @{{tagName}}{{tagValue}} type \"abc\"."},"string":"Str"}}}
// Message: Messed up JSDoc @param "foo" type "abc".

/**
 * @param {abc} foo
 * @param {Number} bar
 */
function qux(foo, bar) {
}
// Settings: {"jsdoc":{"preferredTypes":{"abc":"Abc","string":"Str"}}}
// Options: [{"noDefaults":true}]
// Message: Invalid JSDoc @param "foo" type "abc"; prefer: "Abc".

/**
 * @param {abc} foo
 * @param {Number} bar
 */
function qux(foo, bar) {
}
// Settings: {"jsdoc":{"preferredTypes":{"abc":"Abc","string":"Str"}}}
// Message: Invalid JSDoc @param "foo" type "abc"; prefer: "Abc".

/**
 * @param {abc} foo
 */
function qux(foo) {
}
// Settings: {"jsdoc":{"preferredTypes":{"abc":false,"string":"Str"}}}
// Message: Invalid JSDoc @param "foo" type "abc".

/**
 * @param {abc} foo
 */
function qux(foo) {
}
// Settings: {"jsdoc":{"preferredTypes":{"abc":false}}}
// Message: Invalid JSDoc @param "foo" type "abc".

/**
 * @param {*} baz
 */
function qux(baz) {
}
// Settings: {"jsdoc":{"preferredTypes":{"*":false,"abc":"Abc","string":"Str"}}}
// Message: Invalid JSDoc @param "baz" type "*".

/**
 * @param {*} baz
 */
function qux(baz) {
}
// Settings: {"jsdoc":{"preferredTypes":{"*":"aaa","abc":"Abc","string":"Str"}}}
// Message: Invalid JSDoc @param "baz" type "*"; prefer: "aaa".

/**
 * @param {abc} foo
 * @param {Number} bar
 */
function qux(foo, bar) {
}
// Settings: {"jsdoc":{"preferredTypes":{"abc":"Abc","string":"Str"}}}
// Message: Invalid JSDoc @param "foo" type "abc"; prefer: "Abc".

/**
 * @param {Array} foo
 */
function quux (foo) {

}
// Settings: {"jsdoc":{"preferredTypes":{"Array":"GenericArray"}}}
// Message: Invalid JSDoc @param "foo" type "Array"; prefer: "GenericArray".

/**
 * @param {Array} foo
 */
function quux (foo) {

}
// Settings: {"jsdoc":{"preferredTypes":{"Array":"GenericArray","Array.<>":"GenericArray"}}}
// Message: Invalid JSDoc @param "foo" type "Array"; prefer: "GenericArray".

/**
 * @param {Array.<string>} foo
 */
function quux (foo) {

}
// Settings: {"jsdoc":{"preferredTypes":{"Array.<>":"GenericArray"}}}
// Message: Invalid JSDoc @param "foo" type "Array"; prefer: "GenericArray".

/**
 * @param {Array<string>} foo
 */
function quux (foo) {

}
// Settings: {"jsdoc":{"preferredTypes":{"Array<>":"GenericArray"}}}
// Message: Invalid JSDoc @param "foo" type "Array"; prefer: "GenericArray".

/**
 * @param {string[]} foo
 */
function quux (foo) {

}
// Settings: {"jsdoc":{"preferredTypes":{"[]":"SpecialTypeArray"}}}
// Message: Invalid JSDoc @param "foo" type "[]"; prefer: "SpecialTypeArray".

/**
 * @param {string[]} foo
 */
function quux (foo) {

}
// Settings: {"jsdoc":{"preferredTypes":{"[]":"SpecialTypeArray"}}}
// Options: [{"unifyParentAndChildTypeChecks":true}]
// Message: Invalid JSDoc @param "foo" type "[]"; prefer: "SpecialTypeArray".

/**
 * @param {string[]} foo
 */
function quux (foo) {

}
// Settings: {"jsdoc":{"preferredTypes":{"Array":"SpecialTypeArray"}}}
// Options: [{"unifyParentAndChildTypeChecks":true}]
// Message: Invalid JSDoc @param "foo" type "Array"; prefer: "SpecialTypeArray".

/**
 * @param {object} foo
 */
function quux (foo) {

}
// Settings: {"jsdoc":{"preferredTypes":{"object":"GenericObject"}}}
// Message: Invalid JSDoc @param "foo" type "object"; prefer: "GenericObject".

/**
 * @param {object} foo
 */
function quux (foo) {

}
// Settings: {"jsdoc":{"preferredTypes":{"object":"GenericObject","object.<>":"GenericObject"}}}
// Message: Invalid JSDoc @param "foo" type "object"; prefer: "GenericObject".

/**
 * @param {object} foo
 */
function quux (foo) {

}
// Settings: {"jsdoc":{"preferredTypes":{"object":"GenericObject","object<>":"GenericObject"}}}
// Message: Invalid JSDoc @param "foo" type "object"; prefer: "GenericObject".

/**
 * @param {object.<string>} foo
 */
function quux (foo) {

}
// Settings: {"jsdoc":{"preferredTypes":{"object.<>":"GenericObject"}}}
// Message: Invalid JSDoc @param "foo" type "object"; prefer: "GenericObject".

/**
 * @param {object<string>} foo
 */
function quux (foo) {

}
// Settings: {"jsdoc":{"preferredTypes":{"object<>":"GenericObject"}}}
// Message: Invalid JSDoc @param "foo" type "object"; prefer: "GenericObject".

/**
 * @param {object.<string, number>} foo
 */
function quux (foo) {

}
// Settings: {"jsdoc":{"preferredTypes":{"object.<>":"GenericObject"}}}
// Message: Invalid JSDoc @param "foo" type "object"; prefer: "GenericObject".

/**
 * @param {object<string, number>} foo
 */
function quux (foo) {

}
// Settings: {"jsdoc":{"preferredTypes":{"object<>":"GenericObject"}}}
// Message: Invalid JSDoc @param "foo" type "object"; prefer: "GenericObject".

/**
 * @param {object.<string>} foo
 */
function quux (foo) {

}
// Settings: {"jsdoc":{"preferredTypes":{"object":"GenericObject"}}}
// Options: [{"unifyParentAndChildTypeChecks":true}]
// Message: Invalid JSDoc @param "foo" type "object"; prefer: "GenericObject".

/**
 * @param {object<string>} foo
 */
function quux (foo) {

}
// Settings: {"jsdoc":{"preferredTypes":{"object":"GenericObject"}}}
// Options: [{"unifyParentAndChildTypeChecks":true}]
// Message: Invalid JSDoc @param "foo" type "object"; prefer: "GenericObject".

/**
 * @param {object} foo
 */
function quux (foo) {

}
// Settings: {"jsdoc":{"preferredTypes":{"object":"GenericObject"}}}
// Options: [{"unifyParentAndChildTypeChecks":true}]
// Message: Invalid JSDoc @param "foo" type "object"; prefer: "GenericObject".

/**
 * @param {object} foo
 */
function quux (foo) {

}
// Settings: {"jsdoc":{"preferredTypes":{"object":false}}}
// Options: [{"unifyParentAndChildTypeChecks":true}]
// Message: Invalid JSDoc @param "foo" type "object".

/**
 * @param {object} foo
 */
function quux (foo) {

}
// Settings: {"jsdoc":{"preferredTypes":{"object":false}}}
// Message: Invalid JSDoc @param "foo" type "object".

/**
 * @param {object.<string, number>} foo
 */
function quux (foo) {

}
// Settings: {"jsdoc":{"preferredTypes":{"object":"GenericObject"}}}
// Options: [{"unifyParentAndChildTypeChecks":true}]
// Message: Invalid JSDoc @param "foo" type "object"; prefer: "GenericObject".

/**
 * @param {object<string, number>} foo
 */
function quux (foo) {

}
// Settings: {"jsdoc":{"preferredTypes":{"object":"GenericObject"}}}
// Options: [{"unifyParentAndChildTypeChecks":true}]
// Message: Invalid JSDoc @param "foo" type "object"; prefer: "GenericObject".

/**
 *
 * @param {string[][]} foo
 */
function quux (foo) {

}
// Settings: {"jsdoc":{"preferredTypes":{"[]":"Array."}}}
// Message: Invalid JSDoc @param "foo" type "[]"; prefer: "Array.".

/**
 *
 * @param {string[][]} foo
 */
function quux (foo) {

}
// Settings: {"jsdoc":{"preferredTypes":{"[]":"Array.<>"}}}
// Message: Invalid JSDoc @param "foo" type "[]"; prefer: "Array.<>".

/**
 *
 * @param {string[][]} foo
 */
function quux (foo) {

}
// Settings: {"jsdoc":{"preferredTypes":{"[]":"Array<>"}}}
// Message: Invalid JSDoc @param "foo" type "[]"; prefer: "Array<>".

/**
 *
 * @param {object.<string, object.<string, string>>} foo
 */
function quux (foo) {

}
// Settings: {"jsdoc":{"preferredTypes":{"object.":"Object"}}}
// Message: Invalid JSDoc @param "foo" type "object"; prefer: "Object".

/**
 *
 * @param {object.<string, object.<string, string>>} foo
 */
function quux (foo) {

}
// Settings: {"jsdoc":{"preferredTypes":{"object.":"Object<>"}}}
// Message: Invalid JSDoc @param "foo" type "object"; prefer: "Object<>".

/**
 *
 * @param {object<string, object<string, string>>} foo
 */
function quux (foo) {

}
// Settings: {"jsdoc":{"preferredTypes":{"object<>":"Object."}}}
// Message: Invalid JSDoc @param "foo" type "object"; prefer: "Object.".

/**
 *
 * @param {Array.<Array.<string>>} foo
 */
function quux (foo) {

}
// Settings: {"jsdoc":{"preferredTypes":{"Array.":"[]"}}}
// Message: Invalid JSDoc @param "foo" type "Array"; prefer: "[]".

/**
 *
 * @param {Array.<Array.<string>>} foo
 */
function quux (foo) {

}
// Settings: {"jsdoc":{"preferredTypes":{"Array.":"Array<>"}}}
// Message: Invalid JSDoc @param "foo" type "Array"; prefer: "Array<>".

/**
 *
 * @param {Array.<Array.<string>>} foo
 */
function quux (foo) {

}
// Settings: {"jsdoc":{"preferredTypes":{"Array.":"<>"}}}
// Message: Invalid JSDoc @param "foo" type "Array"; prefer: "<>".

/**
 *
 * @param {Array.<MyArray.<string>>} foo
 */
function quux (foo) {

}
// Settings: {"jsdoc":{"preferredTypes":{"Array.":"<>"}}}
// Message: Invalid JSDoc @param "foo" type "Array"; prefer: "<>".

/**
 *
 * @param {Array.<MyArray.<string>>} foo
 */
function quux (foo) {

}
// Settings: {"jsdoc":{"preferredTypes":{"MyArray.":"<>"}}}
// Message: Invalid JSDoc @param "foo" type "MyArray"; prefer: "<>".

/**
 *
 * @param {Array<Array<string>>} foo
 */
function quux (foo) {

}
// Settings: {"jsdoc":{"preferredTypes":{"<>":"Array."}}}
// Message: Invalid JSDoc @param "foo" type "Array"; prefer: "Array.".

/**
 *
 * @param {Array<Array<string>>} foo
 */
function quux (foo) {

}
// Settings: {"jsdoc":{"preferredTypes":{"Array":"Array."}}}
// Options: [{"unifyParentAndChildTypeChecks":true}]
// Message: Invalid JSDoc @param "foo" type "Array"; prefer: "Array.".

/**
 *
 * @param {Array<Array<string>>} foo
 */
function quux (foo) {

}
// Settings: {"jsdoc":{"preferredTypes":{"<>":"[]"}}}
// Message: Invalid JSDoc @param "foo" type "Array"; prefer: "[]".

/** @typedef {String} foo */
// Message: Invalid JSDoc @typedef "foo" type "String"; prefer: "string".

/**
 * @this {array}
 */
function quux () {}
// Settings: {"jsdoc":{"mode":"closure"}}
// Message: Invalid JSDoc @this type "array"; prefer: "Array".

/**
 * @export {array}
 */
function quux () {}
// Settings: {"jsdoc":{"mode":"closure"}}
// Message: Invalid JSDoc @export type "array"; prefer: "Array".

/**
 * @typedef {object} foo
 * @property {object} bar
 */
// Settings: {"jsdoc":{"preferredTypes":{"object":"Object"}}}
// Options: [{"exemptTagContexts":[{"tag":"typedef","types":true}]}]
// Message: Invalid JSDoc @property "bar" type "object"; prefer: "Object".

/** @typedef {object} foo */
// Settings: {"jsdoc":{"preferredTypes":{"object":"Object"}}}
// Options: [{"exemptTagContexts":[{"tag":"typedef","types":["array"]}]}]
// Message: Invalid JSDoc @typedef "foo" type "object"; prefer: "Object".

/**
 * @typedef {object} foo
 * @property {object} bar
 */
// Settings: {"jsdoc":{"preferredTypes":{"object":"Object"}}}
// Options: [{"exemptTagContexts":[{"tag":"typedef","types":["object"]}]}]
// Message: Invalid JSDoc @property "bar" type "object"; prefer: "Object".

/** @typedef {object<string, string>} foo */
// Settings: {"jsdoc":{"preferredTypes":{"object<>":"Object<>"}}}
// Options: [{"exemptTagContexts":[{"tag":"typedef","types":["object"]}]}]
// Message: Invalid JSDoc @typedef "foo" type "object"; prefer: "Object<>".
````

The following patterns are not considered problems:

````js
/**
 * @param {number} foo
 * @param {Bar} bar
 * @param {*} baz
 */
function quux (foo, bar, baz) {

}

/**
 * @arg {number} foo
 * @arg {Bar} bar
 * @arg {*} baz
 */
function quux (foo, bar, baz) {

}

/**
 * @param {(number|string|boolean)=} foo
 */
function quux (foo, bar, baz) {

}

/**
 * @param {typeof bar} foo
 */
function qux(foo) {
}

/**
 * @param {import('./foo').bar.baz} foo
 */
function qux(foo) {
}

/**
 * @param {(x: number, y: string) => string} foo
 */
function qux(foo) {
}

/**
 * @param {() => string} foo
 */
function qux(foo) {
}

/**
 * @returns {Number} foo
 * @throws {Number} foo
 */
function quux () {

}
// Options: [{"noDefaults":true}]

/**
 * @param {Object} foo
 */
function quux (foo) {

}
// Settings: {"jsdoc":{"preferredTypes":{"object":"Object"}}}

/**
 * @param {Array} foo
 */
function quux (foo) {

}

/**
 * @param {Array.<string>} foo
 */
function quux (foo) {

}
// Settings: {"jsdoc":{"preferredTypes":{"Array":"GenericArray"}}}

/**
 * @param {Array<string>} foo
 */
function quux (foo) {

}
// Settings: {"jsdoc":{"preferredTypes":{"Array":"GenericArray"}}}

/**
 * @param {string[]} foo
 */
function quux (foo) {

}
// Settings: {"jsdoc":{"preferredTypes":{"Array":"SpecialTypeArray","Array.<>":"SpecialTypeArray","Array<>":"SpecialTypeArray"}}}

/**
 * @param {string[]} foo
 */
function quux (foo) {

}
// Settings: {"jsdoc":{"preferredTypes":{"Array.<>":"SpecialTypeArray","Array<>":"SpecialTypeArray"}}}
// Options: [{"unifyParentAndChildTypeChecks":true}]

/**
 * @param {Array} foo
 */
function quux (foo) {

}
// Settings: {"jsdoc":{"preferredTypes":{"[]":"SpecialTypeArray"}}}

/**
 * @param {Array} foo
 */
function quux (foo) {

}
// Settings: {"jsdoc":{"preferredTypes":{"[]":"SpecialTypeArray"}}}
// Options: [{"unifyParentAndChildTypeChecks":true}]

/**
 * @param {Array} foo
 */
function quux (foo) {

}
// Settings: {"jsdoc":{"preferredTypes":{"Array.<>":"GenericArray"}}}

/**
 * @param {Array} foo
 */
function quux (foo) {

}
// Settings: {"jsdoc":{"preferredTypes":{"Array<>":"GenericArray"}}}

/**
 * @param {object} foo
 */
function quux (foo) {

}

/**
 * @param {object.<string>} foo
 */
function quux (foo) {

}
// Settings: {"jsdoc":{"preferredTypes":{"object":"GenericObject"}}}

/**
 * @param {object<string>} foo
 */
function quux (foo) {

}
// Settings: {"jsdoc":{"preferredTypes":{"object":"GenericObject"}}}

/**
 * @param {object.<string, number>} foo
 */
function quux (foo) {

}
// Settings: {"jsdoc":{"preferredTypes":{"object":"GenericObject"}}}

/**
 * @param {object<string, number>} foo
 */
function quux (foo) {

}
// Settings: {"jsdoc":{"preferredTypes":{"object":"GenericObject"}}}

/**
 * @param {object} foo
 */
function quux (foo) {

}
// Settings: {"jsdoc":{"preferredTypes":{"object.<>":"GenericObject"}}}

/**
 * @param {object} foo
 */
function quux (foo) {

}
// Settings: {"jsdoc":{"preferredTypes":{"object<>":"GenericObject"}}}

/**
 * @param {Number<} Ignore the error as not a validating rule
 */
function quux (foo) {

}

/** @param {function(...)} callback The function to invoke. */
var subscribe = function(callback) {};

/**
 * @this {Array}
 */
function quux () {}
// Settings: {"jsdoc":{"mode":"closure"}}

/**
 * @export {Array}
 */
function quux () {}
// Settings: {"jsdoc":{"mode":"closure"}}

/** @type {new() => EntityBase} */

/** @typedef {object} foo */
// Settings: {"jsdoc":{"preferredTypes":{"object":"Object"}}}
// Options: [{"exemptTagContexts":[{"tag":"typedef","types":true}]}]

/** @typedef {object<string, string>} foo */
// Settings: {"jsdoc":{"preferredTypes":{"object":"Object"}}}

/** @typedef {object<string, string>} foo */
// Settings: {"jsdoc":{"preferredTypes":{"object<>":"Object<>"}}}
// Options: [{"exemptTagContexts":[{"tag":"typedef","types":["object<string, string>"]}]}]
````


<a name="eslint-plugin-jsdoc-rules-check-values"></a>
### <code>check-values</code>

This rule checks the values for a handful of tags:

1. `@version` - Checks that there is a present and valid
    [semver](https://semver.org/) version value.
2. `@since` - As with `@version`
3. `@license` - Checks that there is a present and valid SPDX identifier
    or is present within an `allowedLicenses` option.
4. `@author` - Checks there is a value present, and if the option
    `allowedAuthors` is present, ensure that the author value is one
    of these array items.

<a name="eslint-plugin-jsdoc-rules-check-values-options-7"></a>
#### Options

<a name="eslint-plugin-jsdoc-rules-check-values-options-7-allowedauthors"></a>
##### <code>allowedAuthors</code>

An array of allowable author values. If absent, only non-whitespace will
be checked for.

<a name="eslint-plugin-jsdoc-rules-check-values-options-7-allowedlicenses"></a>
##### <code>allowedLicenses</code>

An array of allowable license values or `true` to allow any license text.
If present as an array, will be used in place of SPDX identifiers.

<a name="eslint-plugin-jsdoc-rules-check-values-options-7-licensepattern"></a>
##### <code>licensePattern</code>

A string to be converted into a `RegExp` (with `u` flag) and whose first
parenthetical grouping, if present, will match the portion of the license
description to check (if no grouping is present, then the whole portion
matched will be used). Defaults to `([^\n]*)`, i.e., the SPDX expression
is expected before any line breaks.

|||
|---|---|
|Context|everywhere|
|Tags|`@version`, `@since`, `@license`, `@author`|
|Options|`allowedAuthors`, `allowedLicenses`, `licensePattern`|
|Settings|`tagNamePreference`|

The following patterns are considered problems:

````js
/**
 * @version
 */
function quux (foo) {

}
// Message: Missing JSDoc @version.

/**
 * @version 3.1
 */
function quux (foo) {

}
// Message: Invalid JSDoc @version: "3.1".

/**
 * @since
 */
function quux (foo) {

}
// Message: Missing JSDoc @since.

/**
 * @since 3.1
 */
function quux (foo) {

}
// Message: Invalid JSDoc @since: "3.1".

/**
 * @license
 */
function quux (foo) {

}
// Message: Missing JSDoc @license.

/**
 * @license FOO
 */
function quux (foo) {

}
// Message: Invalid JSDoc @license: "FOO"; expected SPDX expression: https://spdx.org/licenses/.

/**
 * @license FOO
 */
function quux (foo) {

}
// Options: [{"allowedLicenses":["BAR","BAX"]}]
// Message: Invalid JSDoc @license: "FOO"; expected one of BAR, BAX.

/**
 * @license MIT-7
 * Some extra text...
 */
function quux (foo) {

}
// Message: Invalid JSDoc @license: "MIT-7"; expected SPDX expression: https://spdx.org/licenses/.

/**
 * @license (MIT OR GPL-2.5)
 */
function quux (foo) {

}
// Message: Invalid JSDoc @license: "(MIT OR GPL-2.5)"; expected SPDX expression: https://spdx.org/licenses/.

/**
 * @license MIT
 * Some extra text
 */
function quux (foo) {

}
// Options: [{"licensePattern":"[\\s\\S]*"}]
// Message: Invalid JSDoc @license: "MIT
Some extra text"; expected SPDX expression: https://spdx.org/licenses/.

/**
 * @author
 */
function quux (foo) {

}
// Message: Missing JSDoc @author.

/**
 * @author Brett Zamir
 */
function quux (foo) {

}
// Options: [{"allowedAuthors":["Gajus Kuizinas","golopot"]}]
// Message: Invalid JSDoc @author: "Brett Zamir"; expected one of Gajus Kuizinas, golopot.
````

The following patterns are not considered problems:

````js
/**
 * @version 3.4.1
 */
function quux (foo) {

}

/**
 * @version      3.4.1
 */
function quux (foo) {

}

/**
 * @since 3.4.1
 */
function quux (foo) {

}

/**
 * @since      3.4.1
 */
function quux (foo) {

}

/**
 * @license MIT
 */
function quux (foo) {

}

/**
 * @license MIT
 * Some extra text...
 */
function quux (foo) {

}

/**
 * @license (MIT OR GPL-2.0)
 */
function quux (foo) {

}

/**
 * @license FOO
 */
function quux (foo) {

}
// Options: [{"allowedLicenses":["FOO","BAR","BAX"]}]

/**
 * @license FOO
 */
function quux (foo) {

}
// Options: [{"allowedLicenses":true}]

/**
 * @license MIT
 * Some extra text
 */
function quux (foo) {

}
// Options: [{"licensePattern":"[^\n]*"}]

/**
 * @author Gajus Kuizinas
 */
function quux (foo) {

}

/**
 * @author Brett Zamir
 */
function quux (foo) {

}
// Options: [{"allowedAuthors":["Gajus Kuizinas","golopot","Brett Zamir"]}]
````


<a name="eslint-plugin-jsdoc-rules-empty-tags"></a>
### <code>empty-tags</code>

Expects the following tags to be empty of any content:

- `@abstract`
- `@async`
- `@generator`
- `@global`
- `@hideconstructor`
- `@ignore`
- `@inheritdoc`
- `@inner`
- `@instance`
- `@override`
- `@readonly`

The following will also be expected to be empty unless `settings.jsdoc.mode`
is set to "closure" (which allows types).

- `@package`
- `@private`
- `@protected`
- `@public`
- `@static`

Note that `@private` will still be checked for content by this rule even with
`settings.jsdoc.ignorePrivate` set to `true` (a setting which normally
causes rules not to take effect).

<a name="eslint-plugin-jsdoc-rules-empty-tags-options-8"></a>
#### Options

<a name="eslint-plugin-jsdoc-rules-empty-tags-options-8-tags"></a>
##### <code>tags</code>

If you want additional tags to be checked for their descriptions, you may
add them within this option.

```js
{
  'jsdoc/empty-tags': ['error', {tags: ['event']}]
}
```

|||
|---|---|
|Context|everywhere|
|Tags| and others added by `tags`|
|Aliases||
|Options|`tags`|
The following patterns are considered problems:

````js
/**
 * @abstract extra text
 */
function quux () {

}
// Message: @abstract should be empty.

/**
 * @abstract extra text
 * @inheritdoc
 * @async out of place
 */
function quux () {

}
// Message: @abstract should be empty.

/**
 * @event anEvent
 */
function quux () {

}
// Options: [{"tags":["event"]}]
// Message: @event should be empty.

/**
 * @private {someType}
 */
function quux () {

}
// Message: @private should be empty.

/**
 * @private {someType}
 */
function quux () {

}
// Settings: {"jsdoc":{"ignorePrivate":true}}
// Message: @private should be empty.
````

The following patterns are not considered problems:

````js
/**
 * @abstract
 */
function quux () {

}

/**
 *
 */
function quux () {

}

/**
 * @param aName
 */
function quux () {

}

/**
 * @abstract
 * @inheritdoc
 * @async
 */
function quux () {

}

/**
 * @private {someType}
 */
function quux () {

}
// Settings: {"jsdoc":{"mode":"closure"}}

/**
 * @private
 */
function quux () {

}
````


<a name="eslint-plugin-jsdoc-rules-implements-on-classes"></a>
### <code>implements-on-classes</code>

Reports an issue with any non-constructor function using `@implements`.

Constructor functions, whether marked with `@class`, `@constructs`, or being
an ES6 class constructor, will not be flagged.

To indicate that a function follows another function's signature, one might
instead use `@type` to indicate the `@function` or `@callback` to which the
funciton is adhering.

<a name="eslint-plugin-jsdoc-rules-implements-on-classes-options-9"></a>
#### Options

<a name="eslint-plugin-jsdoc-rules-implements-on-classes-options-9-contexts"></a>
##### <code>contexts</code>

Set this to an array of strings representing the AST context
where you wish the rule to be applied.
Overrides the default contexts (see below). Set to `"any"` if you want
the rule to apply to any jsdoc block throughout your files (as is necessary
for finding function blocks not attached to a function declaration or
expression, i.e., `@callback` or `@function` (or its aliases `@func` or
`@method`) (including those associated with an `@interface`).

|||
|---|---|
|Context|`ArrowFunctionExpression`, `FunctionDeclaration`, `FunctionExpression`; others when `contexts` option enabled|
|Tags|`implements` (prevented)|
|Options|`contexts`|

The following patterns are considered problems:

````js
/**
 * @implements {SomeClass}
 */
function quux () {

}
// Message: @implements used on a non-constructor function

/**
 * @implements {SomeClass}
 */
function quux () {

}
// Options: [{"contexts":["any"]}]
// Message: @implements used on a non-constructor function

/**
 * @function
 * @implements {SomeClass}
 */
function quux () {

}
// Options: [{"contexts":["any"]}]
// Message: @implements used on a non-constructor function

/**
 * @callback
 * @implements {SomeClass}
 */
// Options: [{"contexts":["any"]}]
// Message: @implements used on a non-constructor function

/**
 * @implements {SomeClass}
 */
function quux () {

}
// Settings: {"jsdoc":{"tagNamePreference":{"implements":false}}}
// Message: Unexpected tag `@implements`
````

The following patterns are not considered problems:

````js
/**
 * @implements {SomeClass}
 * @class
 */
function quux () {

}

/**
 * @implements {SomeClass}
 * @class
 */
function quux () {

}
// Options: [{"contexts":["any"]}]

/**
 * @implements {SomeClass}
 */
// Options: [{"contexts":["any"]}]

/**
 * @implements {SomeClass}
 * @constructor
 */
function quux () {

}

/**
 *
 */
class quux {
  /**
   * @implements {SomeClass}
   */
  constructor () {

  }
}

/**
 *
 */
const quux = class {
  /**
   * @implements {SomeClass}
   */
  constructor () {

  }
}

/**
 *
 */
function quux () {

}

/**
 *
 */
function quux () {

}
// Settings: {"jsdoc":{"tagNamePreference":{"implements":false}}}

/**
 * @function
 * @implements {SomeClass}
 */

/**
 * @callback
 * @implements {SomeClass}
 */
````


<a name="eslint-plugin-jsdoc-rules-match-description"></a>
### <code>match-description</code>

Enforces a regular expression pattern on descriptions.

The default is this basic expression to match English sentences (Support
for Unicode upper case may be added in a future version when it can be handled
by our supported Node versions):

``^([A-Z]|[`\\d_])[\\s\\S]*[.?!`]$``

Applies to the jsdoc block description and `@description` (or `@desc`)
by default but the `tags` option (see below) may be used to match other tags.

<a name="eslint-plugin-jsdoc-rules-match-description-options-10"></a>
#### Options

<a name="eslint-plugin-jsdoc-rules-match-description-options-10-matchdescription"></a>
##### <code>matchDescription</code>

You can supply your own expression to override the default, passing a
`matchDescription` string on the options object.

```js
{
  'jsdoc/match-description': ['error', {matchDescription: '[A-Z].*\\.'}]
}
```

As with the default, the supplied regular expression will be applied with the
Unicode (`"u"`) flag and is *not* case-insensitive.

<a name="eslint-plugin-jsdoc-rules-match-description-options-10-tags-1"></a>
##### <code>tags</code>

If you want different regular expressions to apply to tags, you may use
the `tags` option object:

```js
{
  'jsdoc/match-description': ['error', {tags: {
    param: '\\- [A-Z].*\\.',
    returns: '[A-Z].*\\.'
  }}]
}
```

In place of a string, you can also add `true` to indicate that a particular
tag should be linted with the `matchDescription` value (or the default).

```js
{
  'jsdoc/match-description': ['error', {tags: {
    param: true,
    returns: true
  }}]
}
```

The tags `@param`/`@arg`/`@argument` and `@property`/`@prop` will be properly
parsed to ensure that the matched "description" text includes only the text
after the name.

All other tags will treat the text following the tag name, a space, and
an optional curly-bracketed type expression (and another space) as part of
its "description" (e.g., for `@returns {someType} some description`, the
description is `some description` while for `@some-tag xyz`, the description
is `xyz`).

<a name="eslint-plugin-jsdoc-rules-match-description-options-10-maindescription"></a>
##### <code>mainDescription</code>

If you wish to override the main function description without changing the
default `match-description`, you may use `mainDescription`:

```js
{
  'jsdoc/match-description': ['error', {
    mainDescription: '[A-Z].*\\.',
    tags: {
      param: true,
      returns: true
    }
  }]
}
```

There is no need to add `mainDescription: true`, as by default, the main
function (and only the main function) is linted, though you may disable checking
it by setting it to `false`.

<a name="eslint-plugin-jsdoc-rules-match-description-options-10-contexts-1"></a>
##### <code>contexts</code>

Set this to an array of strings representing the AST context
where you wish the rule to be applied (e.g., `ClassDeclaration` for ES6 classes).
Overrides the default contexts (see below). Set to `"any"` if you want
the rule to apply to any jsdoc block throughout your files.

|||
|---|---|
|Context|`ArrowFunctionExpression`, `FunctionDeclaration`, `FunctionExpression`; others when `contexts` option enabled|
|Tags|docblock and `@description` by default but more with `tags`|
|Aliases|`@desc`|
|Settings||
|Options|`contexts`, `tags` (accepts tags with names and optional type such as 'param', 'arg', 'argument', 'property', and 'prop', and accepts arbitrary list of other tags with an optional type (but without names), e.g., 'returns', 'return'), `mainDescription`, `matchDescription`|

The following patterns are considered problems:

````js
/**
 * foo.
 */
const q = class {

}
// Options: [{"contexts":["ClassExpression"]}]
// Message: JSDoc description does not satisfy the regex pattern.

/**
 * foo.
 */
// Options: [{"contexts":["any"]}]
// Message: JSDoc description does not satisfy the regex pattern.

/**
 * foo.
 */
// Options: [{"contexts":["any"]}]
// Message: JSDoc description does not satisfy the regex pattern.

/**
 * foo.
 */
const q = {

};
// Options: [{"contexts":["ObjectExpression"]}]
// Message: JSDoc description does not satisfy the regex pattern.

/**
 * foo.
 */
function quux () {

}
// Message: JSDoc description does not satisfy the regex pattern.

/**
 * Foo)
 */
function quux () {

}
// Message: JSDoc description does not satisfy the regex pattern.

/**
 * тест.
 */
function quux () {

}
// Options: [{"matchDescription":"[А-Я][А-я]+\\."}]
// Message: JSDoc description does not satisfy the regex pattern.

/**
 * Abc.
 */
function quux () {

}
// Options: [{"mainDescription":"[А-Я][А-я]+\\.","tags":{"param":true}}]
// Message: JSDoc description does not satisfy the regex pattern.

/**
 * Foo
 */
function quux () {

}
// Message: JSDoc description does not satisfy the regex pattern.

/**
 * Foo.
 *
 * @param foo foo.
 */
function quux (foo) {

}
// Options: [{"tags":{"param":true}}]
// Message: JSDoc description does not satisfy the regex pattern.

/**
 * Foo.
 *
 * @prop foo foo.
 */
function quux (foo) {

}
// Options: [{"tags":{"prop":true}}]
// Message: JSDoc description does not satisfy the regex pattern.

/**
 * Foo.
 *
 * @summary foo.
 */
function quux () {

}
// Options: [{"tags":{"summary":true}}]
// Message: JSDoc description does not satisfy the regex pattern.

/**
 * Foo.
 *
 * @author
 */
function quux () {

}
// Options: [{"tags":{"author":".+"}}]
// Message: JSDoc description does not satisfy the regex pattern.

/**
 * Foo.
 *
 * @x-tag
 */
function quux () {

}
// Options: [{"tags":{"x-tag":".+"}}]
// Message: JSDoc description does not satisfy the regex pattern.

/**
 * Foo.
 *
 * @description foo foo.
 */
function quux (foo) {

}
// Options: [{"tags":{"description":true}}]
// Message: JSDoc description does not satisfy the regex pattern.

/**
 * Foo
 *
 * @param foo foo.
 */
function quux (foo) {

}
// Options: [{"mainDescription":"^[a-zA-Z]*$","tags":{"param":true}}]
// Message: JSDoc description does not satisfy the regex pattern.

/**
 * Foo
 *
 * @param foo foo.
 */
function quux (foo) {

}
// Options: [{"mainDescription":false,"tags":{"param":true}}]
// Message: JSDoc description does not satisfy the regex pattern.

/**
 * Foo.
 *
 * @param foo bar
 */
function quux (foo) {

}
// Options: [{"tags":{"param":true}}]
// Message: JSDoc description does not satisfy the regex pattern.

/**
 * {@see Foo.bar} buz
 */
function quux (foo) {

}
// Message: JSDoc description does not satisfy the regex pattern.

/**
 * Foo.
 *
 * @returns {number} foo
 */
function quux (foo) {

}
// Options: [{"tags":{"returns":true}}]
// Message: JSDoc description does not satisfy the regex pattern.

/**
 * Foo.
 *
 * @returns foo.
 */
function quux (foo) {

}
// Options: [{"tags":{"returns":true}}]
// Message: JSDoc description does not satisfy the regex pattern.

/**
 * lorem ipsum dolor sit amet, consectetur adipiscing elit. pellentesque elit diam,
 * iaculis eu dignissim sed, ultrices sed nisi. nulla at ligula auctor, consectetur neque sed,
 * tincidunt nibh. vivamus sit amet vulputate ligula. vivamus interdum elementum nisl,
 * vitae rutrum tortor semper ut. morbi porta ante vitae dictum fermentum.
 * proin ut nulla at quam convallis gravida in id elit. sed dolor mauris, blandit quis ante at,
 * consequat auctor magna. duis pharetra purus in porttitor mollis.
 */
function longDescription (foo) {

}
// Message: JSDoc description does not satisfy the regex pattern.

/**
 * @arg {number} foo - Foo
 */
function quux (foo) {

}
// Options: [{"tags":{"arg":true}}]
// Message: JSDoc description does not satisfy the regex pattern.

/**
 * @argument {number} foo - Foo
 */
function quux (foo) {

}
// Options: [{"tags":{"argument":true}}]
// Message: JSDoc description does not satisfy the regex pattern.

/**
 * @return {number} foo
 */
function quux (foo) {

}
// Options: [{"tags":{"return":true}}]
// Message: JSDoc description does not satisfy the regex pattern.

/**
 * Returns bar.
 *
 * @return {number} bar
 */
function quux (foo) {

}
// Options: [{"tags":{"return":true}}]
// Message: JSDoc description does not satisfy the regex pattern.

/**
 * @param notRet
 * @returns Тест.
 */
function quux () {

}
// Options: [{"tags":{"param":"[А-Я][А-я]+\\."}}]
// Message: JSDoc description does not satisfy the regex pattern.

/**
 * @description notRet
 * @returns Тест.
 */
function quux () {

}
// Options: [{"tags":{"description":"[А-Я][А-я]+\\."}}]
// Message: JSDoc description does not satisfy the regex pattern.

/**
 * foo.
 */
class quux {

}
// Options: [{"contexts":["ClassDeclaration"]}]
// Message: JSDoc description does not satisfy the regex pattern.

class MyClass {
  /**
   * Abc
   */
  myClassField = 1
}
// Options: [{"contexts":["ClassProperty"]}]
// Message: JSDoc description does not satisfy the regex pattern.

/**
 * foo.
 */
interface quux {

}
// Options: [{"contexts":["TSInterfaceDeclaration"]}]
// Message: JSDoc description does not satisfy the regex pattern.

const myObject = {
  /**
   * Bad description
   */
  myProp: true
};
// Options: [{"contexts":["Property"]}]
// Message: JSDoc description does not satisfy the regex pattern.

/**
 * @param foo Foo bar
 */
function quux (foo) {

}
// Settings: {"jsdoc":{"tagNamePreference":{"description":false}}}
// Options: [{"tags":{"param":true}}]
// Message: JSDoc description does not satisfy the regex pattern.

/**
 * Foo bar
 */
function quux (foo) {

}
// Settings: {"jsdoc":{"tagNamePreference":{"description":false}}}
// Message: JSDoc description does not satisfy the regex pattern.
````

The following patterns are not considered problems:

````js
/**
 *
 */

/**
 *
 */
 function quux () {

 }

/**
 * @param foo - Foo.
 */
function quux () {

}
// Options: [{"tags":{"param":true}}]

/**
 * Foo.
 */
function quux () {

}

/**
 * Foo.
 * Bar.
 */
function quux () {

}

/**
 * Foo.
 *
 * Bar.
 */
function quux () {

}

/**
 * Тест.
 */
function quux () {

}
// Options: [{"matchDescription":"[А-Я][А-я]+\\."}]

/**
 * @param notRet
 * @returns Тест.
 */
function quux () {

}
// Options: [{"tags":{"returns":"[А-Я][А-я]+\\."}}]

/**
 * @param notRet
 * @description Тест.
 */
function quux () {

}
// Options: [{"tags":{"description":"[А-Я][А-я]+\\."}}]

/**
 * Foo
 * bar.
 */
function quux () {

}

/**
 * @returns Foo bar.
 */
function quux () {

}
// Options: [{"tags":{"returns":true}}]

/**
 * @returns {type1} Foo bar.
 */
function quux () {

}
// Options: [{"tags":{"returns":true}}]

/**
 * @description Foo bar.
 */
function quux () {

}
// Options: [{"tags":{"description":true}}]

/**
 * Foo. {@see Math.sin}.
 */
function quux () {

}

/**
 * Foo {@see Math.sin} bar.
 */
function quux () {

}

/**
 * Foo?
 *
 * Bar!
 *
 * Baz:
 *   1. Foo.
 *   2. Bar.
 */
function quux () {

}

/**
 * Hello:
 * World.
 */
function quux () {

}

/**
 * Hello: world.
 */
function quux () {

}

/**
 * Foo
 * Bar.
 */
function quux () {

}

/**
 * Foo.
 *
 * foo.
 */
function quux () {

}

/**
 * foo.
 */
function quux () {

}
// Options: [{"mainDescription":false}]

/**
 * foo.
 */
class quux {

}

/**
 * foo.
 */
class quux {

}
// Options: [{"mainDescription":true}]

class MyClass {
  /**
   * Abc.
   */
  myClassField = 1
}
// Options: [{"contexts":["ClassProperty"]}]

/**
 * Foo.
 */
interface quux {

}
// Options: [{"contexts":["TSInterfaceDeclaration"]}]

const myObject = {
  /**
   * Bad description
   */
  myProp: true
};
// Options: [{"contexts":[]}]

/**
 * foo.
 */
const q = class {

}
// Options: [{"contexts":[]}]

/**
 * foo.
 */
const q = {

};
// Options: [{"contexts":[]}]

/**
 * @description foo.
 */
function quux () {

}
// Options: [{"tags":{"param":true}}]

/**
 * Foo.
 *
 * @summary Foo.
 */
function quux () {

}
// Options: [{"tags":{"summary":true}}]

/**
 * Foo.
 *
 * @author Somebody
 */
function quux () {

}
// Options: [{"tags":{"author":".+"}}]

/**
 * Foo.
 *
 * @x-tag something
 */
function quux () {

}
// Options: [{"tags":{"x-tag":".+"}}]

/**
 * Foo.
 *
 * @prop foo Foo.
 */
function quux (foo) {

}
// Options: [{"tags":{"prop":true}}]

/**
 * @param foo Foo bar.
 */
function quux (foo) {

}
// Settings: {"jsdoc":{"tagNamePreference":{"description":false}}}

/**
 *
 */
function quux () {

}
// Settings: {"jsdoc":{"tagNamePreference":{"description":false}}}
````


<a name="eslint-plugin-jsdoc-rules-newline-after-description"></a>
### <code>newline-after-description</code>

Enforces a consistent padding of the block description.

<a name="eslint-plugin-jsdoc-rules-newline-after-description-options-11"></a>
#### Options

This rule allows one optional string argument. If it is `"always"` then a problem is raised when there is no newline after the description. If it is `"never"` then a problem is raised when there is a newline after the description. The default value is `"always"`.

|||
|---|---|
|Context|everywhere|
|Options|(a string matching `"always"|"never"`)|
|Tags|N/A (doc block)|

The following patterns are considered problems:

````js
/**
 * Foo.
 *
 * Foo.
 * @foo
 */
function quux () {

}
// Options: ["always"]
// Message: There must be a newline after the description of the JSDoc block.

/**
 * Foo.
 * @foo
 *
 * Foo.
 */
function quux () {

}
// Options: ["always"]
// Message: There must be a newline after the description of the JSDoc block.

/**
 * Foo.
 *
 * Foo.
 * @foo
 */
function quux () {

}
// Message: There must be a newline after the description of the JSDoc block.

/**
 * Bar.
 *
 * Bar.
 *
 * @bar
 */
function quux () {

}
// Options: ["never"]
// Message: There must be no newline after the description of the JSDoc block.

/**
 * Bar.
 *
 * @bar
 *
 * Bar.
 */
function quux () {

}
// Options: ["never"]
// Message: There must be no newline after the description of the JSDoc block.


         /**
          * Bar.
          *
          * Bar.
          *
          * @bar
          */
         function quux () {

         }
// Options: ["never"]
// Message: There must be no newline after the description of the JSDoc block.

/**
 * A.
 *
 * @typedef {object} A
 * @prop {boolean} a A.
 */
// Options: ["never"]
// Message: There must be no newline after the description of the JSDoc block.

/**
 * A.
 * @typedef {object} A
 * @prop {boolean} a A.
 */
// Options: ["always"]
// Message: There must be a newline after the description of the JSDoc block.


     /**
      * Service for fetching symbols.
      * @param {object} $http - Injected http helper.
      * @param {object} $q - Injected Promise api helper.
      * @param {object} $location - Injected window location object.
      * @param {object} REPORT_DIALOG_CONSTANTS - Injected handle.
      */
// Message: There must be a newline after the description of the JSDoc block.
````

The following patterns are not considered problems:

````js
/**
 * Foo.
 */
function quux () {

}
// Options: ["always"]

/**
 * Bar.
 */
function quux () {

}
// Options: ["never"]

/**
 * Foo.
 *
 * @foo
 */
function quux () {

}
// Options: ["always"]

/**
 * Bar.
 * @bar
 */
function quux () {

}
// Options: ["never"]


     /**
      * @foo
      * Test 
      * abc 
      * @bar 
      */


     /**
      * 
      * @foo
      * Test 
      * abc 
      * @bar 
      */

/***
 *
 */
function quux () {

}
// Options: ["always"]

/**
 * Parses query string to object containing URL parameters
 * 
 * @param queryString
 * Input string
 * 
 * @returns
 * Object containing URL parameters
 */
export function parseQueryString(queryString: string): { [key: string]: string } {    // <-- Line 10 that fails

}
````


<a name="eslint-plugin-jsdoc-rules-no-types"></a>
### <code>no-types</code>

This rule reports types being used on `@param` or `@returns`.

The rule is intended to prevent the indication of types on tags where
the type information would be redundant with TypeScript.

<a name="eslint-plugin-jsdoc-rules-no-types-options-12"></a>
#### Options

<a name="eslint-plugin-jsdoc-rules-no-types-options-12-contexts-2"></a>
##### <code>contexts</code>

Set this to an array of strings representing the AST context
where you wish the rule to be applied.
Overrides the default contexts (see below). Set to `"any"` if you want
the rule to apply to any jsdoc block throughout your files (as is necessary
for finding function blocks not attached to a function declaration or
expression, i.e., `@callback` or `@function` (or its aliases `@func` or
`@method`) (including those associated with an `@interface`).

|||
|---|---|
|Context|`ArrowFunctionExpression`, `FunctionDeclaration`, `FunctionExpression`; others when `contexts` option enabled|
|Tags|`param`, `returns`|
|Aliases|`arg`, `argument`, `return`|
|Options|`contexts`|

The following patterns are considered problems:

````js
/**
 * @param {number} foo
 */
function quux (foo) {

}
// Message: Types are not permitted on @param.

/**
 * @param {number} foo
 */
function quux (foo) {

}
// Options: [{"contexts":["any"]}]
// Message: Types are not permitted on @param.

/**
 * @function
 * @param {number} foo
 */
// Options: [{"contexts":["any"]}]
// Message: Types are not permitted on @param.

/**
 * @callback
 * @param {number} foo
 */
// Options: [{"contexts":["any"]}]
// Message: Types are not permitted on @param.

/**
 * @returns {number}
 */
function quux () {

}
// Message: Types are not permitted on @returns.
````

The following patterns are not considered problems:

````js
/**
 * @param foo
 */
function quux (foo) {

}

/**
 * @param foo
 */
// Options: [{"contexts":["any"]}]

/**
 * @function
 * @param {number} foo
 */

/**
 * @callback
 * @param {number} foo
 */
````


<a name="eslint-plugin-jsdoc-rules-no-undefined-types"></a>
### <code>no-undefined-types</code>

Checks that types in jsdoc comments are defined. This can be used to check
unimported types.

When enabling this rule, types in jsdoc comments will resolve as used
variables, i.e. will not be marked as unused by `no-unused-vars`.

In addition to considering globals found in code (or in ESLint-indicated
`globals`) as defined, the following tags will also be checked for
name(path) definitions to also serve as a potential "type" for checking
the tag types in the table below:

`@callback`, `@class` (or `@constructor`), `@constant` (or `@const`), `@event`, `@external` (or `@host`), `@function` (or `@func` or `@method`), `@interface`, `@member` (or `@var`), `@mixin`, `@name`, `@namespace`, `@template` (for "closure" or "typescript" `settings.jsdoc.mode` only), `@typedef`.

The following tags will also be checked but only when the mode is `closure`:

`@package`, `@private`, `@protected`, `@public`, `@static`

The following types are always considered defined.

- `null`, `undefined`, `void`, `string`, `boolean`, `object`,
  `function`, `symbol`
- `number`, `bigint`, `NaN`, `Infinity`
- `any`, `*`
- `Array`, `Object`, `RegExp`, `Date`, `Function`

Note that preferred types indicated within `settings.jsdoc.preferredTypes` will
also be assumed to be defined.

<a name="eslint-plugin-jsdoc-rules-no-undefined-types-options-13"></a>
#### Options

An option object may have the following key:

- `definedTypes` - This array can be populated to indicate other types which
  are automatically considered as defined (in addition to globals, etc.).
  Defaults to an empty array.

|||
|---|---|
|Context|everywhere|
|Tags|`augments`, `class`, `constant`, `enum`, `implements`, `member`, `module`, `namespace`, `param`, `property`, `returns`, `throws`, `type`, `typedef`, `yields`|
|Aliases|`constructor`, `const`, `extends`, `var`, `arg`, `argument`, `prop`, `return`, `exception`, `yield`|
|Closure-only|`package`, `private`, `protected`, `public`, `static`|
|Options|`definedTypes`|
|Settings|`preferredTypes`, `mode`|

The following patterns are considered problems:

````js
/**
 * @param {HerType} baz - Foo.
 */
function quux(foo, bar, baz) {

}
// Settings: {"jsdoc":{"preferredTypes":{"HerType":1000}}}
// Message: Invalid `settings.jsdoc.preferredTypes`. Values must be falsy, a string, or an object.

/**
 * @param {HerType} baz - Foo.
 */
function quux(foo, bar, baz) {

}
// Settings: {"jsdoc":{"preferredTypes":{"HerType":false}}}
// Message: The type 'HerType' is undefined.

/**
 * @param {strnig} foo - Bar.
 */
function quux(foo) {

}
// Message: The type 'strnig' is undefined.

/**
 * @param {MyType} foo - Bar.
 * @param {HisType} bar - Foo.
 */
function quux(foo, bar) {

}
// Options: [{"definedTypes":["MyType"]}]
// Message: The type 'HisType' is undefined.

/**
 * @param {MyType} foo - Bar.
 * @param {HisType} bar - Foo.
 * @param {HerType} baz - Foo.
 */
function quux(foo, bar, baz) {

}
// Settings: {"jsdoc":{"preferredTypes":{"hertype":{"replacement":"HerType"}}}}
// Options: [{"definedTypes":["MyType"]}]
// Message: The type 'HisType' is undefined.

 /**
  * @param {MyType} foo - Bar.
  * @param {HisType} bar - Foo.
  * @param {HerType} baz - Foo.
  */
function quux(foo, bar, baz) {

}
// Settings: {"jsdoc":{"preferredTypes":{"hertype":{"replacement":false},"histype":"HisType"}}}
// Options: [{"definedTypes":["MyType"]}]
// Message: The type 'HerType' is undefined.

/**
 * @template TEMPLATE_TYPE
 * @param {WRONG_TEMPLATE_TYPE} bar
 */
function foo (bar) {
};
// Settings: {"jsdoc":{"mode":"closure"}}
// Message: The type 'WRONG_TEMPLATE_TYPE' is undefined.

class Foo {
  /**
   * @return {TEMPLATE_TYPE}
   */
  bar () {
  }
}
// Message: The type 'TEMPLATE_TYPE' is undefined.

class Foo {
  /**
   * @return {TEMPLATE_TYPE}
   */
  invalidTemplateReference () {
  }
}

/**
 * @template TEMPLATE_TYPE
 */
class Bar {
  /**
   * @return {TEMPLATE_TYPE}
   */
  validTemplateReference () {
  }
}
// Settings: {"jsdoc":{"mode":"typescript"}}
// Message: The type 'TEMPLATE_TYPE' is undefined.

/**
 * @type {strnig}
 */
var quux = {

};
// Message: The type 'strnig' is undefined.

/**
 * @template TEMPLATE_TYPE_A, TEMPLATE_TYPE_B
 */
class Foo {
  /**
   * @param {TEMPLATE_TYPE_A} baz
   * @return {TEMPLATE_TYPE_B}
   */
  bar (baz) {
  }
}
// Message: The type 'TEMPLATE_TYPE_A' is undefined.

/**
 * @param {...VAR_TYPE} varargs
 */
function quux (varargs) {
}
// Message: The type 'VAR_TYPE' is undefined.

/**
 * @this {Navigator}
 */
function quux () {}
// Settings: {"jsdoc":{"mode":"closure"}}
// Message: The type 'Navigator' is undefined.

/**
 * @export {SomeType}
 */
function quux () {}
// Settings: {"jsdoc":{"mode":"closure"}}
// Message: The type 'SomeType' is undefined.
````

The following patterns are not considered problems:

````js
/**
 * @param {string} foo - Bar.
 */
function quux(foo) {

}

/**
 * @param {Promise} foo - Bar.
 */
function quux(foo) {

}

class MyClass {}

/**
 * @param {MyClass} foo - Bar.
 */
function quux(foo) {
  console.log(foo);
}

quux(0);

const MyType = require('my-library').MyType;

/**
 * @param {MyType} foo - Bar.
 */
  function quux(foo) {

}

const MyType = require('my-library').MyType;

/**
 * @param {MyType} foo - Bar.
 */
  function quux(foo) {

}

import {MyType} from 'my-library';

/**
 * @param {MyType} foo - Bar.
 * @param {object<string, number>} foo
 * @param {Array<string>} baz
 */
  function quux(foo, bar, baz) {

}

/*globals MyType*/

/**
 * @param {MyType} foo - Bar.
 * @param {HisType} bar - Foo.
 */
  function quux(foo, bar) {

}

/**
 * @typedef {object} hello
 * @property {string} a - a.
 */

/**
 * @param {hello} foo
 */
function quux(foo) {

}

/**
 * @param {Array<syntaxError} foo
 */
function quux(foo) {

}

/**
 * Callback test.
 *
 * @callback addStuffCallback
 * @param {String} sum - An test integer.
 */
/**
 * Test Eslint.
 *
 * @param {addStuffCallback} callback - A callback to run.
 */
function testFunction(callback) {
  callback();
}

/**
 *
 *
 */
function foo () {

}

/**
 *
 *
 */
function foo () {

}

/**
 * @param {MyType} foo - Bar.
 * @param {HisType} bar - Foo.
 */
function quux(foo, bar) {

}
// Options: [{"definedTypes":["MyType","HisType"]}]

/**
 * @param {MyType} foo - Bar.
 * @param {HisType} bar - Foo.
 * @param {HerType} baz - Foo.
 */
function quux(foo, bar, baz) {

}
// Settings: {"jsdoc":{"preferredTypes":{"hertype":{"replacement":"HerType"},"histype":"HisType"}}}
// Options: [{"definedTypes":["MyType"]}]

/**
 * @param {MyType} foo - Bar.
 * @param {HisType} bar - Foo.
 * @param {HerType} baz - Foo.
 */
function quux(foo, bar, baz) {

}
// Settings: {"jsdoc":{"preferredTypes":{"hertype":{"replacement":"HerType<>"},"histype":"HisType.<>"}}}
// Options: [{"definedTypes":["MyType"]}]

/**
 * @template TEMPLATE_TYPE
 * @param {TEMPLATE_TYPE} bar
 * @return {TEMPLATE_TYPE}
 */
function foo (bar) {
};
// Settings: {"jsdoc":{"mode":"closure"}}

/**
 * @template TEMPLATE_TYPE
 */
class Foo {
  /**
   * @return {TEMPLATE_TYPE}
   */
  bar () {
  }
}
// Settings: {"jsdoc":{"mode":"closure"}}

/**
 * @template TEMPLATE_TYPE
 */
class Foo {
  /**
   * @return {TEMPLATE_TYPE}
   */
  bar () {}

  /**
   * @return {TEMPLATE_TYPE}
   */
  baz () {}
}
// Settings: {"jsdoc":{"mode":"closure"}}

/**
 * @template TEMPLATE_TYPE_A, TEMPLATE_TYPE_B
 */
class Foo {
  /**
   * @param {TEMPLATE_TYPE_A} baz
   * @return {TEMPLATE_TYPE_B}
   */
  bar (baz) {
  }
}
// Settings: {"jsdoc":{"mode":"closure"}}

/****/

/**
 *
 */
function quux () {

}

/**
 * Run callback when hooked method is called.
 *
 * @template {BaseObject} T
 * @param {T} obj - object whose method should be hooked.
 * @param {string} method - method which should be hooked.
 * @param {(sender: T) => void} callback - callback which should
 * be called when the hooked method was invoked.
 */
function registerEvent(obj, method, callback) {

}
// Settings: {"jsdoc":{"mode":"typescript"}}

 /**
 * @param {...} varargs
 */
function quux (varargs) {
}

/**
 * @param {...number} varargs
 */
function quux (varargs) {
}

class Navigator {}
/**
 * @this {Navigator}
 */
function quux () {}
// Settings: {"jsdoc":{"mode":"closure"}}

class SomeType {}
/**
 * @export {SomeType}
 */
function quux () {}
// Settings: {"jsdoc":{"mode":"closure"}}
````


<a name="eslint-plugin-jsdoc-rules-require-description-complete-sentence"></a>
### <code>require-description-complete-sentence</code>

Requires that block description, explicit `@description`, and `@param`/`@returns`
tag descriptions are written in complete sentences, i.e.,

* Description must start with an uppercase alphabetical character.
* Paragraphs must start with an uppercase alphabetical character.
* Sentences must end with a period.
* Every line in a paragraph (except the first) which starts with an uppercase
  character must be preceded by a line ending with a period.
* A colon or semi-colon followed by two line breaks is still part of the
  containing paragraph (unlike normal dual line breaks).
* Text within inline tags `{...}` are not checked for sentence divisions.
* Periods after items within the `abbreviations` option array are not treated
  as sentence endings.

<a name="eslint-plugin-jsdoc-rules-require-description-complete-sentence-options-14"></a>
#### Options

<a name="eslint-plugin-jsdoc-rules-require-description-complete-sentence-options-14-tags-2"></a>
##### <code>tags</code>

If you want additional tags to be checked for their descriptions, you may
add them within this option.

```js
{
  'jsdoc/require-description-complete-sentence': ['error', {tags: ['see', 'copyright']}]
}
```

The tags `@param`/`@arg`/`@argument` and `@property`/`@prop` will be properly
parsed to ensure that the checked "description" text includes only the text
after the name.

All other tags will treat the text following the tag name, a space, and
an optional curly-bracketed type expression (and another space) as part of
its "description" (e.g., for `@returns {someType} some description`, the
description is `some description` while for `@some-tag xyz`, the description
is `xyz`).

<a name="eslint-plugin-jsdoc-rules-require-description-complete-sentence-options-14-abbreviations"></a>
##### <code>abbreviations</code>

You can provide an `abbreviations` options array to avoid such strings of text
being treated as sentence endings when followed by dots. The `.` is not
necessary at the end of the array items.

|||
|---|---|
|Context|everywhere|
|Tags|doc block, `param`, `returns`, `description`, `property`, `summary`, `file`, `classdesc`, `todo`, `deprecated`, `throws`, 'yields' and others added by `tags`|
|Aliases|`arg`, `argument`, `return`, `desc`, `prop`, `fileoverview`, `overview`, `exception`, `yield`|
|Options|`tags`, `abbreviations`|
The following patterns are considered problems:

````js
/**
 * foo.
 */
function quux () {

}
// Message: Sentence should start with an uppercase character.

/**
 * foo?
 */
function quux () {

}
// Message: Sentence should start with an uppercase character.

/**
 * @description foo.
 */
function quux () {

}
// Message: Sentence should start with an uppercase character.

/**
 * Foo)
 */
function quux () {

}
// Message: Sentence must end with a period.

/**
 * `foo` is a variable
 */
function quux () {

}
// Message: Sentence must end with a period.

/**
 * Foo.
 *
 * foo.
 */
function quux () {

}
// Message: Sentence should start with an uppercase character.

/**
 * тест.
 */
function quux () {

}
// Message: Sentence should start with an uppercase character.

/**
 * Foo
 */
function quux () {

}
// Message: Sentence must end with a period.

/**
 * Foo
 * Bar.
 */
function quux () {

}
// Message: A line of text is started with an uppercase character, but preceding line does not end the sentence.

/**
 * Foo.
 *
 * @param foo foo.
 */
function quux (foo) {

}
// Message: Sentence should start with an uppercase character.

/**
 * Foo.
 *
 * @param foo bar
 */
function quux (foo) {

}
// Message: Sentence should start with an uppercase character.

/**
 * {@see Foo.bar} buz
 */
function quux (foo) {

}
// Message: Sentence should start with an uppercase character.

/**
 * Foo.
 *
 * @returns {number} foo
 */
function quux (foo) {

}
// Message: Sentence should start with an uppercase character.

/**
 * Foo.
 *
 * @returns foo.
 */
function quux (foo) {

}
// Message: Sentence should start with an uppercase character.

/**
 * lorem ipsum dolor sit amet, consectetur adipiscing elit. pellentesque elit diam,
 * iaculis eu dignissim sed, ultrices sed nisi. nulla at ligula auctor, consectetur neque sed,
 * tincidunt nibh. vivamus sit amet vulputate ligula. vivamus interdum elementum nisl,
 * vitae rutrum tortor semper ut. morbi porta ante vitae dictum fermentum.
 * proin ut nulla at quam convallis gravida in id elit. sed dolor mauris, blandit quis ante at,
 * consequat auctor magna. duis pharetra purus in porttitor mollis.
 */
function longDescription (foo) {

}
// Message: Sentence should start with an uppercase character.

/**
 * @arg {number} foo - Foo
 */
function quux (foo) {

}
// Message: Sentence must end with a period.

/**
 * @argument {number} foo - Foo
 */
function quux (foo) {

}
// Message: Sentence must end with a period.

/**
 * @return {number} foo
 */
function quux (foo) {

}
// Message: Sentence should start with an uppercase character.

/**
 * Returns bar.
 *
 * @return {number} bar
 */
function quux (foo) {

}
// Message: Sentence should start with an uppercase character.

/**
 * @throws {object} Hello World
 * hello world
*/
// Message: Sentence must end with a period.

/**
 * @summary Foo
 */
function quux () {

}
// Message: Sentence must end with a period.

/**
 * @throws {SomeType} Foo
 */
function quux () {

}
// Message: Sentence must end with a period.

/**
 * @see Foo
 */
function quux () {

}
// Options: [{"tags":["see"]}]
// Message: Sentence must end with a period.

/**
 * @param foo Foo bar
 */
function quux (foo) {

}
// Settings: {"jsdoc":{"tagNamePreference":{"description":false}}}
// Options: [{"tags":["param"]}]
// Message: Sentence must end with a period.

/**
 * Sorry, but this isn't a complete sentence, Mr.
 */
function quux () {

}
// Options: [{"abbreviations":["Mr"]}]
// Message: Sentence must end with a period.

/**
 * Sorry, but this isn't a complete sentence Mr.
 */
function quux () {

}
// Options: [{"abbreviations":["Mr."]}]
// Message: Sentence must end with a period.

/**
 * Sorry, but this isn't a complete sentence Mr. 
 */
function quux () {

}
// Options: [{"abbreviations":["Mr"]}]
// Message: Sentence must end with a period.

/**
 * Sorry, but this isn't a complete sentence Mr. and Mrs.
 */
function quux () {

}
// Options: [{"abbreviations":["Mr","Mrs"]}]
// Message: Sentence must end with a period.

/**
 * This is a complete sentence. But this isn't, Mr.
 */
function quux () {

}
// Options: [{"abbreviations":["Mr"]}]
// Message: Sentence must end with a period.

/**
 * This is a complete Mr. sentence. But this isn't, Mr.
 */
function quux () {

}
// Options: [{"abbreviations":["Mr"]}]
// Message: Sentence must end with a period.

/**
 * This is a complete Mr. sentence.
 */
function quux () {

}
// Message: Sentence should start with an uppercase character.

/**
 * This is fun, i.e. enjoyable, but not superlatively so, e.g. not
 * super, wonderful, etc..
 */
function quux () {

}
// Message: Sentence should start with an uppercase character.

/**
 * Do not have dynamic content; e.g. homepage. Here a simple unique id
 * suffices.
 */
 function quux () {

 }
// Message: Sentence should start with an uppercase character.
````

The following patterns are not considered problems:

````js
/**
 * @param foo - Foo.
 */
function quux () {

}

/**
 * Foo.
 */
function quux () {

}

/**
 * Foo.
 * Bar.
 */
function quux () {

}

/**
 * Foo.
 *
 * Bar.
 */
function quux () {

}

/**
 * Тест.
 */
function quux () {

}

/**
 * Foo
 * bar.
 */
function quux () {

}

/**
 * @returns Foo bar.
 */
function quux () {

}

/**
 * Foo. {@see Math.sin}.
 */
function quux () {

}

/**
 * Foo {@see Math.sin} bar.
 */
function quux () {

}

/**
 * Foo?
 *
 * Bar!
 *
 * Baz:
 *   1. Foo.
 *   2. Bar.
 */
function quux () {

}

/**
 * Hello:
 * World.
 */
function quux () {

}

/**
 * Hello: world.
 */
function quux () {

}

/**
 *
 */
function quux () {

}

/**
 * @description Foo.
 */
function quux () {

}

/**
 * `foo` is a variable.
 */
function quux () {

}

/**
 * Foo.
 *
 * `foo`.
 */
function quux () {

}

/**
 * @param foo - `bar`.
 */
function quux () {

}

/**
 * @returns {number} `foo`.
 */
function quux () {

}

/**
 * Foo
 * `bar`.
 */
function quux () {

}

/**
 * @example Foo
 */
function quux () {

}

/**
 * @see Foo
 */
function quux () {

}

/**
 * Foo.
 *
 * @param foo Foo.
 */
function quux (foo) {

}

/**
 * Foo.
 *
 * @param foo Foo.
 */
function quux (foo) {

}
// Options: [{"tags":["param"]}]

/**
 * @param foo Foo bar.
 */
function quux (foo) {

}
// Settings: {"jsdoc":{"tagNamePreference":{"description":false}}}
// Options: [{"tags":["param"]}]

/**
 *
 */
function quux (foo) {

}
// Settings: {"jsdoc":{"tagNamePreference":{"description":false}}}

/**
* We stop loading Items when we have loaded:
*
* 1) The main Item;
* 2) All its variants.
*/

/**
 * This method is working on 2 steps.
 *
 * | Step | Comment     |
 * |------|-------------|
 * |   1  | do it       |
 * |   2  | do it again |
 */

/**
 * This is something that
 * I want to test.
 */
function quux () {

}

/**
 * When making HTTP requests, the
 * URL is super important.
 */
function quux () {

}

/**
 * Sorry, but this isn't a complete sentence, Mr.
 */
function quux () {

}

/**
 * Sorry, but this isn't a complete sentence Mr..
 */
function quux () {

}
// Options: [{"abbreviations":["Mr."]}]

/**
 * Sorry, but this isn't a complete sentence Mr. 
 */
function quux () {

}

/**
 * Sorry, but this isn't a complete sentence Mr. and Mrs..
 */
function quux () {

}
// Options: [{"abbreviations":["Mr","Mrs"]}]

/**
 * This is a complete sentence aMr.
 */
function quux () {

}
// Options: [{"abbreviations":["Mr"]}]

/**
 * This is a complete sentence. But this isn't, Mr.
 */
function quux () {

}

/**
 * This is a complete Mr. Sentence. But this isn't, Mr.
 */
function quux () {

}

/**
 * This is a complete Mr. sentence.
 */
function quux () {

}
// Options: [{"abbreviations":["Mr"]}]

/**
 * This is fun, i.e. enjoyable, but not superlatively so, e.g. not
 * super, wonderful, etc..
 */
function quux () {

}
// Options: [{"abbreviations":["etc","e.g.","i.e."]}]


**
* Do not have dynamic content; e.g. homepage. Here a simple unique id
* suffices.
*/
function quux () {

}
// Options: [{"abbreviations":["etc","e.g.","i.e."]}]
````


<a name="eslint-plugin-jsdoc-rules-require-description"></a>
### <code>require-description</code>

Requires that all functions have a description.

* All functions must have an implicit description or have the option
  `descriptionStyle` set to `tag`.
* Every jsdoc block description (or description tag if `descriptionStyle` is
  `"tag"`) must have a non-empty description that explains the purpose of the
  method.

<a name="eslint-plugin-jsdoc-rules-require-description-options-15"></a>
#### Options

An options object may have any of the following properties:

- `contexts` - Set to an array of strings representing the AST context
  where you wish the rule to be applied (e.g., `ClassDeclaration` for ES6
  classes). Overrides the default contexts (see below).  Set to `"any"` if
  you want the rule to apply to any jsdoc block throughout your files.
- `exemptedBy` - Array of tags (e.g., `['type']`) whose presence on the
    document block avoids the need for a `@description`. Defaults to an
    array with `inheritdoc`. If you set this array, it will overwrite the
    default, so be sure to add back `inheritdoc` if you wish its presence
    to cause exemption of the rule.
- `descriptionStyle` - Whether to accept implicit descriptions (`"body"`) or
    `@description` tags (`"tag"`) as satisfying the rule. Set to `"any"` to
    accept either style. Defaults to `"body"`.
- `checkConstructors` - A value indicating whether `constructor`s should be checked. Defaults to `true`.
- `checkGetters` - A value indicating whether getters should be checked. Defaults to `true`.
- `checkSetters` - A value indicating whether getters should be checked. Defaults to `true`.

|          |                                                                                                               |
| -------- | ------------------------------------------------------------------------------------------------------------- |
| Context  | `ArrowFunctionExpression`, `FunctionDeclaration`, `FunctionExpression`; others when `contexts` option enabled |
| Tags     | `description` or jsdoc block                                                                                  |
| Aliases  | `desc`                                                                                                        |
| Options  | `contexts`, `exemptedBy`, `descriptionStyle`, `checkConstructors`, `checkGetters`, `checkSetters`             |
| Settings | `overrideReplacesDocs`, `augmentsExtendsReplacesDocs`, `implementsReplacesDocs`                               |

The following patterns are considered problems:

````js
/**
 *
 */
function quux () {

}
// Options: [{"descriptionStyle":"tag"}]
// Message: Missing JSDoc @description declaration.

/**
 *
 */
function quux () {

}
// Options: [{"descriptionStyle":"any"}]
// Message: Missing JSDoc block description or @description declaration.

/**
 *
 */
function quux () {

}
// Options: [{"descriptionStyle":"body"}]
// Message: Missing JSDoc block description.

/**
 *
 */
class quux {

}
// Options: [{"contexts":["ClassDeclaration"],"descriptionStyle":"tag"}]
// Message: Missing JSDoc @description declaration.

/**
 *
 */
// Options: [{"contexts":["any"],"descriptionStyle":"tag"}]
// Message: Missing JSDoc @description declaration.

/**
 *
 */
class quux {

}
// Options: [{"contexts":["ClassDeclaration"],"descriptionStyle":"tag"}]
// Message: Missing JSDoc @description declaration.

/**
 *
 */
class quux {

}
// Options: [{"contexts":["ClassDeclaration"],"descriptionStyle":"tag"}]
// Message: Missing JSDoc @description declaration.

/**
 * @description
 */
function quux () {

}
// Options: [{"descriptionStyle":"tag"}]
// Message: Missing JSDoc @description description.

/**
 *
 */
interface quux {

}
// Options: [{"contexts":["TSInterfaceDeclaration"],"descriptionStyle":"tag"}]
// Message: Missing JSDoc @description declaration.

/**
 *
 */
var quux = class {

};
// Options: [{"contexts":["ClassExpression"],"descriptionStyle":"tag"}]
// Message: Missing JSDoc @description declaration.

/**
 *
 */
var quux = {

};
// Options: [{"contexts":["ObjectExpression"],"descriptionStyle":"tag"}]
// Message: Missing JSDoc @description declaration.

/**
 * @someDesc
 */
function quux () {

}
// Settings: {"jsdoc":{"tagNamePreference":{"description":{"message":"Please avoid `{{tagName}}`; use `{{replacement}}` instead","replacement":"someDesc"}}}}
// Options: [{"descriptionStyle":"tag"}]
// Message: Missing JSDoc @someDesc description.

/**
 * @description
 */
function quux () {

}
// Settings: {"jsdoc":{"tagNamePreference":{"description":false}}}
// Options: [{"descriptionStyle":"tag"}]
// Message: Unexpected tag `@description`

/**
 * @description
 */
function quux () {

}
// Settings: {"jsdoc":{"tagNamePreference":{"description":false}}}
// Options: [{"descriptionStyle":"any"}]
// Message: Missing JSDoc block description or @description declaration.

/**
 *
 */
function quux () {
}
// Options: [{"exemptedBy":["notPresent"]}]
// Message: Missing JSDoc block description.

class TestClass {
  /**
   * 
   */
  constructor() { }
}
// Message: Missing JSDoc block description.

class TestClass {
  /**
   * 
   */
  constructor() { }
}
// Options: [{"checkConstructors":true}]
// Message: Missing JSDoc block description.

class TestClass {
  /**
   * 
   */
  get Test() { }
}
// Message: Missing JSDoc block description.

class TestClass {
  /**
   * 
   */
  get Test() { }
}
// Options: [{"checkGetters":true}]
// Message: Missing JSDoc block description.

class TestClass {
  /**
   * 
   */
  set Test(value) { }
}
// Message: Missing JSDoc block description.

class TestClass {
  /**
   * 
   */
  set Test(value) { }
}
// Options: [{"checkSetters":true}]
// Message: Missing JSDoc block description.
````

The following patterns are not considered problems:

````js
/**
 *
 */

/**
 * @description
 * // arbitrary description content
 */
function quux () {

}
// Options: [{"descriptionStyle":"tag"}]

/**
 * @description
 * quux(); // does something useful
 */
function quux () {

}
// Options: [{"descriptionStyle":"tag"}]

/**
 * @description <caption>Valid usage</caption>
 * quux(); // does something useful
 *
 * @description <caption>Invalid usage</caption>
 * quux('random unwanted arg'); // results in an error
 */
function quux () {

}
// Options: [{"descriptionStyle":"tag"}]

/**
 *
 */
class quux {

}
// Options: [{"descriptionStyle":"tag"}]

/**
 *
 */
function quux () {

}
// Options: [{"contexts":["ClassDeclaration"]}]

/**
 * @type {MyCallback}
 */
function quux () {

}
// Options: [{"exemptedBy":["type"]}]

/**
 *
 */
interface quux {

}
// Options: [{"descriptionStyle":"tag"}]

/**
 *
 */
var quux = class {

};
// Options: [{"descriptionStyle":"tag"}]

/**
 *
 */
var quux = {

};
// Options: [{"descriptionStyle":"tag"}]

/**
 * Has an implicit description
 */
function quux () {

}
// Options: [{"descriptionStyle":"body"}]

/**
 * Has an implicit description
 */
function quux () {

}

/**
 * Has an implicit description
 */
function quux () {

}
// Options: [{"descriptionStyle":"any"}]

/**
 * @description Has an explicit description
 */
function quux () {

}
// Options: [{"descriptionStyle":"any"}]

/**
 *
 */
function quux () {

}
// Settings: {"jsdoc":{"tagNamePreference":{"description":false}}}

class TestClass {
  /**
   * Test.
   */
  constructor() { }
}

class TestClass {
  /**
   * 
   */
  constructor() { }
}
// Options: [{"checkConstructors":false}]

class TestClass {
  /**
   * Test.
   */
  get Test() { }
}

class TestClass {
  /**
   * 
   */
  get Test() { }
}
// Options: [{"checkGetters":false}]

class TestClass {
  /**
   * Test.
   */
  set Test(value) { }
}

class TestClass {
  /**
   * 
   */
  set Test(value) { }
}
// Options: [{"checkSetters":false}]
````


<a name="eslint-plugin-jsdoc-rules-require-example"></a>
### <code>require-example</code>

Requires that all functions have examples.

* All functions must have one or more `@example` tags.
* Every example tag must have a non-empty description that explains the method's usage.

<a name="eslint-plugin-jsdoc-rules-require-example-options-16"></a>
#### Options

This rule has an object option.

<a name="eslint-plugin-jsdoc-rules-require-example-options-16-exemptedby"></a>
##### <code>exemptedBy</code>

Array of tags (e.g., `['type']`) whose presence on the document
block avoids the need for an `@example`. Defaults to an array with
`inheritdoc`. If you set this array, it will overwrite the default,
so be sure to add back `inheritdoc` if you wish its presence to cause
exemption of the rule.

<a name="eslint-plugin-jsdoc-rules-require-example-options-16-contexts-3"></a>
##### <code>contexts</code>

Set this to an array of strings representing the AST context
where you wish the rule to be applied (e.g., `ClassDeclaration` for ES6 classes).
Overrides the default contexts (see below). Set to `"any"` if you want
the rule to apply to any jsdoc block throughout your files.

<a name="eslint-plugin-jsdoc-rules-require-example-options-16-checkconstructors"></a>
##### <code>checkConstructors</code>

A value indicating whether `constructor`s should be checked. Defaults to `true`.

<a name="eslint-plugin-jsdoc-rules-require-example-options-16-checkgetters"></a>
##### <code>checkGetters</code>

A value indicating whether getters should be checked. Defaults to `false`.

<a name="eslint-plugin-jsdoc-rules-require-example-options-16-checksetters"></a>
##### <code>checkSetters</code>

A value indicating whether getters should be checked. Defaults to `false`.

<a name="eslint-plugin-jsdoc-rules-require-example-fixer"></a>
#### Fixer

The fixer for `require-example` will add an empty `@example`, but it will still
report a missing example description after this is added.

|||
|---|---|
|Context|`ArrowFunctionExpression`, `FunctionDeclaration`, `FunctionExpression`; others when `contexts` option enabled|
|Tags|`example`|
|Options|`exemptedBy`, `avoidExampleOnConstructors`, `contexts`|
|Settings|`overrideReplacesDocs`, `augmentsExtendsReplacesDocs`, `implementsReplacesDocs`|

The following patterns are considered problems:

````js
/**
 *
 */
function quux () {

}
// Message: Missing JSDoc @example declaration.

/**
 * @example
 */
function quux () {

}
// Message: Missing JSDoc @example description.

/**
 * @constructor
 */
function f () {

}
// Settings: {"jsdoc":{"avoidExampleOnConstructors":true}}
// Message: `settings.jsdoc.avoidExampleOnConstructors` has been removed, use options in the rule `require-example` instead.

/**
 * @constructor
 */
function quux () {

}
// Message: Missing JSDoc @example declaration.

/**
 * @constructor
 * @example
 */
function quux () {

}
// Message: Missing JSDoc @example description.

/**
 *
 */
class quux {

}
// Options: [{"contexts":["ClassDeclaration"]}]
// Message: Missing JSDoc @example declaration.

/**
 *
 */
// Options: [{"contexts":["any"]}]
// Message: Missing JSDoc @example declaration.

/**
 *
 */
function quux () {
}
// Options: [{"exemptedBy":["notPresent"]}]
// Message: Missing JSDoc @example declaration.

class TestClass {
  /**
   * 
   */
  get Test() { }
}
// Options: [{"checkGetters":true}]
// Message: Missing JSDoc @example declaration.

class TestClass {
  /**
   * @example
   */
  get Test() { }
}
// Options: [{"checkGetters":true}]
// Message: Missing JSDoc @example description.

class TestClass {
  /**
   *
   */
  set Test(value) { }
}
// Options: [{"checkSetters":true}]
// Message: Missing JSDoc @example declaration.

class TestClass {
  /**
   * @example
   */
  set Test(value) { }
}
// Options: [{"checkSetters":true}]
// Message: Missing JSDoc @example description.
````

The following patterns are not considered problems:

````js
/**
 *
 */

/**
 * @example
 * // arbitrary example content
 */
function quux () {

}

/**
 * @example
 * quux(); // does something useful
 */
function quux () {

}

/**
 * @example <caption>Valid usage</caption>
 * quux(); // does something useful
 *
 * @example <caption>Invalid usage</caption>
 * quux('random unwanted arg'); // results in an error
 */
function quux () {

}

/**
 * @constructor
 */
function quux () {

}
// Options: [{"checkConstructors":false}]

/**
 * @constructor
 * @example
 */
function quux () {

}
// Options: [{"checkConstructors":false}]

class Foo {
  /**
   *
   */
  constructor () {

  }
}
// Options: [{"checkConstructors":false}]

/**
 * @inheritdoc
 */
function quux () {

}

/**
 * @type {MyCallback}
 */
function quux () {

}
// Options: [{"exemptedBy":["type"]}]

/**
 * @example Some example code
 */
class quux {

}
// Options: [{"contexts":["ClassDeclaration"]}]

/**
 *
 */
function quux () {

}
// Options: [{"contexts":["ClassDeclaration"]}]

class TestClass {
  /**
   *
   */
  get Test() { }
}

class TestClass {
  /**
   * @example
   */
  get Test() { }
}

class TestClass {
  /**
   * @example Test
   */
  get Test() { }
}
// Options: [{"checkGetters":true}]

class TestClass {
  /**
   *
   */
  set Test(value) { }
}

class TestClass {
  /**
   * @example
   */
  set Test(value) { }
}
// Options: [{"checkSetters":false}]

class TestClass {
  /**
   * @example Test
   */
  set Test(value) { }
}
// Options: [{"checkSetters":true}]
````


<a name="eslint-plugin-jsdoc-rules-require-file-overview"></a>
### <code>require-file-overview</code>

Checks that:

1. All files have a `@file`, `@fileoverview`, or `@overview` tag.
2. Duplicate file overview tags within a given file will be reported
3. File overview tags will be reported which are not, as per
  [the docs](https://jsdoc.app/tags-file.html), "at the beginning of
  the file"–where beginning of the file is interpreted in this rule
  as being when the overview tag is not preceded by anything other than
  a comment.

<a name="eslint-plugin-jsdoc-rules-require-file-overview-options-17"></a>
#### Options

<a name="eslint-plugin-jsdoc-rules-require-file-overview-options-17-tags-3"></a>
##### <code>tags</code>

The keys of this object are tag names, and the values are configuration
objects indicating what will be checked for these whole-file tags.

Each configuration object has the following boolean keys (which default
to `false` when this option is supplied): `mustExist`, `preventDuplicates`,
`initialCommentsOnly`. These correspond to the three items above.

When no `tags` is present, the default is:

```json
{
  "file": {
    "initialCommentsOnly": true,
    "mustExist": true,
    "preventDuplicates": true,
  }
}
```

You can add additional tag names and/or override `file` if you supply this
option, e.g., in place of or in addition to `file`, giving other potential
file global tags like `@license`, `@copyright`, `@author`, `@module` or
`@exports`, optionally restricting them to a single use or preventing them
from being preceded by anything besides comments.

For example:

```js
{
  "license": {
    "mustExist": true,
    "preventDuplicates": true,
  }
}
```

This would require one and only one `@license` in the file, though because
`initialCommentsOnly` is absent and defaults to `false`, the `@license`
can be anywhere.

In the case of `@license`, you can use this rule along with the
`check-values` rule (with its `allowedLicenses` or `licensePattern` options),
to enforce a license whitelist be present on every JS file.

Note that if you choose to use `preventDuplicates` with `license`, you still
have a way to allow multiple licenses for the whole page by using the SPDX
"AND" expression, e.g., `@license (MIT AND GPL-3.0)`.

Note that the tag names are the main jsdoc tag name, so you should use `file`
in this configuration object regardless of whether you have configured
`fileoverview` instead of `file` on `tagNamePreference` (i.e., `fileoverview`
will be checked, but you must use `file` on the configuration object).

|||
|---|---|
|Context|Everywhere|
|Tags|`file`; others when `tags` set|
|Aliases|`fileoverview`, `overview`|
|Options|`tags`|

The following patterns are considered problems:

````js

// Message: Missing @file


// Options: [{"tags":{"file":{"initialCommentsOnly":true,"mustExist":true,"preventDuplicates":true}}}]
// Message: Missing @file


// Options: [{"tags":{"file":{"mustExist":true}}}]
// Message: Missing @file


// Options: [{"tags":{"author":{"initialCommentsOnly":false,"mustExist":true,"preventDuplicates":false}}}]
// Message: Missing @author

/**
 *
 */
// Message: Missing @file

/**
 *
 */
function quux () {}
// Message: Missing @file

/**
 *
 */
function quux () {}
// Settings: {"jsdoc":{"tagNamePreference":{"file":"fileoverview"}}}
// Message: Missing @fileoverview

/**
 *
 */
function quux () {}
// Settings: {"jsdoc":{"tagNamePreference":{"file":"overview"}}}
// Message: Missing @overview

/**
 *
 */
function quux () {}
// Settings: {"jsdoc":{"tagNamePreference":{"file":false}}}
// Message: `settings.jsdoc.tagNamePreference` cannot block @file for the `require-file-overview` rule

/**
 *
 */
function quux () {}
// Settings: {"jsdoc":{"tagNamePreference":{"file":false}}}
// Options: [{"tags":{"file":{"initialCommentsOnly":false,"mustExist":true,"preventDuplicates":false}}}]
// Message: `settings.jsdoc.tagNamePreference` cannot block @file for the `require-file-overview` rule

/**
 *
 */
function quux () {}
// Settings: {"jsdoc":{"tagNamePreference":{"file":{"message":"Don't use file"}}}}
// Message: `settings.jsdoc.tagNamePreference` cannot block @file for the `require-file-overview` rule

/**
 * @param a
 */
function quux (a) {}
// Message: Missing @file

/**
 * @param a
 */
function quux (a) {}

/**
 * @param b
 */
function bar (b) {}
// Message: Missing @file

/**
 * @file
 */

 /**
  * @file
  */
// Message: Duplicate @file

/**
 * @copyright
 */

 /**
  * @copyright
  */
// Options: [{"tags":{"copyright":{"initialCommentsOnly":false,"mustExist":false,"preventDuplicates":true}}}]
// Message: Duplicate @copyright

function quux () {
}
/**
 * @file
 */
// Message: @file should be at the beginning of the file

function quux () {
}
/**
 * @license
 */
// Options: [{"tags":{"license":{"initialCommentsOnly":true,"mustExist":false,"preventDuplicates":false}}}]
// Message: @license should be at the beginning of the file

function quux () {
}
/**
 * @license
 */
// Options: [{"tags":{"license":{"initialCommentsOnly":true}}}]
// Message: @license should be at the beginning of the file

/**
 * @file
 */

/**
 * @file
 */
// Options: [{"tags":{"file":{"initialCommentsOnly":true,"preventDuplicates":true}}}]
// Message: Duplicate @file
````

The following patterns are not considered problems:

````js
/**
 * @file
 */

/**
 * @file
 */

/**
 * @file
 */
// Options: [{"tags":{"license":{"initialCommentsOnly":true,"preventDuplicates":true}}}]

// Ok preceded by comment
/**
 * @file
 */

/**
 * @fileoverview
 */
// Settings: {"jsdoc":{"tagNamePreference":{"file":"fileoverview"}}}

/**
 * @overview
 */
// Settings: {"jsdoc":{"tagNamePreference":{"file":"overview"}}}

/**
 * @file Description of file
 */

/**
 * @file Description of file
 */
function quux () {
}

/**
 *
 */

function quux () {
}
/**
 *
 */
// Options: [{"tags":{"license":{"initialCommentsOnly":true,"mustExist":false,"preventDuplicates":false}}}]

function quux () {
}
/**
 *
 */
// Options: [{"tags":{"license":{"initialCommentsOnly":false,"mustExist":false,"preventDuplicates":false}}}]

function quux () {
}
/**
 *
 */
// Options: [{"tags":{"license":{"initialCommentsOnly":false,"mustExist":false,"preventDuplicates":true}}}]

/**
 * @license MIT
 */

 var a

 /**
  * @type {Array}
  */
// Options: [{"tags":{"license":{"initialCommentsOnly":true,"mustExist":false,"preventDuplicates":false}}}]
````


<a name="eslint-plugin-jsdoc-rules-require-hyphen-before-param-description"></a>
### <code>require-hyphen-before-param-description</code>

Requires a hyphen before the `@param` description.

<a name="eslint-plugin-jsdoc-rules-require-hyphen-before-param-description-options-18"></a>
#### Options

This rule takes one optional string argument and an optional options object.

If the string is `"always"` then a problem is raised when there is no hyphen
before the description. If it is `"never"` then a problem is raised when there
is a hyphen before the description. The default value is `"always"`.

The options object may have the following properties:

- `checkProperties` - Boolean on whether to also apply the rule to `@property`
  tags.

|||
|---|---|
|Context|everywhere|
|Tags|`param` and optionally `property`|
|Aliases|`arg`, `argument`; optionally `prop`|
|Options|(a string matching `"always"|"never"`) followed by an optional object with a `checkProperties` property|

The following patterns are considered problems:

````js
/**
 * @param foo Foo.
 */
function quux () {

}
// Options: ["always"]
// Message: There must be a hyphen before @param description.

/**
 * @param foo Foo.
 */
function quux () {

}
// Message: There must be a hyphen before @param description.

/**
 * @param foo - Foo.
 */
function quux () {

}
// Options: ["never"]
// Message: There must be no hyphen before @param description.

/**
 * @param foo - foo
 * @param foo foo
 */
function quux () {

}
// Options: ["always"]
// Message: There must be a hyphen before @param description.

/**
 * @param foo foo
 * bar
 * @param bar - bar
 */
function quux () {

}
// Options: ["always"]
// Message: There must be a hyphen before @param description.

/**
 * @param foo
 */
function quux (foo) {

}
// Settings: {"jsdoc":{"tagNamePreference":{"param":false}}}
// Message: Unexpected tag `@param`

/**
 * @typedef {SomeType} ATypeDefName
 * @property foo Foo.
 */
// Options: ["always",{"checkProperties":true}]
// Message: There must be a hyphen before @property description.

/**
 * @typedef {SomeType} ATypeDefName
 * @property foo - Foo.
 */
// Options: ["never",{"checkProperties":true}]
// Message: There must be no hyphen before @property description.
````

The following patterns are not considered problems:

````js
/**
 * @param foo - Foo.
 */
function quux () {

}
// Options: ["always"]

/**
 * @param foo Foo.
 */
function quux () {

}
// Options: ["never"]

/**
 * @param foo
 */
function quux () {

}

/**
 * @typedef {SomeType} ATypeDefName
 * @property foo - Foo.
 */
// Options: ["always",{"checkProperties":true}]

/**
 * @typedef {SomeType} ATypeDefName
 * @property foo Foo.
 */
// Options: ["never",{"checkProperties":true}]
````


<a name="eslint-plugin-jsdoc-rules-require-jsdoc"></a>
### <code>require-jsdoc</code>

Checks for presence of jsdoc comments, on class declarations as well as
functions.

<a name="eslint-plugin-jsdoc-rules-require-jsdoc-options-19"></a>
#### Options

Accepts one optional options object with the following optional keys.

- `publicOnly` - This option will insist that missing jsdoc blocks are
  only reported for function bodies / class declarations that are exported
  from the module. May be a boolean or object. If set to `true`, the defaults
  below will be used. If unset, jsdoc block reporting will not be limited to
  exports.

  This object supports the following optional boolean keys (`false` unless
  otherwise noted):

  - `ancestorsOnly` - Only check node ancestors to check if node is exported
  - `esm` - ESM exports are checked for JSDoc comments (Defaults to `true`)
  - `cjs` - CommonJS exports are checked for JSDoc comments  (Defaults to `true`)
  - `window` - Window global exports are checked for JSDoc comments

- `require` - An object with the following optional boolean keys which all
    default to `false` except as noted, indicating the contexts where the rule
    will apply:

  - `ArrowFunctionExpression`
  - `ClassDeclaration`
  - `ClassExpression`
  - `FunctionDeclaration` (defaults to `true`)
  - `FunctionExpression`
  - `MethodDefinition`

- `contexts` - Set this to an array of strings representing the additional
  AST contexts where you wish the rule to be applied (e.g., `Property` for
  properties). Defaults to an empty array.

- `exemptEmptyFunctions` (default: false) - When `true`, the rule will not report
  missing jsdoc blocks above functions/methods with no parameters or return values
  (intended where variable names are sufficient for themselves as documentation).

|||
|---|---|
|Context|`ArrowFunctionExpression`, `ClassDeclaration`, `ClassExpression`, `FunctionDeclaration`, `FunctionExpression`; others when `contexts` option enabled|
|Tags|N/A|
|Options|`publicOnly`, `require`, `contexts`, `exemptEmptyFunctions`|

The following patterns are considered problems:

````js
/**
 * @func myFunction
 */
function myFunction() {

}
// Settings: {"jsdoc":{"maxLines":3,"minLines":2}}
// Message: Missing JSDoc comment.

/**
 * @func myFunction
 */


function myFunction() {

}
// Settings: {"jsdoc":{"maxLines":2}}
// Message: Missing JSDoc comment.

/** @func myFunction */ function myFunction() {

}
// Settings: {"jsdoc":{"minLines":1}}
// Message: Missing JSDoc comment.

export var test = function () {

};
// Options: [{"publicOnly":true,"require":{"FunctionExpression":true}}]
// Message: Missing JSDoc comment.

function test () {

}
export var test2 = test;
// Options: [{"publicOnly":true,"require":{"FunctionDeclaration":true}}]
// Message: Missing JSDoc comment.

export const test = () => {

};
// Options: [{"publicOnly":true,"require":{"ArrowFunctionExpression":true}}]
// Message: Missing JSDoc comment.

export let test = class {

};
// Options: [{"publicOnly":true,"require":{"ClassExpression":true}}]
// Message: Missing JSDoc comment.

export default function () {}
// Options: [{"publicOnly":{"cjs":false,"esm":true,"window":false},"require":{"FunctionDeclaration":true}}]
// Message: Missing JSDoc comment.

export default () => {}
// Options: [{"publicOnly":{"cjs":false,"esm":true,"window":false},"require":{"ArrowFunctionExpression":true}}]
// Message: Missing JSDoc comment.

export default (function () {})
// Options: [{"publicOnly":{"cjs":false,"esm":true,"window":false},"require":{"FunctionExpression":true}}]
// Message: Missing JSDoc comment.

export default class {}
// Options: [{"publicOnly":{"cjs":false,"esm":true,"window":false},"require":{"ClassDeclaration":true}}]
// Message: Missing JSDoc comment.

function quux (foo) {

}
// Message: Missing JSDoc comment.


// Settings: {"jsdoc":{"exemptEmptyFunctions":true}}
// Message: `settings.jsdoc.exemptEmptyFunctions` has been removed, use options in the rule `require-jsdoc` instead.

function quux (foo) {

}
// Options: [{"exemptEmptyFunctions":true}]
// Message: Missing JSDoc comment.

function quux (foo) {

}
// Settings: {"jsdoc":{"minLines":2}}
// Options: [{"exemptEmptyFunctions":true}]
// Message: Missing JSDoc comment.

function myFunction() {}
// Message: Missing JSDoc comment.

/**
 * Description for A.
 */
class A {
   constructor(xs) {
        this.a = xs;
   }
}
// Options: [{"require":{"ClassDeclaration":true,"MethodDefinition":true}}]
// Message: Missing JSDoc comment.

class A {
    /**
     * Description for constructor.
     * @param {object[]} xs - xs
     */
    constructor(xs) {
        this.a = xs;
    }
}
// Options: [{"require":{"ClassDeclaration":true,"MethodDefinition":true}}]
// Message: Missing JSDoc comment.

class A extends B {
    /**
     * Description for constructor.
     * @param {object[]} xs - xs
     */
    constructor(xs) {
        this.a = xs;
    }
}
// Options: [{"require":{"ClassDeclaration":true,"MethodDefinition":true}}]
// Message: Missing JSDoc comment.

export class A extends B {
    /**
     * Description for constructor.
     * @param {object[]} xs - xs
     */
    constructor(xs) {
        this.a = xs;
    }
}
// Options: [{"require":{"ClassDeclaration":true,"MethodDefinition":true}}]
// Message: Missing JSDoc comment.

export default class A extends B {
    /**
     * Description for constructor.
     * @param {object[]} xs - xs
     */
    constructor(xs) {
        this.a = xs;
    }
}
// Options: [{"require":{"ClassDeclaration":true,"MethodDefinition":true}}]
// Message: Missing JSDoc comment.

var myFunction = () => {}
// Options: [{"require":{"ArrowFunctionExpression":true}}]
// Message: Missing JSDoc comment.

var myFunction = () => () => {}
// Options: [{"require":{"ArrowFunctionExpression":true}}]
// Message: Missing JSDoc comment.

var foo = function() {}
// Options: [{"require":{"FunctionExpression":true}}]
// Message: Missing JSDoc comment.

const foo = {bar() {}}
// Options: [{"require":{"FunctionExpression":true}}]
// Message: Missing JSDoc comment.

var foo = {bar: function() {}}
// Options: [{"require":{"FunctionExpression":true}}]
// Message: Missing JSDoc comment.

function foo (abc) {}
// Options: [{"exemptEmptyFunctions":false}]
// Message: Missing JSDoc comment.

function foo () {
  return true;
}
// Options: [{"exemptEmptyFunctions":false}]
// Message: Missing JSDoc comment.

module.exports = function quux () {

}
// Options: [{"publicOnly":true,"require":{"FunctionExpression":true}}]
// Message: Missing JSDoc comment.

module.exports = function quux () {

}
// Options: [{"publicOnly":{"ancestorsOnly":true},"require":{"FunctionExpression":true}}]
// Message: Missing JSDoc comment.

module.exports = {
  method: function() {

  }
}
// Options: [{"publicOnly":true,"require":{"FunctionExpression":true}}]
// Message: Missing JSDoc comment.

module.exports = {
  test: {
    test2: function() {

    }
  }
}
// Options: [{"publicOnly":true,"require":{"FunctionExpression":true}}]
// Message: Missing JSDoc comment.

module.exports = {
  test: {
    test2: function() {

    }
  }
}
// Options: [{"publicOnly":{"ancestorsOnly":true},"require":{"FunctionExpression":true}}]
// Message: Missing JSDoc comment.

const test = module.exports = function () {

}
// Options: [{"publicOnly":true,"require":{"FunctionExpression":true}}]
// Message: Missing JSDoc comment.

/**
*
*/
const test = module.exports = function () {

}

test.prototype.method = function() {}
// Options: [{"publicOnly":true,"require":{"FunctionExpression":true}}]
// Message: Missing JSDoc comment.

const test = function () {

}
module.exports = {
  test: test
}
// Options: [{"publicOnly":true,"require":{"FunctionExpression":true}}]
// Message: Missing JSDoc comment.

const test = () => {

}
module.exports = {
  test: test
}
// Options: [{"publicOnly":true,"require":{"ArrowFunctionExpression":true}}]
// Message: Missing JSDoc comment.

class Test {
    method() {

    }
}
module.exports = Test;
// Options: [{"publicOnly":true,"require":{"MethodDefinition":true}}]
// Message: Missing JSDoc comment.

export default function quux () {

}
// Options: [{"publicOnly":true,"require":{"FunctionExpression":true}}]
// Message: Missing JSDoc comment.

export default function quux () {

}
// Options: [{"publicOnly":{"ancestorsOnly":true},"require":{"FunctionExpression":true}}]
// Message: Missing JSDoc comment.

function quux () {

}
export default quux;
// Options: [{"publicOnly":true,"require":{"FunctionExpression":true}}]
// Message: Missing JSDoc comment.

export function test() {

}
// Options: [{"publicOnly":true,"require":{"FunctionExpression":true}}]
// Message: Missing JSDoc comment.

export function test() {

}
// Options: [{"publicOnly":{"ancestorsOnly":true},"require":{"FunctionExpression":true}}]
// Message: Missing JSDoc comment.

var test = function () {

}
var test2 = 2;
export { test, test2 }
// Options: [{"publicOnly":true,"require":{"FunctionExpression":true}}]
// Message: Missing JSDoc comment.

var test = function () {

}
export { test as test2 }
// Options: [{"publicOnly":true,"require":{"FunctionExpression":true}}]
// Message: Missing JSDoc comment.

export default class A {

}
// Options: [{"publicOnly":true,"require":{"ClassDeclaration":true}}]
// Message: Missing JSDoc comment.

export default class A {

}
// Options: [{"publicOnly":{"ancestorsOnly":true},"require":{"ClassDeclaration":true}}]
// Message: Missing JSDoc comment.

var test = function () {

}
// Options: [{"publicOnly":{"window":true},"require":{"FunctionExpression":true}}]
// Message: Missing JSDoc comment.

window.test = function () {

}
// Options: [{"publicOnly":{"window":true},"require":{"FunctionExpression":true}}]
// Message: Missing JSDoc comment.

function test () {

}
// Options: [{"publicOnly":{"window":true}}]
// Message: Missing JSDoc comment.

module.exports = function() {

}
// Options: [{"publicOnly":{"cjs":true,"esm":false,"window":false},"require":{"FunctionExpression":true}}]
// Message: Missing JSDoc comment.

export function someMethod() {

}
// Options: [{"publicOnly":{"cjs":false,"esm":true,"window":false},"require":{"FunctionDeclaration":true}}]
// Message: Missing JSDoc comment.

export function someMethod() {

}
// Options: [{"publicOnly":{"cjs":false,"esm":true,"window":false},"require":{"FunctionDeclaration":true}}]
// Message: Missing JSDoc comment.

const myObject = {
  myProp: true
};
// Options: [{"contexts":["Property"]}]
// Message: Missing JSDoc comment.

/**
 * Foo interface documentation.
 */
export interface Foo extends Bar {
  /**
   * baz method documentation.
   */
  baz(): void;

  meow(): void;
}
// Options: [{"contexts":["TSMethodSignature"]}]
// Message: Missing JSDoc comment.

class MyClass {
  someProperty: boolean; // Flow type annotation.
}
// Options: [{"exemptEmptyFunctions":true,"require":{"ClassDeclaration":true}}]
// Message: Missing JSDoc comment.

export default class Test {
  constructor(a) {
    this.a = a;
  }
}
// Options: [{"publicOnly":true,"require":{"ArrowFunctionExpression":false,"ClassDeclaration":false,"ClassExpression":false,"FunctionDeclaration":false,"FunctionExpression":false,"MethodDefinition":true}}]
// Message: Missing JSDoc comment.

export default class Test {
  constructor(a) {
    this.a = a;
  }
  private abc(a) {
    this.a = a;
  }
}
// Options: [{"contexts":["MethodDefinition:not([accessibility=\"private\"]) > FunctionExpression"],"publicOnly":true,"require":{"ArrowFunctionExpression":false,"ClassDeclaration":false,"ClassExpression":false,"FunctionDeclaration":false,"FunctionExpression":false,"MethodDefinition":false}}]
// Message: Missing JSDoc comment.
````

The following patterns are not considered problems:

````js
/**
 *
 */

var array = [1,2,3];
array.forEach(function() {});

/**
 * @class MyClass
 **/
function MyClass() {}

/**
 Function doing something
 */
function myFunction() {}
/**
 Function doing something
 */
var myFunction = function() {};
/**
 Function doing something
 */
Object.myFunction = function () {};
var obj = {
   /**
    *  Function doing something
    **/
    myFunction: function () {} };

/**
 @func myFunction
 */
function myFunction() {}
/**
 @method myFunction
 */
function myFunction() {}
/**
 @function myFunction
 */
function myFunction() {}

/**
 @func myFunction
 */
var myFunction = function () {}
/**
 @method myFunction
 */
var myFunction = function () {}
/**
 @function myFunction
 */
var myFunction = function () {}

/**
 @func myFunction
 */
Object.myFunction = function() {}
/**
 @method myFunction
 */
Object.myFunction = function() {}
/**
 @function myFunction
 */
Object.myFunction = function() {}
(function(){})();

var object = {
  /**
   *  @func myFunction - Some function
   */
  myFunction: function() {} }
var object = {
  /**
   *  @method myFunction - Some function
   */
  myFunction: function() {} }
var object = {
  /**
   *  @function myFunction - Some function
   */
  myFunction: function() {} }

var array = [1,2,3];
array.filter(function() {});
Object.keys(this.options.rules || {}).forEach(function(name) {}.bind(this));
var object = { name: 'key'};
Object.keys(object).forEach(function() {})

/**
 * @func myFunction
 */

function myFunction() {

}
// Settings: {"jsdoc":{"maxLines":2,"minLines":0}}

/**
 * @func myFunction
 */


function myFunction() {

}
// Settings: {"jsdoc":{"maxLines":3,"minLines":0}}

/** @func myFunction */  function myFunction() {

}
// Settings: {"jsdoc":{"maxLines":0,"minLines":0}}

/**
 * @func myFunction
 */

function myFunction() {

}
// Settings: {"jsdoc":{"maxLines":3,"minLines":2}}

function myFunction() {}
// Options: [{"require":{"ClassDeclaration":true,"FunctionDeclaration":false,"MethodDefinition":true}}]

var myFunction = function() {}
// Options: [{"require":{"ClassDeclaration":true,"FunctionDeclaration":false,"MethodDefinition":true}}]

/**
 * Description for A.
 */
class A {
    /**
     * Description for constructor.
     * @param {object[]} xs - xs
     */
    constructor(xs) {
        this.a = xs;
    }
}
// Options: [{"require":{"ClassDeclaration":true,"MethodDefinition":true}}]

/**
 * Description for A.
 */
class App extends Component {
    /**
     * Description for constructor.
     * @param {object[]} xs - xs
     */
    constructor(xs) {
        this.a = xs;
    }
}
// Options: [{"require":{"ClassDeclaration":true,"MethodDefinition":true}}]

/**
 * Description for A.
 */
export default class App extends Component {
    /**
     * Description for constructor.
     * @param {object[]} xs - xs
     */
    constructor(xs) {
        this.a = xs;
    }
}
// Options: [{"require":{"ClassDeclaration":true,"MethodDefinition":true}}]

/**
 * Description for A.
 */
export class App extends Component {
    /**
     * Description for constructor.
     * @param {object[]} xs - xs
     */
    constructor(xs) {
        this.a = xs;
    }
}
// Options: [{"require":{"ClassDeclaration":true,"MethodDefinition":true}}]

class A {
    constructor(xs) {
        this.a = xs;
    }
}
// Options: [{"require":{"ClassDeclaration":false,"MethodDefinition":false}}]

/**
* Function doing something
*/
var myFunction = () => {}
// Options: [{"require":{"ArrowFunctionExpression":true}}]

/**
* Function doing something
*/
var myFunction = function () {}
// Options: [{"require":{"ArrowFunctionExpression":true}}]

/**
* Function doing something
*/
var myFunction = () => {}
// Options: [{"require":{"ArrowFunctionExpression":false}}]

/**
 Function doing something
*/
var myFunction = () => () => {}
// Options: [{"require":{"ArrowFunctionExpression":true}}]

setTimeout(() => {}, 10);
// Options: [{"require":{"ArrowFunctionExpression":true}}]

/**
JSDoc Block
*/
var foo = function() {}
// Options: [{"require":{"FunctionExpression":true}}]

const foo = {/**
JSDoc Block
*/
bar() {}}
// Options: [{"require":{"FunctionExpression":true}}]

var foo = {/**
JSDoc Block
*/
bar: function() {}}
// Options: [{"require":{"FunctionExpression":true}}]

var foo = { [function() {}]: 1 };
// Options: [{"require":{"FunctionExpression":true}}]

function foo () {}
// Options: [{"exemptEmptyFunctions":true}]

function foo () {
  return;
}
// Options: [{"exemptEmptyFunctions":true}]

const test = {};
/**
 * test
 */
 test.method = function () {

}
module.exports = {
  prop: { prop2: test.method }
}
// Options: [{"publicOnly":true,"require":{"FunctionExpression":true}}]

/**
 *
 */
function test() {

}

module.exports = {
  prop: { prop2: test }
}
// Options: [{"publicOnly":true,"require":{"FunctionExpression":true}}]

/**
 *
 */
test = function() {

}

module.exports = {
  prop: { prop2: test }
}
// Options: [{"publicOnly":{"cjs":true,"esm":false,"window":false},"require":{"FunctionExpression":true}}]

/**
 *
 */
test = function() {

}

exports.someMethod = {
  prop: { prop2: test }
}
// Options: [{"publicOnly":{"cjs":false,"esm":true,"window":false},"require":{"FunctionExpression":true}}]

/**
 *
 */
const test = () => {

}

module.exports = {
prop: { prop2: test }
}
// Options: [{"publicOnly":true,"require":{"ArrowFunctionExpression":true}}]

const test = () => {

}
module.exports = {
  prop: { prop2: test }
}
// Options: [{"publicOnly":{"ancestorsOnly":true},"require":{"ArrowFunctionExpression":true}}]

/**
 *
 */
window.test = function() {

}

module.exports = {
prop: window
}
// Options: [{"publicOnly":true,"require":{"FunctionExpression":true}}]

test = function() {

}

/**
 *
 */
test = function() {

}

module.exports = {
prop: { prop2: test }
}
// Options: [{"publicOnly":true,"require":{"FunctionExpression":true}}]

test = function() {

}

test = 2;

module.exports = {
prop: { prop2: test }
}
// Options: [{"publicOnly":true,"require":{"FunctionExpression":true}}]

/**
 *
 */
function test() {

}

/**
 *
 */
test.prototype.method = function() {

}

module.exports = {
prop: { prop2: test }
}
// Options: [{"publicOnly":true,"require":{"FunctionExpression":true}}]

class Test {
  /**
   * Test
   */
  method() {

  }
}
module.exports = Test;
// Options: [{"publicOnly":true,"require":{"MethodDefinition":true}}]

/**
 *
 */
export default function quux () {

}
// Options: [{"publicOnly":true,"require":{"FunctionExpression":true}}]

/**
 *
 */
export default function quux () {

}
// Options: [{"publicOnly":{"ancestorsOnly":true},"require":{"FunctionExpression":true}}]

/**
 *
 */
function quux () {

}
export default quux;
// Options: [{"publicOnly":true,"require":{"FunctionExpression":true}}]

function quux () {

}
export default quux;
// Options: [{"publicOnly":{"ancestorsOnly":true},"require":{"FunctionExpression":true}}]

/**
 *
 */
export function test() {

}
// Options: [{"publicOnly":true,"require":{"FunctionExpression":true}}]

/**
 *
 */
export function test() {

}
// Options: [{"publicOnly":{"ancestorsOnly":true},"require":{"FunctionExpression":true}}]

/**
 *
 */
var test = function () {

}
var test2 = 2;
export { test, test2 }
// Options: [{"publicOnly":true,"require":{"FunctionExpression":true}}]

/**
 *
 */
var test = function () {

}
export { test as test2 }
// Options: [{"publicOnly":true,"require":{"FunctionExpression":true}}]

/**
 *
 */
export default class A {

}
// Options: [{"publicOnly":{"ancestorsOnly":true},"require":{"ClassDeclaration":true}}]

/**
 *
 */
var test = function () {

}
// Options: [{"publicOnly":{"window":true},"require":{"FunctionExpression":true}}]

let test = function () {

}
// Options: [{"publicOnly":{"window":true},"require":{"FunctionExpression":true}}]

let test = class {

}
// Options: [{"publicOnly":true,"require":{"ClassExpression":false}}]

/**
 *
 */
let test = class {

}
// Options: [{"publicOnly":true,"require":{"ClassExpression":true}}]

export function someMethod() {

}
// Options: [{"publicOnly":{"cjs":true,"esm":false,"window":false},"require":{"FunctionDeclaration":true}}]

export function someMethod() {

}
// Options: [{"publicOnly":{"cjs":true,"esm":false,"window":false},"require":{"FunctionDeclaration":true}}]

exports.someMethod = function() {

}
// Options: [{"publicOnly":{"cjs":false,"esm":true,"window":false},"require":{"FunctionExpression":true}}]

const myObject = {
  myProp: true
};
// Options: [{"contexts":[]}]

function bear() {}
/**
 *
 */
function quux () {
}
export default quux;
// Options: [{"publicOnly":true,"require":{"FunctionExpression":true}}]

/**
 * This example interface is great!
 */
export interface Example {
  /**
   * My super test string!
   */
  test: string
}
// Options: [{"contexts":["TSInterfaceDeclaration"]}]

/**
 * This example interface is great!
 */
interface Example {
  /**
   * My super test string!
   */
  test: string
}
// Options: [{"contexts":["TSInterfaceDeclaration"]}]

/**
 * This example type is great!
 */
export type Example = {
  /**
   * My super test string!
   */
  test: string
};
// Options: [{"contexts":["TSTypeAliasDeclaration"]}]

/**
 * This example type is great!
 */
type Example = {
  /**
   * My super test string!
   */
  test: string
};
// Options: [{"contexts":["TSTypeAliasDeclaration"]}]

/**
 * This example enum is great!
 */
export enum Example {
  /**
   * My super test enum!
   */
  test = 123
}
// Options: [{"contexts":["TSEnumDeclaration"]}]

/**
 * This example enum is great!
 */
enum Example {
  /**
   * My super test enum!
   */
  test = 123
}
// Options: [{"contexts":["TSEnumDeclaration"]}]

const foo = {...{}};
function bar() {}
// Options: [{"exemptEmptyFunctions":false,"publicOnly":true,"require":{"ArrowFunctionExpression":true,"ClassDeclaration":true,"ClassExpression":true,"FunctionDeclaration":true,"FunctionExpression":false,"MethodDefinition":true}}]

/**
 * Class documentation
 */
 @logged
export default class Foo {
 // ....
}
// Options: [{"exemptEmptyFunctions":false,"require":{"ClassDeclaration":true}}]

const a = {};
const b = {
  ...a
};

export default b;
// Options: [{"contexts":["ObjectExpression"],"exemptEmptyFunctions":false,"publicOnly":true}]

/**
 * Foo interface documentation.
 */
export interface Foo extends Bar {
  /**
   * baz method documentation.
   */
  baz(): void;

  /**
   * meow method documentation.
   */
  meow(): void;
}
// Options: [{"contexts":["TSMethodSignature"]}]

export default class Test {
  private abc(a) {
    this.a = a;
  }
}
// Options: [{"contexts":["MethodDefinition:not([accessibility=\"private\"]) > FunctionExpression"],"publicOnly":true,"require":{"ArrowFunctionExpression":false,"ClassDeclaration":false,"ClassExpression":false,"FunctionDeclaration":false,"FunctionExpression":false,"MethodDefinition":false}}]
````


<a name="eslint-plugin-jsdoc-rules-require-param-description"></a>
### <code>require-param-description</code>

Requires that each `@param` tag has a `description` value.

<a name="eslint-plugin-jsdoc-rules-require-param-description-options-20"></a>
#### Options

<a name="eslint-plugin-jsdoc-rules-require-param-description-options-20-contexts-4"></a>
##### <code>contexts</code>

Set this to an array of strings representing the AST context
where you wish the rule to be applied.
Overrides the default contexts (see below). Set to `"any"` if you want
the rule to apply to any jsdoc block throughout your files (as is necessary
for finding function blocks not attached to a function declaration or
expression, i.e., `@callback` or `@function` (or its aliases `@func` or
`@method`) (including those associated with an `@interface`).

|||
|---|---|
|Context|`ArrowFunctionExpression`, `FunctionDeclaration`, `FunctionExpression`; others when `contexts` option enabled|
|Tags|`param`|
|Aliases|`arg`, `argument`|
|Options|`contexts`|

The following patterns are considered problems:

````js
/**
 * @param foo
 */
function quux (foo) {

}
// Message: Missing JSDoc @param "foo" description.

/**
 * @param foo
 */
function quux (foo) {

}
// Options: [{"contexts":["any"]}]
// Message: Missing JSDoc @param "foo" description.

/**
 * @function
 * @param foo
 */
// Options: [{"contexts":["any"]}]
// Message: Missing JSDoc @param "foo" description.

/**
 * @callback
 * @param foo
 */
// Options: [{"contexts":["any"]}]
// Message: Missing JSDoc @param "foo" description.

/**
 * @arg foo
 */
function quux (foo) {

}
// Settings: {"jsdoc":{"tagNamePreference":{"param":"arg"}}}
// Message: Missing JSDoc @arg "foo" description.

/**
 * @param foo
 */
function quux (foo) {

}
// Settings: {"jsdoc":{"tagNamePreference":{"param":false}}}
// Message: Unexpected tag `@param`
````

The following patterns are not considered problems:

````js
/**
 *
 */
function quux (foo) {

}

/**
 * @param foo Foo.
 */
function quux (foo) {

}

/**
 * @param foo Foo.
 */
function quux (foo) {

}
// Options: [{"contexts":["any"]}]

/**
 * @function
 * @param foo
 */

/**
 * @callback
 * @param foo
 */
````


<a name="eslint-plugin-jsdoc-rules-require-param-name"></a>
### <code>require-param-name</code>

Requires that all function parameters have names.

> The `@param` tag requires you to specify the name of the parameter you are documenting. You can also include the parameter's type, enclosed in curly brackets, and a description of the parameter.
>
> [JSDoc](https://jsdoc.app/tags-param.html#overview)

<a name="eslint-plugin-jsdoc-rules-require-param-name-options-21"></a>
#### Options

<a name="eslint-plugin-jsdoc-rules-require-param-name-options-21-contexts-5"></a>
##### <code>contexts</code>

Set this to an array of strings representing the AST context
where you wish the rule to be applied.
Overrides the default contexts (see below). Set to `"any"` if you want
the rule to apply to any jsdoc block throughout your files (as is necessary
for finding function blocks not attached to a function declaration or
expression, i.e., `@callback` or `@function` (or its aliases `@func` or
`@method`) (including those associated with an `@interface`).

|||
|---|---|
|Context|`ArrowFunctionExpression`, `FunctionDeclaration`, `FunctionExpression`; others when `contexts` option enabled|
|Tags|`param`|
|Aliases|`arg`, `argument`|
|Options|`contexts`|

The following patterns are considered problems:

````js
/**
 * @param
 */
function quux (foo) {

}
// Message: There must be an identifier after @param type.

/**
 * @param {string}
 */
function quux (foo) {

}
// Message: There must be an identifier after @param tag.

/**
 * @param {string}
 */
function quux (foo) {

}
// Options: [{"contexts":["any"]}]
// Message: There must be an identifier after @param tag.

/**
 * @function
 * @param {string}
 */
// Options: [{"contexts":["any"]}]
// Message: There must be an identifier after @param tag.

/**
 * @callback
 * @param {string}
 */
// Options: [{"contexts":["any"]}]
// Message: There must be an identifier after @param tag.

/**
 * @param foo
 */
function quux (foo) {

}
// Settings: {"jsdoc":{"tagNamePreference":{"param":false}}}
// Message: Unexpected tag `@param`
````

The following patterns are not considered problems:

````js
/**
 * @param foo
 */
function quux (foo) {

}

/**
 * @param foo
 */
function quux (foo) {

}
// Options: [{"contexts":["any"]}]

/**
 * @param {string} foo
 */
function quux (foo) {

}

/**
 * @function
 * @param
 */

/**
 * @callback
 * @param
 */
````


<a name="eslint-plugin-jsdoc-rules-require-param-type"></a>
### <code>require-param-type</code>

Requires that each `@param` tag has a `type` value.

<a name="eslint-plugin-jsdoc-rules-require-param-type-options-22"></a>
#### Options

<a name="eslint-plugin-jsdoc-rules-require-param-type-options-22-contexts-6"></a>
##### <code>contexts</code>

Set this to an array of strings representing the AST context
where you wish the rule to be applied.
Overrides the default contexts (see below). Set to `"any"` if you want
the rule to apply to any jsdoc block throughout your files (as is necessary
for finding function blocks not attached to a function declaration or
expression, i.e., `@callback` or `@function` (or its aliases `@func` or
`@method`) (including those associated with an `@interface`).

|||
|---|---|
|Context|`ArrowFunctionExpression`, `FunctionDeclaration`, `FunctionExpression`; others when `contexts` option enabled|
|Tags|`param`|
|Aliases|`arg`, `argument`|
|Options|`contexts`|

The following patterns are considered problems:

````js
/**
 * @param foo
 */
function quux (foo) {

}
// Message: Missing JSDoc @param "foo" type.

/**
 * @param foo
 */
function quux (foo) {

}
// Options: [{"contexts":["any"]}]
// Message: Missing JSDoc @param "foo" type.

/**
 * @function
 * @param foo
 */
// Options: [{"contexts":["any"]}]
// Message: Missing JSDoc @param "foo" type.

/**
 * @callback
 * @param foo
 */
// Options: [{"contexts":["any"]}]
// Message: Missing JSDoc @param "foo" type.

/**
 * @arg foo
 */
function quux (foo) {

}
// Settings: {"jsdoc":{"tagNamePreference":{"param":"arg"}}}
// Message: Missing JSDoc @arg "foo" type.

/**
 * @param foo
 */
function quux (foo) {

}
// Settings: {"jsdoc":{"tagNamePreference":{"param":false}}}
// Message: Unexpected tag `@param`
````

The following patterns are not considered problems:

````js
/**
 *
 */
function quux (foo) {

}

/**
 * @param {number} foo
 */
function quux (foo) {

}

/**
 * @param {number} foo
 */
function quux (foo) {

}
// Options: [{"contexts":["any"]}]

/**
 * @function
 * @param foo
 */

/**
 * @callback
 * @param foo
 */
````


<a name="eslint-plugin-jsdoc-rules-require-param"></a>
### <code>require-param</code>

Requires that all function parameters are documented.

<a name="eslint-plugin-jsdoc-rules-require-param-options-23"></a>
#### Options

An options object accepts two optional properties:

<a name="eslint-plugin-jsdoc-rules-require-param-options-23-exemptedby-1"></a>
##### <code>exemptedBy</code>

Array of tags (e.g., `['type']`) whose presence on the document block
avoids the need for a `@param`. Defaults to an array with
`inheritdoc`. If you set this array, it will overwrite the default,
so be sure to add back `inheritdoc` if you wish its presence to cause
exemption of the rule.

<a name="eslint-plugin-jsdoc-rules-require-param-options-23-contexts-7"></a>
##### <code>contexts</code>

Set this to an array of strings representing the AST context
where you wish the rule to be applied. Overrides the default
contexts (see below). May be useful for adding such as
`TSMethodSignature` in TypeScript or restricting the contexts
which are checked.

<a name="eslint-plugin-jsdoc-rules-require-param-options-23-checkconstructors-1"></a>
##### <code>checkConstructors</code>

A value indicating whether `constructor`s should be checked. Defaults to `true`.

<a name="eslint-plugin-jsdoc-rules-require-param-options-23-checkgetters-1"></a>
##### <code>checkGetters</code>

A value indicating whether getters should be checked. Defaults to `false`.

<a name="eslint-plugin-jsdoc-rules-require-param-options-23-checksetters-1"></a>
##### <code>checkSetters</code>

A value indicating whether getters should be checked. Defaults to `false`.

|          |                                                                                                               |
| -------- | ------------------------------------------------------------------------------------------------------------- |
| Context  | `ArrowFunctionExpression`, `FunctionDeclaration`, `FunctionExpression`; others when `contexts` option enabled |
| Tags     | `param`                                                                                                       |
| Aliases  | `arg`, `argument`                                                                                             |
| Options  | `contexts`, `exemptedBy`, `checkConstructors`, `checkGetters`, `checkSetters`                                 |
| Settings | `overrideReplacesDocs`, `augmentsExtendsReplacesDocs`, `implementsReplacesDocs`                               |

The following patterns are considered problems:

````js
/**
 *
 */
function quux (foo) {

}
// Message: Missing JSDoc @param "foo" declaration.

/**
 *
 */
<<<<<<< HEAD
function quux ({foo}) {

}
// Message: Missing JSDoc @param "root0.foo" declaration.

/**
 * @param
 */
function quux ({foo}) {

}
// Message: Missing JSDoc @param "root0.foo" declaration.

/**
 * @param options
 */
function quux ({foo}) {

}
// Message: Missing JSDoc @param "options.foo" declaration.

/**
 * @param
 */
function quux ({ foo, bar: { baz }}) {

}
// Message: Missing JSDoc @param "root0.foo" declaration.

/**
 * 
 */
function quux ({foo}, {bar}) {

}
// Options: [{"unnamedRootBase":["arg"]}]
// Message: Missing JSDoc @param "arg0.foo" declaration.

/**
 * 
 */
function quux ({foo}, {bar}) {

}
// Options: [{"unnamedRootBase":["arg","config"]}]
// Message: Missing JSDoc @param "arg0.foo" declaration.
=======
function quux (foo) {

}
// Options: [{"contexts":["FunctionDeclaration"]}]
// Message: Missing JSDoc @param "foo" declaration.
>>>>>>> 49f106c1

/**
 *
 */
function quux (foo, bar) {

}
// Message: Missing JSDoc @param "foo" declaration.

/**
 * @param foo
 */
function quux (foo, bar) {

}
// Message: Missing JSDoc @param "bar" declaration.

/**
 * @param bar
 */
function quux (foo, bar, baz) {

}
// Message: Missing JSDoc @param "foo" declaration.

/**
 * @param foo
 * @param bar
 */
function quux (foo, bar, baz) {

}
// Message: Missing JSDoc @param "baz" declaration.

/**
 * @param baz
 */
function quux (foo, bar, baz) {

}
// Message: Missing JSDoc @param "foo" declaration.

/**
 * @param
 */
function quux (foo) {

}
// Settings: {"jsdoc":{"tagNamePreference":{"param":"arg"}}}
// Message: Missing JSDoc @arg "foo" declaration.

/**
 * @param foo
 */
function quux (foo, bar) {

}
// Message: Missing JSDoc @param "bar" declaration.

/**
 * @override
 */
function quux (foo) {

}
// Settings: {"jsdoc":{"overrideReplacesDocs":false}}
// Message: Missing JSDoc @param "foo" declaration.

/**
 * @implements
 */
function quux (foo) {

}
// Settings: {"jsdoc":{"implementsReplacesDocs":false}}
// Message: Missing JSDoc @param "foo" declaration.

/**
 * @augments
 */
function quux (foo) {

}
// Message: Missing JSDoc @param "foo" declaration.

/**
 * @extends
 */
function quux (foo) {

}
// Message: Missing JSDoc @param "foo" declaration.

/**
 * @override
 */
class A {
  /**
    *
    */
  quux (foo) {

  }
}
// Settings: {"jsdoc":{"overrideReplacesDocs":false}}
// Message: Missing JSDoc @param "foo" declaration.

/**
 * @implements
 */
class A {
  /**
   *
   */
  quux (foo) {

  }
}
// Settings: {"jsdoc":{"implementsReplacesDocs":false}}
// Message: Missing JSDoc @param "foo" declaration.

/**
 * @augments
 */
class A {
  /**
   *
   */
  quux (foo) {

  }
}
// Message: Missing JSDoc @param "foo" declaration.

/**
 * @extends
 */
class A {
  /**
   *
   */
  quux (foo) {

  }
}
// Message: Missing JSDoc @param "foo" declaration.

export class SomeClass {
  /**
   * @param property
   */
  constructor(private property: string, private foo: number) {}
}
// Message: Missing JSDoc @param "foo" declaration.

/**
 * @param
 */
function quux (foo) {

}
// Settings: {"jsdoc":{"tagNamePreference":{"param":false}}}
// Message: Unexpected tag `@param`

/**
 *
 */
function quux ({bar, baz}, foo) {
}
// Message: Missing JSDoc @param "root0.bar" declaration.

/**
 *
 */
function quux (foo, {bar, baz}) {
}
// Message: Missing JSDoc @param "foo" declaration.

/**
 *
 */
function quux ([bar, baz], foo) {
}
// Message: Missing JSDoc @param "foo" declaration.

/**
 *
 */
function quux (foo) {
}
// Options: [{"exemptedBy":["notPresent"]}]
// Message: Missing JSDoc @param "foo" declaration.

/**
 * @inheritdoc
 */
function quux (foo) {

}
// Options: [{"exemptedBy":[]}]
// Message: Missing JSDoc @param "foo" declaration.

/**
 * @inheritdoc
 */
function quux (foo) {

}
// Settings: {"jsdoc":{"mode":"closure"}}
// Message: Missing JSDoc @param "foo" declaration.

/**
 * Assign the project to a list of employees.
 * @param {object[]} employees - The employees who are responsible for the project.
 * @param {string} employees[].name - The name of an employee.
 * @param {string} employees[].department - The employee's department.
 */
function assign (employees, name) {

};
// Message: Missing JSDoc @param "name" declaration.

<<<<<<< HEAD
/**
 * @param options
 */
function quux ({foo: bar}) {

}
// Message: Missing JSDoc @param "options.foo" declaration.

class Client {
  /**
   * Set collection data.
   * @param  {Object}   data                    The collection data object.
   * @param  {number}   data.last_modified
   * @param  {Object}   options            The options object.
   * @param  {Object}   [options.headers]       The headers object option.
   * @param  {Number}   [options.retry=0]       Number of retries to make
   *     when faced with transient errors.
   * @param  {Boolean}  [options.safe]          The safe option.
   * @param  {Boolean}  [options.patch]         The patch option.
   * @param  {Number}   [options.last_modified] The last_modified option.
   * @return {Promise<Object, Error>}
   */
  async setData(
    data: { last_modified?: number },
    options: {
      headers?: Record<string, string>;
      safe?: boolean;
      retry?: number;
      patch?: boolean;
      last_modified?: number;
      permissions?: [];
    } = {}
  ) {}
}
// Message: Missing JSDoc @param "options.permissions" declaration.

/**
 *
 */
function quux (foo) {

}
// Options: [{"enableFixer":false}]
// Message: Missing JSDoc @param "foo" declaration.
=======
interface ITest {
/**
 * Test description.
 */
TestMethod(id: number): void;
}
// Options: [{"contexts":["TSMethodSignature"]}]
// Message: Missing JSDoc @param "id" declaration.

/**
 * A test class.
 */
abstract class TestClass
{
/**
 * A test method.
 */
abstract TestFunction(id);
}
// Options: [{"contexts":["TSEmptyBodyFunctionExpression"]}]
// Message: Missing JSDoc @param "id" declaration.

/**
 * A test class.
 */
declare class TestClass
{
/**
 *
 */
TestMethod(id);
}
// Options: [{"contexts":["TSEmptyBodyFunctionExpression"]}]
// Message: Missing JSDoc @param "id" declaration.

/**
 * A test function.
 */
declare let TestFunction: (id) => void;
// Options: [{"contexts":["TSFunctionType"]}]
// Message: Missing JSDoc @param "id" declaration.

/**
 * A test function.
 */
let TestFunction: (id) => void;
// Options: [{"contexts":["TSFunctionType"]}]
// Message: Missing JSDoc @param "id" declaration.

/**
 * A test function.
 */
 function test(
   processor: (id: number) => string
 ) {
   return processor(10);
 }
// Options: [{"contexts":["TSFunctionType"]}]
// Message: Missing JSDoc @param "id" declaration.

/**
 * A test function.
 */
 let test = (processor: (id: number) => string) =>
 {
   return processor(10);
 }
// Options: [{"contexts":["TSFunctionType"]}]
// Message: Missing JSDoc @param "id" declaration.

class TestClass {
/**
 * A class property.
 */
  public Test: (id: number) => string;
}
// Options: [{"contexts":["TSFunctionType"]}]
// Message: Missing JSDoc @param "id" declaration.

class TestClass {
/**
 * A class method.
 */
 public TestMethod(): (id: number) => string
 {
 }
}
// Options: [{"contexts":["TSFunctionType"]}]
// Message: Missing JSDoc @param "id" declaration.

interface TestInterface {
/**
 * An interface property.
 */
  public Test: (id: number) => string;
}
// Options: [{"contexts":["TSFunctionType"]}]
// Message: Missing JSDoc @param "id" declaration.

interface TestInterface {
/**
 * An interface method.
 */
 public TestMethod(): (id: number) => string;
}
// Options: [{"contexts":["TSFunctionType"]}]
// Message: Missing JSDoc @param "id" declaration.

/**
 * A function with return type
 */
 function test(): (id: number) => string;
// Options: [{"contexts":["TSFunctionType"]}]
// Message: Missing JSDoc @param "id" declaration.

/**
 * A function with return type
 */
 let test = (): (id: number) => string =>
  {
      return (id) => `${id}`;
  }
// Options: [{"contexts":["TSFunctionType"]}]
// Message: Missing JSDoc @param "id" declaration.
>>>>>>> 49f106c1
````

The following patterns are not considered problems:

````js
/**
 * @param foo
 */
function quux (foo) {

}

/**
 * @param root0
 * @param root0.foo
 */
function quux ({foo}) {

}

/**
 * @param root0
 * @param root0.foo
 * @param root1
 * @param root1.bar
 */
function quux ({foo}, {bar}) {

}

/**
 * @param arg0
 * @param arg0.foo
 * @param arg1
 * @param arg1.bar
 */
function quux ({foo}, {bar}) {

}
// Options: [{"unnamedRootBase":["arg"]}]

/**
 * @param arg0
 * @param arg0.foo
 * @param config0
 * @param config0.bar
 * @param arg1
 * @param arg1.baz
 */
function quux ({foo}, {bar}, {baz}) {

}
// Options: [{"unnamedRootBase":["arg","config"]}]

/**
 * @inheritdoc
 */
function quux (foo) {

}

/**
 * @inheritDoc
 */
function quux (foo) {

}

/**
 * @arg foo
 */
function quux (foo) {

}
// Settings: {"jsdoc":{"tagNamePreference":{"param":"arg"}}}

/**
 * @override
 * @param foo
 */
function quux (foo) {

}

/**
 * @override
 */
function quux (foo) {

}

/**
 * @override
 */
class A {
  /**
    *
    */
  quux (foo) {

  }
}

/**
 * @override
 */
function quux (foo) {

}
// Settings: {"jsdoc":{"overrideReplacesDocs":true}}

/**
 * @implements
 */
class A {
  /**
   *
   */
  quux (foo) {

  }
}

/**
 * @implements
 */
function quux (foo) {

}

/**
 * @implements
 */
function quux (foo) {

}
// Settings: {"jsdoc":{"implementsReplacesDocs":true}}

/**
 * @implements
 * @param foo
 */
function quux (foo) {

}

/**
 * @augments
 */
function quux (foo) {

}
// Settings: {"jsdoc":{"augmentsExtendsReplacesDocs":true}}

/**
 * @augments
 * @param foo
 */
function quux (foo) {

}

/**
 * @extends
 */
function quux (foo) {

}
// Settings: {"jsdoc":{"augmentsExtendsReplacesDocs":true}}

/**
 * @extends
 * @param foo
 */
function quux (foo) {

}

/**
 * @augments
 */
function quux (foo) {

}
// Settings: {"jsdoc":{"augmentsExtendsReplacesDocs":true}}

/**
 * @extends
 */
function quux (foo) {

}
// Settings: {"jsdoc":{"augmentsExtendsReplacesDocs":true}}

/**
 * @override
 */
class A {
  /**
  * @param foo
  */
  quux (foo) {

  }
}

/**
 * @override
 */
class A {
  /**
   *
   */
  quux (foo) {

  }
}
// Settings: {"jsdoc":{"overrideReplacesDocs":true}}

/**
 * @implements
 */
class A {
  /**
   *
   */
  quux (foo) {

  }
}
// Settings: {"jsdoc":{"implementsReplacesDocs":true}}

/**
 * @implements
 */
class A {
  /**
   * @param foo
   */
  quux (foo) {

  }
}

/**
 * @augments
 */
class A {
  /**
   *
   */
  quux (foo) {

  }
}
// Settings: {"jsdoc":{"augmentsExtendsReplacesDocs":true}}

/**
 * @augments
 */
class A {
  /**
   * @param foo
   */
  quux (foo) {

  }
}

/**
 * @extends
 */
class A {
  /**
   *
   */
  quux (foo) {

  }
}
// Settings: {"jsdoc":{"augmentsExtendsReplacesDocs":true}}

/**
 * @extends
 */
class A {
  /**
   * @param foo
   */
  quux (foo) {

  }
}

/**
 * @augments
 */
class A {
  /**
   *
   */
  quux (foo) {

  }
}
// Settings: {"jsdoc":{"augmentsExtendsReplacesDocs":true}}

/**
 * @extends
 */
class A {
  /**
   *
   */
  quux (foo) {

  }
}
// Settings: {"jsdoc":{"augmentsExtendsReplacesDocs":true}}

/**
 * @private
 */
function quux (foo) {

}
// Settings: {"jsdoc":{"ignorePrivate":true}}

/**
 * @access private
 */
function quux (foo) {

}
// Settings: {"jsdoc":{"ignorePrivate":true}}

// issue 182: optional chaining
/** @const {boolean} test */
const test = something?.find(_ => _)

/** @type {RequestHandler} */
function foo(req, res, next) {}

/**
 * @type {MyCallback}
 */
function quux () {

}
// Options: [{"exemptedBy":["type"]}]

/**
 * @override
 */
var A = class {
  /**
    *
    */
  quux (foo) {

  }
}

export class SomeClass {
  /**
   * @param property
   */
  constructor(private property: string) {}
}

/**
 * Assign the project to an employee.
 *
 * @param {object} employee - The employee who is responsible for the project.
 * @param {string} employee.name - The name of the employee.
 * @param {string} employee.department - The employee's department.
 */
function assign({name, department}) {
  // ...
}

export abstract class StephanPlugin<O, D> {

    /**
     * Called right after Stephan loads the plugin file.
     *
     * @example
     *```typescript
     * type Options = {
     *      verbose?: boolean;
     *      token?: string;
     * }
     * ```
     *
     * Note that your Options type should only have optional properties...
     *
     * @param args Arguments compiled and provided by StephanClient.
     * @param args.options The options as provided by the user, or an empty object if not provided.
     * @param args.client The options as provided by the user, or an empty object if not provided.
     * @param defaultOptions The default options as provided by the plugin, or an empty object.
     */
    public constructor({options, client}: {
        options: O;
        client: unknown;
    }, defaultOptions: D) {

    }
}

<<<<<<< HEAD
export abstract class StephanPlugin<O, D> {

    /**
     * Called right after Stephan loads the plugin file.
     *
     * @example
     *```typescript
     * type Options = {
     *      verbose?: boolean;
     *      token?: string;
     * }
     * ```
     *
     * Note that your Options type should only have optional properties...
     *
     * @param args Arguments compiled and provided by StephanClient.
     * @param args.options The options as provided by the user, or an empty object if not provided.
     * @param args.client The options as provided by the user, or an empty object if not provided.
     * @param args.client.name The name of the client.
     * @param defaultOptions The default options as provided by the plugin, or an empty object.
     */
    public constructor({ options, client: { name } }: {
        options: O;
        client: { name: string };
    }, defaultOptions: D) {

    }
}
=======
/**
 *
 */
function quux (foo) {

}
// Options: [{"contexts":["ArrowFunctionExpression"]}]

/**
 * A function with return type
 *
 * @param id
 */
 let test = (): (id: number) => string =>
  {
      return (id) => `${id}`;
  }
// Options: [{"contexts":["TSFunctionType"]}]

/** @abstract */
class base {
  /** @param {boolean} arg0 */
  constructor(arg0) {}
}

class foo extends base {
  /** @inheritDoc */
  constructor(arg0) {
    super(arg0);
    this.arg0 = arg0;
  }
}
// Settings: {"jsdoc":{"mode":"closure"}}
>>>>>>> 49f106c1
````


<a name="eslint-plugin-jsdoc-rules-require-property"></a>
### <code>require-property</code>

Requires that all `@typedef` and `@namespace` tags have `@property`
when their type is a plain `object`, `Object`, or `PlainObject`.

Note that if any other type, including a subtype of object such as
`object<string, string>`, will not be reported.

<a name="eslint-plugin-jsdoc-rules-require-property-fixer-1"></a>
#### Fixer

The fixer for `require-example` will add an empty `@property`.

|||
|---|---|
|Context|Everywhere|
|Tags|`typedef`, `namespace`|

The following patterns are considered problems:

````js
/**
 * @typedef {object} SomeTypedef
 */
// Message: Missing JSDoc @property.

/**
 * @typedef {PlainObject} SomeTypedef
 */
// Settings: {"jsdoc":{"tagNamePreference":{"property":"prop"}}}
// Message: Missing JSDoc @prop.

/**
 * @namespace {Object} SomeName
 */
// Message: Missing JSDoc @property.
````

The following patterns are not considered problems:

````js
/**
 *
 */

/**
 * @property
 */

/**
 * @typedef {Object} SomeTypedef
 * @property {SomeType} propName Prop description
 */

/**
 * @typedef {object} SomeTypedef
 * @prop {SomeType} propName Prop description
 */
// Settings: {"jsdoc":{"tagNamePreference":{"property":"prop"}}}

/**
 * @typedef {object} SomeTypedef
 * @property
 * // arbitrary property content
 */

/**
 * @typedef {object<string, string>} SomeTypedef
 */

/**
 * @typedef {string} SomeTypedef
 */

/**
 * @namespace {object} SomeName
 * @property {SomeType} propName Prop description
 */

/**
 * @namespace {object} SomeName
 * @property
 * // arbitrary property content
 */

/**
 * @typedef {object} SomeTypedef
 * @property someProp
 * @property anotherProp This with a description
 * @property {anotherType} yetAnotherProp This with a type and desc.
 */
function quux () {

}
````


<a name="eslint-plugin-jsdoc-rules-require-property-description"></a>
### <code>require-property-description</code>

Requires that each `@property` tag has a `description` value.

|||
|---|---|
|Context|everywhere|
|Tags|N/A|

The following patterns are considered problems:

````js
/**
 * @typedef {SomeType} SomeTypedef
 * @property foo
 */
// Message: Missing JSDoc @property "foo" description.

/**
 * @typedef {SomeType} SomeTypedef
 * @prop foo
 */
// Settings: {"jsdoc":{"tagNamePreference":{"property":"prop"}}}
// Message: Missing JSDoc @prop "foo" description.

/**
 * @typedef {SomeType} SomeTypedef
 * @property foo
 */
// Settings: {"jsdoc":{"tagNamePreference":{"property":false}}}
// Message: Unexpected tag `@property`
````

The following patterns are not considered problems:

````js
/**
 * @typedef {SomeType} SomeTypedef
 */

/**
 * @typedef {SomeType} SomeTypedef
 * @property foo Foo.
 */

/**
 * @namespace {SomeType} SomeName
 * @property foo Foo.
 */

/**
 * @class
 * @property foo Foo.
 */
````


<a name="eslint-plugin-jsdoc-rules-require-property-name"></a>
### <code>require-property-name</code>

Requires that all function `@property` tags have names.

|||
|---|---|
|Context|everywhere|
|Tags|N/A|

The following patterns are considered problems:

````js
/**
 * @typedef {SomeType} SomeTypedef
 * @property
 */
// Message: There must be an identifier after @property type.

/**
 * @typedef {SomeType} SomeTypedef
 * @property {string}
 */
// Message: There must be an identifier after @property tag.

/**
 * @typedef {SomeType} SomeTypedef
 * @property foo
 */
// Settings: {"jsdoc":{"tagNamePreference":{"property":false}}}
// Message: Unexpected tag `@property`
````

The following patterns are not considered problems:

````js
/**
 * @typedef {SomeType} SomeTypedef
 * @property foo
 */

/**
 * @typedef {SomeType} SomeTypedef
 * @property {string} foo
 */

/**
 * @namespace {SomeType} SomeName
 * @property {string} foo
 */

/**
 * @class
 * @property {string} foo
 */
````


<a name="eslint-plugin-jsdoc-rules-require-property-type"></a>
### <code>require-property-type</code>

Requires that each `@property` tag has a `type` value.

|||
|---|---|
|Context|everywhere|
|Tags|N/A|

The following patterns are considered problems:

````js
/**
 * @typedef {SomeType} SomeTypedef
 * @property foo
 */
// Message: Missing JSDoc @property "foo" type.

/**
 * @typedef {SomeType} SomeTypedef
 * @prop foo
 */
// Settings: {"jsdoc":{"tagNamePreference":{"property":"prop"}}}
// Message: Missing JSDoc @prop "foo" type.

/**
 * @typedef {SomeType} SomeTypedef
 * @property foo
 */
// Settings: {"jsdoc":{"tagNamePreference":{"property":false}}}
// Message: Unexpected tag `@property`
````

The following patterns are not considered problems:

````js
/**
 * @typedef {SomeType} SomeTypedef
 */

/**
 * @typedef {SomeType} SomeTypedef
 * @property {number} foo
 */

/**
 * @namespace {SomeType} SomeName
 * @property {number} foo
 */

/**
 * @class
 * @property {number} foo
 */
````


<a name="eslint-plugin-jsdoc-rules-require-returns-check"></a>
### <code>require-returns-check</code>

Requires a return statement in function body if a `@returns` tag is specified in jsdoc comment.

Will also report if multiple `@returns` tags are present.

|||
|---|---|
|Context|`ArrowFunctionExpression`, `FunctionDeclaration`, `FunctionExpression`|
|Tags|`returns`|
|Aliases|`return`|

The following patterns are considered problems:

````js
/**
 * @returns
 */
function quux (foo) {

}
// Message: JSDoc @returns declaration present but return expression not available in function.

/**
 * @return
 */
function quux (foo) {

}
// Settings: {"jsdoc":{"tagNamePreference":{"returns":"return"}}}
// Message: JSDoc @return declaration present but return expression not available in function.

/**
 * @returns
 */
const quux = () => {}
// Message: JSDoc @returns declaration present but return expression not available in function.

/**
 * @returns {undefined} Foo.
 * @returns {String} Foo.
 */
function quux () {

  return foo;
}
// Message: Found more than one @returns declaration.

const language = {
  /**
   * @param {string} name
   * @returns {string}
   */
  get name() {
    this._name = name;
  }
}
// Message: JSDoc @returns declaration present but return expression not available in function.

class Foo {
  /**
   * @returns {string}
   */
  bar () {
  }
}
// Message: JSDoc @returns declaration present but return expression not available in function.

/**
 * @returns
 */
function quux () {

}
// Settings: {"jsdoc":{"tagNamePreference":{"returns":false}}}
// Message: Unexpected tag `@returns`

/**
 * @returns {string}
 */
function f () {
  function g() {
    return 'foo'
  }

  () => {
    return 5
  }
}
// Message: JSDoc @returns declaration present but return expression not available in function.
````

The following patterns are not considered problems:

````js
/**
 * @returns Foo.
 */
function quux () {

  return foo;
}

/**
 * @returns {string} Foo.
 */
function quux () {

  return foo;
}

/**
 * @returns {string} Foo.
 */
function quux () {

  return foo;
}

/**
 *
 */
function quux () {
}

/**
 * @returns {*} Foo.
 */
const quux = () => foo;

/**
 * @returns {undefined} Foo.
 */
function quux () {}

/**
 * @returns { void } Foo.
 */
function quux () {}

/**
 * @returns {Promise<void>}
 */
async function quux() {}

/**
 * @returns {Promise<void>}
 */
const quux = async function () {}

/**
 * @returns {Promise<void>}
 */
const quux = async () => {}

/**
 * @returns Foo.
 * @abstract
 */
function quux () {
  throw new Error('must be implemented by subclass!');
}

/**
 * @returns Foo.
 * @virtual
 */
function quux () {
  throw new Error('must be implemented by subclass!');
}

/**
 * @returns Foo.
 * @constructor
 */
function quux () {
}

/**
 * @interface
 */
class Foo {
  /**
   * @returns {string}
   */
  bar () {
  }
}

/**
 * @record
 */
class Foo {
  /**
   * @returns {string}
   */
  bar () {
  }
}
// Settings: {"jsdoc":{"mode":"closure"}}

/**
 * @returns {undefined} Foo.
 */
function quux () {
}

/**
 * @returns {void} Foo.
 */
function quux () {
}

/**
 * @returns {void} Foo.
 */
function quux () {
  return undefined;
}

/**
 * @returns {void} Foo.
 */
function quux () {
  return;
}

/**
 *
 */
function quux () {
  return undefined;
}

/**
 *
 */
function quux () {
  return;
}

/**
 * @returns {true}
 */
function quux () {
  try {
    return true;
  } catch (err) {
  }
  return;
}

/**
 * @returns {true}
 */
function quux () {
  try {
  } finally {
    return true;
  }
  return;
}

/**
 * @returns {true}
 */
function quux () {
  try {
    return;
  } catch (err) {
  }
  return true;
}

/**
 * @returns {true}
 */
function quux () {
  try {
    something();
  } catch (err) {
    return true;
  }
  return;
}

/**
 * @returns {true}
 */
function quux () {
  switch (true) {
  case 'abc':
    return true;
  }
  return;
}

/**
 * @returns {true}
 */
function quux () {
  switch (true) {
  case 'abc':
    return;
  }
  return true;
}

/**
 * @returns {true}
 */
function quux () {
  for (const i of abc) {
    return true;
  }
  return;
}

/**
 * @returns {true}
 */
function quux () {
  for (const a in b) {
    return true;
  }
}

/**
 * @returns {true}
 */
function quux () {
  for (let i=0; i<n; i+=1) {
    return true;
  }
}

/**
 * @returns {true}
 */
function quux () {
  while(true) {
    return true
  }
}

/**
 * @returns {true}
 */
function quux () {
  do {
    return true
  }
  while(true)
}

/**
 * @returns {true}
 */
function quux () {
  if (true) {
    return;
  }
  return true;
}

/**
 * @returns {true}
 */
function quux () {
  if (true) {
    return true;
  }
}

/**
 * @returns {true}
 */
function quux () {
  var a = {};
  with (a) {
    return true;
  }
}

/**
 * @returns {true}
 */
function quux () {
  if (true) {
    return;
  } else {
    return true;
  }
  return;
}
````


<a name="eslint-plugin-jsdoc-rules-require-returns-description"></a>
### <code>require-returns-description</code>

Requires that the `@returns` tag has a `description` value. The error
will not be reported if the return value is `void` or `undefined`.

<a name="eslint-plugin-jsdoc-rules-require-returns-description-options-24"></a>
#### Options

<a name="eslint-plugin-jsdoc-rules-require-returns-description-options-24-contexts-8"></a>
##### <code>contexts</code>

Set this to an array of strings representing the AST context
where you wish the rule to be applied.
Overrides the default contexts (see below). Set to `"any"` if you want
the rule to apply to any jsdoc block throughout your files (as is necessary
for finding function blocks not attached to a function declaration or
expression, i.e., `@callback` or `@function` (or its aliases `@func` or
`@method`) (including those associated with an `@interface`).

|||
|---|---|
|Context|`ArrowFunctionExpression`, `FunctionDeclaration`, `FunctionExpression`; others when `contexts` option enabled|
|Tags|`returns`|
|Aliases|`return`|
|Options|`contexts`|

The following patterns are considered problems:

````js
/**
 * @returns
 */
function quux (foo) {

}
// Message: Missing JSDoc @returns description.

/**
 * @returns {string}
 */
function quux (foo) {

}
// Message: Missing JSDoc @returns description.

/**
 * @returns {string}
 */
function quux (foo) {

}
// Options: [{"contexts":["any"]}]
// Message: Missing JSDoc @returns description.

/**
 * @function
 * @returns {string}
 */
// Options: [{"contexts":["any"]}]
// Message: Missing JSDoc @returns description.

/**
 * @callback
 * @returns {string}
 */
// Options: [{"contexts":["any"]}]
// Message: Missing JSDoc @returns description.

/**
 * @return
 */
function quux (foo) {

}
// Settings: {"jsdoc":{"tagNamePreference":{"returns":"return"}}}
// Message: Missing JSDoc @return description.

/**
 * @returns
 */
function quux () {

}
// Settings: {"jsdoc":{"tagNamePreference":{"returns":false}}}
// Message: Unexpected tag `@returns`
````

The following patterns are not considered problems:

````js
/**
 *
 */
function quux () {

}

/**
 * @returns Foo.
 */
function quux () {

}

/**
 * @returns Foo.
 */
function quux () {

}
// Options: [{"contexts":["any"]}]

/**
 * @returns {undefined}
 */
function quux () {

}

/**
 * @returns {void}
 */
function quux () {

}

/**
 * @function
 * @returns
 */

/**
 * @callback
 * @returns
 */
````


<a name="eslint-plugin-jsdoc-rules-require-returns-type"></a>
### <code>require-returns-type</code>

Requires that `@returns` tag has `type` value.

<a name="eslint-plugin-jsdoc-rules-require-returns-type-options-25"></a>
#### Options

<a name="eslint-plugin-jsdoc-rules-require-returns-type-options-25-contexts-9"></a>
##### <code>contexts</code>

Set this to an array of strings representing the AST context
where you wish the rule to be applied.
Overrides the default contexts (see below). Set to `"any"` if you want
the rule to apply to any jsdoc block throughout your files (as is necessary
for finding function blocks not attached to a function declaration or
expression, i.e., `@callback` or `@function` (or its aliases `@func` or
`@method`) (including those associated with an `@interface`).

|||
|---|---|
|Context|`ArrowFunctionExpression`, `FunctionDeclaration`, `FunctionExpression`; others when `contexts` option enabled|
|Tags|`returns`|
|Aliases|`return`|
|Options|`contexts`|

The following patterns are considered problems:

````js
/**
 * @returns
 */
function quux () {

}
// Message: Missing JSDoc @returns type.

/**
 * @returns Foo.
 */
function quux () {

}
// Message: Missing JSDoc @returns type.

/**
 * @returns Foo.
 */
function quux () {

}
// Options: [{"contexts":["any"]}]
// Message: Missing JSDoc @returns type.

/**
 * @function
 * @returns Foo.
 */
// Options: [{"contexts":["any"]}]
// Message: Missing JSDoc @returns type.

/**
 * @callback
 * @returns Foo.
 */
// Options: [{"contexts":["any"]}]
// Message: Missing JSDoc @returns type.

/**
 * @return Foo.
 */
function quux () {

}
// Settings: {"jsdoc":{"tagNamePreference":{"returns":"return"}}}
// Message: Missing JSDoc @return type.

/**
 * @returns
 */
function quux () {

}
// Settings: {"jsdoc":{"tagNamePreference":{"returns":false}}}
// Message: Unexpected tag `@returns`
````

The following patterns are not considered problems:

````js
/**
 * @returns {number}
 */
function quux () {

}

/**
 * @returns {number}
 */
function quux () {

}
// Options: [{"contexts":["any"]}]

/**
 * @function
 * @returns Foo.
 */

/**
 * @callback
 * @returns Foo.
 */
````


<a name="eslint-plugin-jsdoc-rules-require-returns"></a>
### <code>require-returns</code>

Requires returns are documented.

Will also report if multiple `@returns` tags are present.

<a name="eslint-plugin-jsdoc-rules-require-returns-options-26"></a>
#### Options

- `checkConstructors` - A value indicating whether `constructor`s should
  be checked for `@returns` tags. Defaults to `false`.
- `checkGetters` - Boolean to determine whether getter methods should
  be checked for `@returns` tags. Defaults to `true`.
- `exemptedBy` - Array of tags (e.g., `['type']`) whose presence on the document
    block avoids the need for a `@returns`. Defaults to an array with
    `inheritdoc`. If you set this array, it will overwrite the default,
    so be sure to add back `inheritdoc` if you wish its presence to cause
    exemption of the rule.
- `forceRequireReturn` - Set to `true` to always insist on
  `@returns` documentation regardless of implicit or explicit `return`'s
  in the function. May be desired to flag that a project is aware of an
  `undefined`/`void` return. Defaults to `false`.
- `forceReturnsWithAsync` - By default `async` functions that do not explicitly
  return a value pass this rule as an `async` function will always return a
  `Promise`, even if the `Promise` resolves to void. You can force all `async`
  functions to require return statements by setting `forceReturnsWithAsync`
  to `true` on the options object. This may be useful for flagging that there
  has been consideration of return type. Defaults to `false`.
- `contexts` - Set this to an array of strings representing the AST context
  where you wish the rule to be applied.
  Overrides the default contexts (see below). Set to `"any"` if you want
  the rule to apply to any jsdoc block throughout your files (as is necessary
  for finding function blocks not attached to a function declaration or
  expression, i.e., `@callback` or `@function` (or its aliases `@func` or
  `@method`) (including those associated with an `@interface`). This
  rule will only apply on non-default contexts when there is such a tag
  present and the `forceRequireReturn` option is set or if the
  `forceReturnsWithAsync` option is set with a present `@async` tag
  (since we are not checking against the actual `return` values in these
  cases).

```js
'jsdoc/require-returns': ['error', {forceReturnsWithAsync: true}]
```

|          |                                                                                                               |
| -------- | ------------------------------------------------------------------------------------------------------------- |
| Context  | `ArrowFunctionExpression`, `FunctionDeclaration`, `FunctionExpression`; others when `contexts` option enabled |
| Tags     | `returns`                                                                                                     |
| Aliases  | `return`                                                                                                      |
| Options  | `checkConstructors`, `checkGetters`, `contexts`, `exemptedBy`, `forceRequireReturn`, `forceReturnsWithAsync`  |
| Settings | `overrideReplacesDocs`, `augmentsExtendsReplacesDocs`, `implementsReplacesDocs`                               |

The following patterns are considered problems:

````js
/**
 *
 */
function quux (foo) {

  return foo;
}
// Message: Missing JSDoc @returns declaration.

/**
 *
 */
const foo = () => ({
  bar: 'baz'
})
// Message: Missing JSDoc @returns declaration.

/**
 *
 */
const foo = bar=>({ bar })
// Message: Missing JSDoc @returns declaration.

/**
 *
 */
const foo = bar => bar.baz()
// Message: Missing JSDoc @returns declaration.

/**
 *
 */
function quux (foo) {

  return foo;
}
// Settings: {"jsdoc":{"tagNamePreference":{"returns":"return"}}}
// Message: Missing JSDoc @return declaration.

/**
 *
 */
function foo() {}

/**
 *
 */
function bar() {}
// Settings: {"jsdoc":{"forceRequireReturn":true}}
// Message: `settings.jsdoc.forceRequireReturn` has been removed, use options in the rule `require-returns` instead.

/**
 *
 */
async function quux() {
}
// Options: [{"forceRequireReturn":true}]
// Message: Missing JSDoc @returns declaration.

/**
 *
 */
const quux = async function () {}
// Options: [{"forceRequireReturn":true}]
// Message: Missing JSDoc @returns declaration.

/**
 *
 */
const quux = async () => {}
// Options: [{"forceRequireReturn":true}]
// Message: Missing JSDoc @returns declaration.

/**
 *
 */
async function quux () {}
// Options: [{"forceRequireReturn":true}]
// Message: Missing JSDoc @returns declaration.

/**
 *
 */
function quux () {
}
// Options: [{"forceRequireReturn":true}]
// Message: Missing JSDoc @returns declaration.

/**
 *
 */
function quux () {
}
// Options: [{"contexts":["any"],"forceRequireReturn":true}]
// Message: Missing JSDoc @returns declaration.

/**
 * @function
 */
// Options: [{"contexts":["any"],"forceRequireReturn":true}]
// Message: Missing JSDoc @returns declaration.

/**
 * @callback
 */
// Options: [{"contexts":["any"],"forceRequireReturn":true}]
// Message: Missing JSDoc @returns declaration.

const language = {
  /**
   * @param {string} name
   */
  get name() {
    return this._name;
  }
}
// Message: Missing JSDoc @returns declaration.

/**
 *
 */
async function quux () {
}
// Options: [{"forceReturnsWithAsync":true}]
// Message: Missing JSDoc @returns declaration.

/**
 * @function
 * @async
 */
// Options: [{"contexts":["any"],"forceReturnsWithAsync":true}]
// Message: Missing JSDoc @returns declaration.

/**
 * @callback
 * @async
 */
// Options: [{"contexts":["any"],"forceReturnsWithAsync":true}]
// Message: Missing JSDoc @returns declaration.

/**
 * @returns {undefined}
 * @returns {void}
 */
function quux (foo) {

  return foo;
}
// Message: Found more than one @returns declaration.

/**
 * @returns
 */
function quux () {

}
// Settings: {"jsdoc":{"tagNamePreference":{"returns":false}}}
// Message: Unexpected tag `@returns`

/**
 * @param foo
 */
function quux (foo) {
  return 'bar';
}
// Options: [{"exemptedBy":["notPresent"]}]
// Message: Missing JSDoc @returns declaration.

/**
 * @param {array} a
 */
async function foo(a) {
  return;
}
// Options: [{"forceReturnsWithAsync":true}]
// Message: Missing JSDoc @returns declaration.

/**
 * @param {array} a
 */
async function foo(a) {
  return Promise.all(a);
}
// Options: [{"forceReturnsWithAsync":true}]
// Message: Missing JSDoc @returns declaration.

class foo {
  /** gets bar */
  get bar() {
    return 0;
  }
}
// Options: [{"checkGetters":true}]
// Message: Missing JSDoc @returns declaration.

class TestClass {
  /**
   * 
   */
  constructor() {
    return new Map();
  }
}
// Options: [{"checkConstructors":true}]
// Message: Missing JSDoc @returns declaration.

class TestClass {
  /**
   * 
   */
  get Test() {
    return 0;
  }
}
// Options: [{"checkGetters":true}]
// Message: Missing JSDoc @returns declaration.
````

The following patterns are not considered problems:

````js
/**
 * @returns Foo.
 */
function quux () {

  return foo;
}

/**
 * @returns Foo.
 */
function quux () {

  return foo;
}
// Options: [{"contexts":["any"]}]

/**
 *
 */
function quux () {
}

/**
 *
 */
function quux (bar) {
  bar.filter(baz => {
    return baz.corge();
  })
}

/**
 * @returns Array
 */
function quux (bar) {
  return bar.filter(baz => {
    return baz.corge();
  })
}

/**
 * @returns Array
 */
const quux = (bar) => bar.filter(({ corge }) => corge())

/**
 * @inheritdoc
 */
function quux (foo) {
}

/**
 * @override
 */
function quux (foo) {
}

/**
 * @constructor
 */
function quux (foo) {
}

/**
 * @implements
 */
function quux (foo) {
}

/**
 * @override
 */
function quux (foo) {

  return foo;
}

/**
 * @class
 */
function quux (foo) {

}

/**
 * @constructor
 */
function quux (foo) {

}

/**
 * @returns {object}
 */
function quux () {

  return {a: foo};
}

/**
 * @returns {object}
 */
const quux = () => ({a: foo});

/**
 * @returns {object}
 */
const quux = () => {
  return {a: foo}
};

/**
 * @returns {void}
 */
function quux () {
}

/**
 * @returns {void}
 */
const quux = () => {

}

/**
 * @returns {undefined}
 */
function quux () {
}

/**
 * @returns {undefined}
 */
const quux = () => {

}

/**
 *
 */
function quux () {
}

/**
 *
 */
const quux = () => {

}

class Foo {
  /**
   *
   */
  constructor () {
  }
}
// Options: [{"forceRequireReturn":true}]

const language = {
  /**
   * @param {string} name
   */
  set name(name) {
    this._name = name;
  }
}

/**
 * @returns {void}
 */
function quux () {
}
// Options: [{"forceRequireReturn":true}]

/**
 * @returns {void}
 */
function quux () {
  return undefined;
}

/**
 * @returns {void}
 */
function quux () {
  return undefined;
}
// Options: [{"forceRequireReturn":true}]

/**
 * @returns {void}
 */
function quux () {
  return;
}

/**
 * @returns {void}
 */
function quux () {
}
// Options: [{"forceRequireReturn":true}]

/**
 * @returns {void}
 */
function quux () {
  return;
}
// Options: [{"forceRequireReturn":true}]

/** @type {RequestHandler} */
function quux (req, res , next) {
  return;
}

/**
 * @returns {Promise}
 */
async function quux () {
}
// Options: [{"forceRequireReturn":true}]

/**
 * @returns {Promise}
 */
async function quux () {
}
// Options: [{"forceReturnsWithAsync":true}]

/**
 *
 */
async function quux () {}

/**
 *
 */
const quux = async function () {}

/**
 *
 */
const quux = async () => {}

/** foo class */
class foo {
  /** foo constructor */
  constructor () {
    // =>
    this.bar = true;
  }
}

export default foo;

/**
 *
 */
function quux () {
}
// Options: [{"forceReturnsWithAsync":true}]

/**
 * @type {MyCallback}
 */
function quux () {

}
// Options: [{"exemptedBy":["type"]}]

/**
 * @param {array} a
 */
async function foo(a) {
  return Promise.all(a);
}

/**
 * @param {array} a
 */
async function foo(a) {
  return;
}

/**
 *
 */
// Options: [{"contexts":["any"]}]

/**
 * @async
 */
// Options: [{"contexts":["any"]}]

/**
 * @function
 */
// Options: [{"forceRequireReturn":true}]

/**
 * @callback
 */
// Options: [{"forceRequireReturn":true}]

/**
 * @function
 * @async
 */
// Options: [{"forceReturnsWithAsync":true}]

/**
 * @callback
 * @async
 */
// Options: [{"forceReturnsWithAsync":true}]

/**
 * @function
 */
// Options: [{"contexts":["any"],"forceReturnsWithAsync":true}]

/**
 * @callback
 */
// Options: [{"contexts":["any"],"forceReturnsWithAsync":true}]

class foo {
  get bar() {
    return 0;
  }
}
// Options: [{"checkGetters":false}]

class foo {
  /** @returns zero */
  get bar() {
    return 0;
  }
}
// Options: [{"checkGetters":true}]

class foo {
  /** @returns zero */
  get bar() {
    return 0;
  }
}
// Options: [{"checkGetters":false}]

class TestClass {
  /**
   *
   */
  constructor() { }
}

class TestClass {
  /**
   * @returns A map.
   */
  constructor() {
    return new Map();
  }
}

class TestClass {
  /**
   *
   */
  constructor() { }
}
// Options: [{"checkConstructors":false}]

class TestClass {
  /**
   *
   */
  get Test() { }
}

class TestClass {
  /**
   * @returns A number.
   */
  get Test() {
    return 0;
  }
}

class TestClass {
  /**
   *
   */
  get Test() {
    return 0;
  }
}
// Options: [{"checkGetters":false}]
````


<a name="eslint-plugin-jsdoc-rules-valid-types"></a>
### <code>valid-types</code>

Requires all types to be valid JSDoc or Closure compiler types without syntax errors.

Also impacts behaviors on namepath (or event)-defining and pointing tags:

1. Name(path)-defining tags requiring namepath: `@external`, `@host`, `@name`, `@typedef`
1. Name(path)-defining tags (which may have value without namepath or their
    namepath can be expressed elsewhere on the block): `@event`, `@callback`,
    `@class`, `@constructor`, `@constant`, `@const`,
    `@function`, `@func`, `@method`, `@interface`, `@member`, `@var`,
    `@mixin`, `@namespace`
1. Name(path)-pointing tags requiring namepath: `@alias`, `@augments`, `@extends`, `@lends`, `@memberof`, `@memberof!`, `@mixes`, `@this`
1. Name(path)-pointing tags (which may have value without namepath or their
    namepath can be expressed elsewhere on the block): `@listens`, `@fires`,
    `@emits`, and `@modifies`
1. Name(path)-pointing tags (multiple names in one): `@borrows`

...with the following applying to the above sets:

- Expect tags in set 1-4 to have a valid namepath if present
- Prevent sets 2 and 4 from being empty by setting `allowEmptyNamepaths` to
  `false` as these tags might have some indicative value without a path
  or may allow a name expressed elsewhere on the block (but sets 1 and 3 will
  always fail if empty)
- For the special case of set 5, i.e., `@borrows <that namepath> as <this namepath>`,
  check that both namepaths are present and valid and ensure there is an `as `
  between them. In the case of `<this namepath>`, it can be preceded by
  one of the name path operators, `#`, `.`, or `~`.
- For the special case of `@memberof` and `@memberof!` (part of set 3), as
   per the [specification](https://jsdoc.app/tags-memberof.html), they also
   allow `#`, `.`, or `~` at the end (which is not allowed at the end of
   normal paths).

<a name="eslint-plugin-jsdoc-rules-valid-types-options-27"></a>
#### Options

- `allowEmptyNamepaths` (default: true) - Set to `false` to disallow
  empty name paths with `@callback`, `@event`, `@class`, `@constructor`,
  `@constant`, `@const`, `@function`, `@func`, `@method`, `@interface`,
  `@member`, `@var`, `@mixin`, `@namespace`, `@listens`, `@fires`,
  `@modifies`, or `@emits` (these might often be expected to have an
  accompanying name path, though they have some indicative value without
  one; these may also allow names to be defined in another manner elsewhere
  in the block)
- `checkSeesForNamepaths` (default: false) - Set this to `true` to insist
  that `@see` only use name paths (the tag is normally permitted to
  allow other text)


|||
|---|---|
|Context|everywhere|
|Tags|For name only unless otherwise stated: `alias`, `augments`, `borrows`, `callback`, `class` (for name and type), `constant` (for name and type), `enum` (for type), `event`, `external`, `fires`, `function`, `implements` (for type), `interface`, `lends`, `listens`, `member` (for name and type),  `memberof`, `memberof!`, `mixes`, `mixin`, `modifies`, `module` (for name and type), `name`, `namespace` (for name and type), `param` (for name and type), `property` (for name and type), `returns` (for type), `this`, `throws` (for type), `type` (for type), `typedef` (for name and type), `yields` (for type)|
|Aliases|`extends`, `constructor`, `const`, `host`, `emits`, `func`, `method`, `var`, `arg`, `argument`, `prop`, `return`, `exception`, `yield`|
|Closure-only|For type only: `package`, `private`, `protected`, `public`, `static`|
|Options|`allowEmptyNamepaths`, `checkSeesForNamepaths`|
|Settings|`mode`|

The following patterns are considered problems:

````js
/**
 * @param {Array<string} foo
 */
function quux() {

}
// Message: Syntax error in type: Array<string

/**
 * @memberof module:namespace.SomeClass<~
 */
function quux() {

}
// Message: Syntax error in namepath: module:namespace.SomeClass<~

/**
 * @memberof module:namespace.SomeClass~<
 */
function quux() {

}
// Message: Syntax error in namepath: module:namespace.SomeClass~<

/**
 * @borrows foo% as bar
 */
function quux() {

}
// Message: Syntax error in namepath: foo%

/**
 * @borrows #foo as bar
 */
function quux() {

}
// Message: Syntax error in namepath: #foo

/**
 * @borrows foo as bar%
 */
function quux() {

}
// Message: Syntax error in namepath: bar%

/**
 * @borrows foo
 */
function quux() {

}
// Message: @borrows must have an "as" expression. Found ""

/**
 * @see foo%
 */
function quux() {

}
// Options: [{"checkSeesForNamepaths":true}]
// Message: Syntax error in namepath: foo%

/** */
function foo() {}
// Settings: {"jsdoc":{"allowEmptyNamepaths":true,"checkSeesForNamepaths":true}}
// Message: `settings.jsdoc.allowEmptyNamepaths` has been removed, use options in the rule `valid-types` instead.

/**
 * @alias module:abc#event:foo-bar
 */
function quux() {

}
// Message: Syntax error in namepath: module:abc#event:foo-bar

/**
 * @mixes module:namespace.SomeClass~
 */
function quux() {

}
// Message: Syntax error in namepath: module:namespace.SomeClass~

/**
 * @callback
 */
function quux() {

}
// Options: [{"allowEmptyNamepaths":false}]
// Message: Tag @callback must have a name/namepath

/**
 * @constant {str%ng}
 */
 const FOO = 'foo';
// Message: Syntax error in type: str%ng

/**
 * @typedef {str%ng} UserString
 */
// Message: Syntax error in type: str%ng

/**
 * @typedef {string} UserStr%ng
 */
// Message: Syntax error in namepath: UserStr%ng

/**
 * @extends
 */
 class Bar {};
// Message: Tag @extends must have either a type or namepath

/**
 * @type
 */
 let foo;
// Message: Tag @type must have a type

/**
 * @modifies {bar|foo<}
 */
function quux (foo, bar, baz) {}
// Message: Syntax error in type: bar|foo<

/**
 * @private {BadTypeChecked<}
 */
function quux () {}
// Settings: {"jsdoc":{"mode":"closure"}}
// Message: Syntax error in type: BadTypeChecked<

/**
 * @this {BadTypeChecked<}
 */
function quux () {}
// Settings: {"jsdoc":{"mode":"closure"}}
// Message: Syntax error in type: BadTypeChecked<

/**
 * @define
 */
 function quux () {}
// Settings: {"jsdoc":{"mode":"closure"}}
// Message: Tag @define must have a type

/**
 * @this
 */
 let foo;
// Settings: {"jsdoc":{"mode":"closure"}}
// Message: Tag @this must have a type
````

The following patterns are not considered problems:

````js
/**
 * @param {Array<string>} foo
 */
function quux() {

}

/**
 * @param {string} foo
 */
function quux() {

}

/**
 * @param foo
 */
function quux() {

}

/**
 * @borrows foo as bar
 */
function quux() {

}

/**
 * @borrows foo as #bar
 */
function quux() {

}

/**
 * @see foo%
 */
function quux() {

}

/**
 * @alias module:namespace.SomeClass#event:ext_anevent
 */
function quux() {

}

/**
 * @callback foo
 */
function quux() {

}

/**
 * @callback
 */
function quux() {

}
// Options: [{"allowEmptyNamepaths":true}]

/**
 * @class
 */
function quux() {

}

/**
 * @see {@link foo}
 */
function quux() {

}
// Options: [{"checkSeesForNamepaths":true}]

/**
 *
 * @fires {module:namespace.SomeClass#event:ext_anevent}
 */
function quux() {

}

/**
 * @memberof module:namespace.SomeClass~
 */
function quux() {

}

/**
 * @memberof! module:namespace.SomeClass.
 */
function quux() {

}

/**
 *
 */
function quux() {

}

/**
 * @constant {string}
 */
 const FOO = 'foo';

/**
 * @constant {string} FOO
 */
 const FOO = 'foo';

/**
 * @extends Foo
 */
 class Bar {};

/**
 * @extends {Foo<String>}
 */
 class Bar {};

/**
 * @typedef {number|string} UserDefinedType
 */

/**
 * @typedef {number|string}
 */
let UserDefinedGCCType;

/**
 * @modifies {foo|bar}
 */
function quux (foo, bar, baz) {}

/**
 * @private {BadTypeNotCheckedInJsdoc<}
 */
function quux () {}

/**
 * @this {Navigator}
 */
function quux () {}
// Settings: {"jsdoc":{"mode":"closure"}}

/**
 * @export {SomeType}
 */
function quux () {}
// Settings: {"jsdoc":{"mode":"closure"}}

/**
 * @define {boolean}
 */
function quux () {}
// Settings: {"jsdoc":{"mode":"closure"}}

/**
 * @define
 */
 function quux () {}
````

<|MERGE_RESOLUTION|>--- conflicted
+++ resolved
@@ -5212,14 +5212,14 @@
 // Message: There must be no newline after the description of the JSDoc block.
 
 
-         /**
-          * Bar.
-          *
-          * Bar.
-          *
-          * @bar
-          */
-         function quux () {
+         /**
+          * Bar.
+          *
+          * Bar.
+          *
+          * @bar
+          */
+         function quux () {
 
          }
 // Options: ["never"]
@@ -5243,12 +5243,12 @@
 // Message: There must be a newline after the description of the JSDoc block.
 
 
-     /**
-      * Service for fetching symbols.
-      * @param {object} $http - Injected http helper.
-      * @param {object} $q - Injected Promise api helper.
-      * @param {object} $location - Injected window location object.
-      * @param {object} REPORT_DIALOG_CONSTANTS - Injected handle.
+     /**
+      * Service for fetching symbols.
+      * @param {object} $http - Injected http helper.
+      * @param {object} $q - Injected Promise api helper.
+      * @param {object} $location - Injected window location object.
+      * @param {object} REPORT_DIALOG_CONSTANTS - Injected handle.
       */
 // Message: There must be a newline after the description of the JSDoc block.
 ````
@@ -5292,20 +5292,20 @@
 // Options: ["never"]
 
 
-     /**
-      * @foo
-      * Test 
-      * abc 
-      * @bar 
+     /**
+      * @foo
+      * Test 
+      * abc 
+      * @bar 
       */
 
 
-     /**
-      * 
-      * @foo
-      * Test 
-      * abc 
-      * @bar 
+     /**
+      * 
+      * @foo
+      * Test 
+      * abc 
+      * @bar 
       */
 
 /***
@@ -5316,16 +5316,16 @@
 }
 // Options: ["always"]
 
-/**
- * Parses query string to object containing URL parameters
- * 
- * @param queryString
- * Input string
- * 
- * @returns
- * Object containing URL parameters
- */
-export function parseQueryString(queryString: string): { [key: string]: string } {    // <-- Line 10 that fails
+/**
+ * Parses query string to object containing URL parameters
+ * 
+ * @param queryString
+ * Input string
+ * 
+ * @returns
+ * Object containing URL parameters
+ */
+export function parseQueryString(queryString: string): { [key: string]: string } {    // <-- Line 10 that fails
 
 }
 ````
@@ -9176,7 +9176,15 @@
 /**
  *
  */
-<<<<<<< HEAD
+ function quux (foo) {
+
+ }
+// Options: [{"contexts":["FunctionDeclaration"]}]
+// Message: Missing JSDoc @param "foo" declaration.
+
+/**
+ *
+ */
 function quux ({foo}) {
 
 }
@@ -9207,7 +9215,7 @@
 // Message: Missing JSDoc @param "root0.foo" declaration.
 
 /**
- * 
+ *
  */
 function quux ({foo}, {bar}) {
 
@@ -9216,20 +9224,13 @@
 // Message: Missing JSDoc @param "arg0.foo" declaration.
 
 /**
- * 
+ *
  */
 function quux ({foo}, {bar}) {
 
 }
 // Options: [{"unnamedRootBase":["arg","config"]}]
 // Message: Missing JSDoc @param "arg0.foo" declaration.
-=======
-function quux (foo) {
-
-}
-// Options: [{"contexts":["FunctionDeclaration"]}]
-// Message: Missing JSDoc @param "foo" declaration.
->>>>>>> 49f106c1
 
 /**
  *
@@ -9452,7 +9453,131 @@
 };
 // Message: Missing JSDoc @param "name" declaration.
 
-<<<<<<< HEAD
+interface ITest {
+/**
+ * Test description.
+ */
+TestMethod(id: number): void;
+}
+// Options: [{"contexts":["TSMethodSignature"]}]
+// Message: Missing JSDoc @param "id" declaration.
+
+/**
+ * A test class.
+ */
+abstract class TestClass
+{
+/**
+ * A test method.
+ */
+abstract TestFunction(id);
+}
+// Options: [{"contexts":["TSEmptyBodyFunctionExpression"]}]
+// Message: Missing JSDoc @param "id" declaration.
+
+/**
+ * A test class.
+ */
+declare class TestClass
+{
+/**
+ *
+ */
+TestMethod(id);
+}
+// Options: [{"contexts":["TSEmptyBodyFunctionExpression"]}]
+// Message: Missing JSDoc @param "id" declaration.
+
+/**
+ * A test function.
+ */
+declare let TestFunction: (id) => void;
+// Options: [{"contexts":["TSFunctionType"]}]
+// Message: Missing JSDoc @param "id" declaration.
+
+/**
+ * A test function.
+ */
+let TestFunction: (id) => void;
+// Options: [{"contexts":["TSFunctionType"]}]
+// Message: Missing JSDoc @param "id" declaration.
+
+/**
+* A test function.
+*/
+function test(
+processor: (id: number) => string
+) {
+return processor(10);
+}
+// Options: [{"contexts":["TSFunctionType"]}]
+// Message: Missing JSDoc @param "id" declaration.
+
+/**
+* A test function.
+*/
+let test = (processor: (id: number) => string) =>
+{
+return processor(10);
+}
+// Options: [{"contexts":["TSFunctionType"]}]
+// Message: Missing JSDoc @param "id" declaration.
+
+class TestClass {
+/**
+* A class property.
+*/
+public Test: (id: number) => string;
+}
+// Options: [{"contexts":["TSFunctionType"]}]
+// Message: Missing JSDoc @param "id" declaration.
+
+class TestClass {
+/**
+* A class method.
+*/
+public TestMethod(): (id: number) => string
+{
+}
+}
+// Options: [{"contexts":["TSFunctionType"]}]
+// Message: Missing JSDoc @param "id" declaration.
+
+interface TestInterface {
+/**
+* An interface property.
+*/
+public Test: (id: number) => string;
+}
+// Options: [{"contexts":["TSFunctionType"]}]
+// Message: Missing JSDoc @param "id" declaration.
+
+interface TestInterface {
+/**
+* An interface method.
+*/
+public TestMethod(): (id: number) => string;
+}
+// Options: [{"contexts":["TSFunctionType"]}]
+// Message: Missing JSDoc @param "id" declaration.
+
+/**
+* A function with return type
+*/
+function test(): (id: number) => string;
+// Options: [{"contexts":["TSFunctionType"]}]
+// Message: Missing JSDoc @param "id" declaration.
+
+/**
+* A function with return type
+*/
+let test = (): (id: number) => string =>
+{
+  return (id) => `${id}`;
+}
+// Options: [{"contexts":["TSFunctionType"]}]
+// Message: Missing JSDoc @param "id" declaration.
+
 /**
  * @param options
  */
@@ -9497,132 +9622,6 @@
 }
 // Options: [{"enableFixer":false}]
 // Message: Missing JSDoc @param "foo" declaration.
-=======
-interface ITest {
-/**
- * Test description.
- */
-TestMethod(id: number): void;
-}
-// Options: [{"contexts":["TSMethodSignature"]}]
-// Message: Missing JSDoc @param "id" declaration.
-
-/**
- * A test class.
- */
-abstract class TestClass
-{
-/**
- * A test method.
- */
-abstract TestFunction(id);
-}
-// Options: [{"contexts":["TSEmptyBodyFunctionExpression"]}]
-// Message: Missing JSDoc @param "id" declaration.
-
-/**
- * A test class.
- */
-declare class TestClass
-{
-/**
- *
- */
-TestMethod(id);
-}
-// Options: [{"contexts":["TSEmptyBodyFunctionExpression"]}]
-// Message: Missing JSDoc @param "id" declaration.
-
-/**
- * A test function.
- */
-declare let TestFunction: (id) => void;
-// Options: [{"contexts":["TSFunctionType"]}]
-// Message: Missing JSDoc @param "id" declaration.
-
-/**
- * A test function.
- */
-let TestFunction: (id) => void;
-// Options: [{"contexts":["TSFunctionType"]}]
-// Message: Missing JSDoc @param "id" declaration.
-
-/**
- * A test function.
- */
- function test(
-   processor: (id: number) => string
- ) {
-   return processor(10);
- }
-// Options: [{"contexts":["TSFunctionType"]}]
-// Message: Missing JSDoc @param "id" declaration.
-
-/**
- * A test function.
- */
- let test = (processor: (id: number) => string) =>
- {
-   return processor(10);
- }
-// Options: [{"contexts":["TSFunctionType"]}]
-// Message: Missing JSDoc @param "id" declaration.
-
-class TestClass {
-/**
- * A class property.
- */
-  public Test: (id: number) => string;
-}
-// Options: [{"contexts":["TSFunctionType"]}]
-// Message: Missing JSDoc @param "id" declaration.
-
-class TestClass {
-/**
- * A class method.
- */
- public TestMethod(): (id: number) => string
- {
- }
-}
-// Options: [{"contexts":["TSFunctionType"]}]
-// Message: Missing JSDoc @param "id" declaration.
-
-interface TestInterface {
-/**
- * An interface property.
- */
-  public Test: (id: number) => string;
-}
-// Options: [{"contexts":["TSFunctionType"]}]
-// Message: Missing JSDoc @param "id" declaration.
-
-interface TestInterface {
-/**
- * An interface method.
- */
- public TestMethod(): (id: number) => string;
-}
-// Options: [{"contexts":["TSFunctionType"]}]
-// Message: Missing JSDoc @param "id" declaration.
-
-/**
- * A function with return type
- */
- function test(): (id: number) => string;
-// Options: [{"contexts":["TSFunctionType"]}]
-// Message: Missing JSDoc @param "id" declaration.
-
-/**
- * A function with return type
- */
- let test = (): (id: number) => string =>
-  {
-      return (id) => `${id}`;
-  }
-// Options: [{"contexts":["TSFunctionType"]}]
-// Message: Missing JSDoc @param "id" declaration.
->>>>>>> 49f106c1
 ````
 
 The following patterns are not considered problems:
@@ -10032,8 +10031,41 @@
     }
 }
 
-<<<<<<< HEAD
-export abstract class StephanPlugin<O, D> {
+/**
+ *
+ */
+function quux (foo) {
+
+}
+// Options: [{"contexts":["ArrowFunctionExpression"]}]
+
+/**
+* A function with return type
+*
+* @param id
+*/
+let test = (): (id: number) => string =>
+{
+  return (id) => `${id}`;
+}
+// Options: [{"contexts":["TSFunctionType"]}]
+
+/** @abstract */
+class base {
+/** @param {boolean} arg0 */
+constructor(arg0) {}
+}
+
+class foo extends base {
+/** @inheritDoc */
+constructor(arg0) {
+super(arg0);
+this.arg0 = arg0;
+}
+}
+// Settings: {"jsdoc":{"mode":"closure"}}
+
+    export abstract class StephanPlugin<O, D> {
 
     /**
      * Called right after Stephan loads the plugin file.
@@ -10061,41 +10093,6 @@
 
     }
 }
-=======
-/**
- *
- */
-function quux (foo) {
-
-}
-// Options: [{"contexts":["ArrowFunctionExpression"]}]
-
-/**
- * A function with return type
- *
- * @param id
- */
- let test = (): (id: number) => string =>
-  {
-      return (id) => `${id}`;
-  }
-// Options: [{"contexts":["TSFunctionType"]}]
-
-/** @abstract */
-class base {
-  /** @param {boolean} arg0 */
-  constructor(arg0) {}
-}
-
-class foo extends base {
-  /** @inheritDoc */
-  constructor(arg0) {
-    super(arg0);
-    this.arg0 = arg0;
-  }
-}
-// Settings: {"jsdoc":{"mode":"closure"}}
->>>>>>> 49f106c1
 ````
 
 
