{
  "author": {
    "email": "gajus@gajus.com",
    "name": "Gajus Kuizinas",
    "url": "http://gajus.com"
  },
  "dependencies": {
<<<<<<< HEAD
    "comment-parser": "^0.5.1",
    "jsdoctypeparser": "3.1.0",
=======
    "comment-parser": "^0.5.4",
    "jsdoctypeparser": "^2.0.0-alpha-8",
>>>>>>> ea849962
    "lodash": "^4.17.11"
  },
  "description": "JSDoc linting rules for ESLint.",
  "devDependencies": {
    "@babel/cli": "^7.2.3",
    "@babel/core": "^7.3.3",
    "@babel/node": "^7.2.2",
    "@babel/plugin-transform-flow-strip-types": "^7.2.3",
    "@babel/preset-env": "^7.3.1",
    "@babel/register": "^7.0.0",
    "babel-plugin-add-module-exports": "^1.0.0",
    "chai": "^4.2.0",
    "eslint": "^5.14.1",
    "eslint-config-canonical": "^16.1.0",
    "gitdown": "^2.5.7",
    "glob": "^7.1.3",
    "globby": "^9.0.0",
    "husky": "^1.3.1",
    "marked": "^0.6.1",
    "mocha": "^6.0.1",
    "semantic-release": "^15.13.3"
  },
  "engines": {
    "node": ">=4"
  },
  "husky": {
    "hooks": {
      "post-commit": "npm run create-readme && git add README.md && git commit -m 'docs: generate docs' --no-verify",
      "pre-commit": "npm run lint && npm run test && npm run build"
    }
  },
  "keywords": [
    "eslint",
    "plugin",
    "jsdoc"
  ],
  "license": "BSD-3-Clause",
  "main": "./dist/index.js",
  "name": "eslint-plugin-jsdoc",
  "peerDependencies": {
    "eslint": ">=4.14.0"
  },
  "repository": {
    "type": "git",
    "url": "https://github.com/gajus/eslint-plugin-jsdoc"
  },
  "scripts": {
    "add-assertions": "babel-node ./src/bin/readme-assertions",
    "build": "rm -fr ./dist && NODE_ENV=production babel ./src --out-dir ./dist --copy-files --source-maps",
    "create-readme": "gitdown ./.README/README.md --output-file ./README.md && npm run add-assertions",
    "lint": "eslint ./src ./test",
    "test": "mocha --recursive --require @babel/register --reporter progress"
  },
  "version": "1.0.0"
}<|MERGE_RESOLUTION|>--- conflicted
+++ resolved
@@ -5,13 +5,8 @@
     "url": "http://gajus.com"
   },
   "dependencies": {
-<<<<<<< HEAD
-    "comment-parser": "^0.5.1",
+    "comment-parser": "^0.5.4",
     "jsdoctypeparser": "3.1.0",
-=======
-    "comment-parser": "^0.5.4",
-    "jsdoctypeparser": "^2.0.0-alpha-8",
->>>>>>> ea849962
     "lodash": "^4.17.11"
   },
   "description": "JSDoc linting rules for ESLint.",
