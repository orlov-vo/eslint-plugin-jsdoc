--- conflicted
+++ resolved
@@ -16,21 +16,12 @@
   "description": "JSDoc linting rules for ESLint.",
   "devDependencies": {
     "@babel/cli": "^7.8.4",
-<<<<<<< HEAD
-    "@babel/core": "^7.8.6",
-    "@babel/node": "^7.8.4",
-    "@babel/plugin-transform-flow-strip-types": "^7.8.3",
-    "@babel/preset-env": "^7.8.6",
-    "@babel/register": "^7.8.6",
-    "@typescript-eslint/parser": "^2.22.0",
-=======
     "@babel/core": "^7.9.0",
     "@babel/node": "^7.8.7",
     "@babel/plugin-transform-flow-strip-types": "^7.9.0",
     "@babel/preset-env": "^7.9.0",
     "@babel/register": "^7.9.0",
     "@typescript-eslint/parser": "^2.24.0",
->>>>>>> a611bf6d
     "babel-eslint": "^10.1.0",
     "babel-plugin-add-module-exports": "^1.0.2",
     "babel-plugin-istanbul": "^6.0.0",
