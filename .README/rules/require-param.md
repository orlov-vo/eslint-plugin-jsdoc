### `require-param`

Requires that all function parameters are documented.

#### Fixer

Adds `@param <name>` for each tag present in the function signature but
missing in the jsdoc. Can be disabled by setting the `enableFixer`
option to `false`.

##### Destructured object and array naming

When the fixer is applied to destructured objects, only the input name is
used.

So for:

```js
/**
 * @param cfg
 */
function quux ({foo: bar, baz: bax = 5}) {
}
```

..the fixed jsdoc will be:

```js
/**
* @param cfg
* @param cfg.foo
* @param cfg.baz
*/
```

This is because the input to the function is the relevant item for
understanding the function's input, not how the variable is renamed
for internal use (the signature itself documents that).

For destructured arrays, the input name is merely the array index.

So for:

```js
/**
 * @param cfg
 */
function quux ([foo, bar]) {
}
```

..the fixed jsdoc will be:

```js
/**
* @param cfg
* @param cfg.0
* @param cfg.1
*/
```

##### Missing root fixing

Note that unless `enableRootFixer` (or `enableFixer`) is set to `false`,
missing roots will be added and auto-incremented. The default behavior
is for "root" to be auto-inserted for missing roots, followed by a
0-based auto-incrementing number.

So for:

```js
function quux ({foo}, {bar}, {baz}) {
}
```

...the default jsdoc that would be added if the fixer is enabled would be:

```js
/**
* @param root0
* @param root0.foo
* @param root1
* @param root1.bar
* @param root2
* @param root2.baz
*/
```

The name of "root" can be configured with `unnamedRootBase` (which also allows
cycling through a list of multiple root names before there is need for any
numeric component).

And one can have the count begin at another number (e.g., `1`) by changing
`autoIncrementBase` from the default of `0`.

##### Rest Element (`RestElement`) insertions

The fixer will automatically report/insert [jsdoc repeatable parameters](https://jsdoc.app/tags-param.html#multiple-types-and-repeatable-parameters) if missing.

```js
/**
  * @param {GenericArray} cfg
  * @param {number} cfg.0
 */
function baar ([a, ...extra]) {
  //
}
```

..becomes:

```js
/**
  * @param {GenericArray} cfg
  * @param {number} cfg.0
  * @param {...any} cfg.1
 */
function baar ([a, ...extra]) {
  //
}
```

Note that the type `any` is included since we don't know of any specific
type to use.

To disable such rest element insertions, set `enableRestElementFixer` to
`false`.

Note too that the following will be reported even though there is an item
corresponding to `extra`:

```js
/**
  * @param {GenericArray} cfg
  * @param {number} cfg.0
  * @param {any} cfg.1
 */
function baar ([a, ...extra]) {
  //
}
```

...because it does not use the `...` syntax in the type.

<<<<<<< HEAD
##### Object Rest Property (`ExperimentalRestProperty`) insertions
=======
##### Object Rest Property insertions
>>>>>>> d906d1ba

If the `checkRestProperty` option is set to `true` (`false` by default),
missing rest properties will be reported with documentation auto-inserted:

```js
/**
 * @param cfg
 * @param cfg.num
 */
function quux ({num, ...extra}) {
}
```

...becomes:

```js
/**
 * @param cfg
 * @param cfg.num
 * @param cfg.extra
 */
function quux ({num, ...extra}) {
}
```

You may wish to manually note in your jsdoc for `extra` that this is a
rest property, however, as jsdoc [does not appear](https://github.com/jsdoc/jsdoc/issues/1773)
to currently support syntax or output to distinguish rest properties from
other properties, so in looking at the docs alone without looking at the
function signature, it may appear that there is an actual property named
`extra`.

#### Options

An options object accepts the following optional properties:

##### `enableFixer`

Whether to enable the fixer. Defaults to `true`.

##### `enableRootFixer`

Whether to enable the auto-adding of incrementing roots (see the "Fixer"
section). Defaults to `true`. Has no effect if `enableFixer` is set to
`false`.

##### `enableRestElementFixer`

Whether to enable the rest element fixer (see
"Rest Element (`RestElement`) insertions"). Defaults to `true`.

##### `checkRestProperty`

If set to `true`, will report (and add fixer insertions) for missing rest
<<<<<<< HEAD
properties (`ExperimentalRestProperty`). Defaults to `false`.
=======
properties. Defaults to `false`.
>>>>>>> d906d1ba

If set to `true`, note that you can still document the subproperties of the
rest property using other jsdoc features, e.g., `@typedef`:

```js
/**
 * @typedef ExtraOptions
 * @property innerProp1
 * @property innerProp2
 */

/**
 * @param cfg
 * @param cfg.num
 * @param {ExtraOptions} extra
 */
function quux ({num, ...extra}) {
}
```

Setting this option to `false` (the default) may be useful in cases where
you already have separate `@param` definitions for each of the properties
within the rest property.

For example, with the option disabled, this will not give an error despite
`extra` not having any definition:

```js
/**
 * @param cfg
 * @param cfg.num
 */
function quux ({num, ...extra}) {
}
```

Nor will this:

```js
/**
 * @param cfg
 * @param cfg.num
 * @param cfg.innerProp1
 * @param cfg.innerProp2
 */
function quux ({num, ...extra}) {
}
```

##### `autoIncrementBase`

Numeric to indicate the number at which to begin auto-incrementing roots.
Defaults to `0`.

##### `unnamedRootBase`

An array of root names to use in the fixer when roots are missing. Defaults
to `['root']`. Note that only when all items in the array besides the last
are exhausted will auto-incrementing occur. So, with `unnamedRootBase: ['arg', 'config']`, the following:

```js
function quux ({foo}, [bar], {baz}) {
}
```

...will get the following jsdoc block added:

```js
/**
* @param arg
* @param arg.foo
* @param config0
* @param config0.0 (`bar`)
* @param config1
* @param config1.baz
*/
```

##### `exemptedBy`

Array of tags (e.g., `['type']`) whose presence on the document block
avoids the need for a `@param`. Defaults to an array with
`inheritdoc`. If you set this array, it will overwrite the default,
so be sure to add back `inheritdoc` if you wish its presence to cause
exemption of the rule.

##### `checkTypesPattern`

When one specifies a type, unless it is of a generic type, like `object`
or `array`, it may be considered unnecessary to have that object's
destructured components required, especially where generated docs will
link back to the specified type. For example:

```js
/**
 * @param {SVGRect} bbox - a SVGRect
 */
export const bboxToObj = function ({x, y, width, height}) {
  return {x, y, width, height};
};
```

By default `checkTypesPattern` is set to
`/^(?:[oO]bject|[aA]rray|PlainObject|Generic(?:Object|Array))$/`,
meaning that destructuring will be required only if the type of the `@param`
(the text between curly brackets) is a match for "Object" or "Array" (with or
without initial caps), "PlainObject", or "GenericObject", "GenericArray" (or
if no type is present). So in the above example, the lack of a match will
mean that no complaint will be given about the undocumented destructured
parameters.

Note that the `/` delimiters are optional, but necessary to add flags.

You could set this regular expression to a more expansive list, or you
could restrict it such that even types matching those strings would not
need destructuring.

##### `contexts`

Set this to an array of strings representing the AST context
where you wish the rule to be applied. Overrides the default
contexts (see below). May be useful for adding such as
`TSMethodSignature` in TypeScript or restricting the contexts
which are checked.

##### `checkConstructors`

A value indicating whether `constructor`s should be checked. Defaults to `true`.

##### `checkGetters`

A value indicating whether getters should be checked. Defaults to `false`.

##### `checkSetters`

A value indicating whether getters should be checked. Defaults to `false`.

|          |                                                                                                               |
| -------- | ------------------------------------------------------------------------------------------------------------- |
| Context  | `ArrowFunctionExpression`, `FunctionDeclaration`, `FunctionExpression`; others when `contexts` option enabled |
| Tags     | `param`                                                                                                       |
| Aliases  | `arg`, `argument`                                                                                             |
| Options  | `autoIncrementBase`, `contexts`, `enableFixer`, `enableRootFixer`, `enableRestElementFixer`, `checkRestProperty`, `exemptedBy`, `checkConstructors`, `checkGetters`, `checkSetters`, `checkTypesPattern`, `unnamedRootBase`                                 |
| Settings | `overrideReplacesDocs`, `augmentsExtendsReplacesDocs`, `implementsReplacesDocs`                               |

<!-- assertions requireParam --><|MERGE_RESOLUTION|>--- conflicted
+++ resolved
@@ -142,11 +142,7 @@
 
 ...because it does not use the `...` syntax in the type.
 
-<<<<<<< HEAD
-##### Object Rest Property (`ExperimentalRestProperty`) insertions
-=======
 ##### Object Rest Property insertions
->>>>>>> d906d1ba
 
 If the `checkRestProperty` option is set to `true` (`false` by default),
 missing rest properties will be reported with documentation auto-inserted:
@@ -201,11 +197,7 @@
 ##### `checkRestProperty`
 
 If set to `true`, will report (and add fixer insertions) for missing rest
-<<<<<<< HEAD
-properties (`ExperimentalRestProperty`). Defaults to `false`.
-=======
 properties. Defaults to `false`.
->>>>>>> d906d1ba
 
 If set to `true`, note that you can still document the subproperties of the
 rest property using other jsdoc features, e.g., `@typedef`:
