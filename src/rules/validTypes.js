import {parse} from 'jsdoctypeparser';
import iterateJsdoc from '../iterateJsdoc';
import warnRemovedSettings from '../warnRemovedSettings';

const asExpression = /as\s+/;

export default iterateJsdoc(({
  jsdoc,
  report,
  utils,
  context
}) => {
  warnRemovedSettings(context, 'valid-types');

  const {
    allowEmptyNamepaths = true,
    checkSeesForNamepaths = false
  } = context.options[0] || {};

  if (!jsdoc.tags) {
    return;
  }
  jsdoc.tags.forEach((tag) => {
    const validTypeParsing = function (type, tagName) {
      try {
        parse(type);
      } catch (err) {
        let error = err;

        if (tagName) {
          if (['memberof', 'memberof!'].includes(tagName)) {
            const endChar = type.slice(-1);
            if (['#', '.', '~'].includes(endChar)) {
              try {
                parse(type.slice(0, -1));
                error = {};
              } catch (memberofError) {
                // Use the original error for including the whole type
              }
            }
          } else if (tagName === 'borrows') {
            const startChar = type.charAt();
            if (['#', '.', '~'].includes(startChar)) {
              try {
                parse(type.slice(1));
                error = {};
              } catch (memberofError) {
                // Use the original error for including the whole type
              }
            }
          }
        }

        if (error.name === 'SyntaxError') {
          report(`Syntax error in type: ${type}`, null, tag);

          return false;
        }
      }

      return true;
    };

    const hasType = Boolean(tag.type);
    const mustHaveType = utils.isTagWithType(tag.tag) && !utils.isPotentiallyEmptyTypeTag(tag.tag);

    const hasNamePath = Boolean(tag.name);
    const mustHaveNamepath = utils.isNamepathTag(tag.tag) && !utils.passesEmptyNamepathCheck(tag);

    const hasEither = hasType || hasNamePath;
    const mustHaveEither = utils.isTagWithMandatoryNamepathOrType(tag.tag);

    if (tag.tag === 'borrows') {
      const thisNamepath = tag.description.replace(asExpression, '');

      if (!asExpression.test(tag.description) || !thisNamepath) {
        report(`@borrows must have an "as" expression. Found "${tag.description}"`, null, tag);

        return;
      }

      if (validTypeParsing(thisNamepath, 'borrows')) {
        const thatNamepath = tag.name;

        validTypeParsing(thatNamepath);
      }
<<<<<<< HEAD
    } else {
      if (mustHaveEither && !hasEither) {
        report(`Tag @${tag.tag} must have either a type or namepath`, null, tag);

=======
    } else if (utils.isNamepathTag(tag.tag, checkSeesForNamepaths)) {
      if (utils.passesEmptyNamepathCheck(tag, allowEmptyNamepaths)) {
>>>>>>> 92bf5b2e
        return;
      }

      if (hasType) {
        validTypeParsing(tag.type);
      } else if (mustHaveType) {
        report(`Tag @${tag.tag} must have a type`, null, tag);
      }

      if (hasNamePath) {
        validTypeParsing(tag.name, tag.tag);
      } else if (mustHaveNamepath) {
        report(`Tag @${tag.tag} must have a namepath`, null, tag);
      }
    }
  });
}, {
  iterateAllJsdocs: true,
  meta: {
    schema: [
      {
        additionalProperies: false,
        properties: {
          allowEmptyNamepaths: {
            default: true,
            type: 'boolean'
          },
          checkSeesForNamepaths: {
            default: false,
            type: 'boolean'
          }
        },
        type: 'object'
      }
    ],
    type: 'suggestion'
  }
});<|MERGE_RESOLUTION|>--- conflicted
+++ resolved
@@ -65,7 +65,8 @@
     const mustHaveType = utils.isTagWithType(tag.tag) && !utils.isPotentiallyEmptyTypeTag(tag.tag);
 
     const hasNamePath = Boolean(tag.name);
-    const mustHaveNamepath = utils.isNamepathTag(tag.tag) && !utils.passesEmptyNamepathCheck(tag);
+    const mustHaveNamepath = utils.isNamepathTag(tag.tag, checkSeesForNamepaths) &&
+      !utils.passesEmptyNamepathCheck(tag, allowEmptyNamepaths);
 
     const hasEither = hasType || hasNamePath;
     const mustHaveEither = utils.isTagWithMandatoryNamepathOrType(tag.tag);
@@ -84,15 +85,10 @@
 
         validTypeParsing(thatNamepath);
       }
-<<<<<<< HEAD
     } else {
       if (mustHaveEither && !hasEither) {
         report(`Tag @${tag.tag} must have either a type or namepath`, null, tag);
 
-=======
-    } else if (utils.isNamepathTag(tag.tag, checkSeesForNamepaths)) {
-      if (utils.passesEmptyNamepathCheck(tag, allowEmptyNamepaths)) {
->>>>>>> 92bf5b2e
         return;
       }
 
