--- conflicted
+++ resolved
@@ -43,11 +43,8 @@
 export default iterateJsdoc(({
   report,
   utils,
-<<<<<<< HEAD
+  context,
   settings
-=======
-  context
->>>>>>> 71ba9f21
 }) => {
   // A preflight check. We do not need to run a deep check
   // in case the @returns comment is optional or undefined.
@@ -68,11 +65,7 @@
   const [tag] = tags;
   const missingReturnTag = typeof tag === 'undefined' || tag === null;
   if (missingReturnTag &&
-<<<<<<< HEAD
-    (utils.hasReturnValue() || settings.forceRequireReturn)
-=======
-    ((utils.isAsync() && !utils.hasReturnValue(true) ? Boolean(options.forceReturnsWithAsync) : utils.hasReturnValue()) || utils.isForceRequireReturn())
->>>>>>> 71ba9f21
+    ((utils.isAsync() && !utils.hasReturnValue(true) ? Boolean(options.forceReturnsWithAsync) : utils.hasReturnValue()) || settings.forceRequireReturn)
   ) {
     report('Missing JSDoc @' + tagName + ' declaration.');
   }
